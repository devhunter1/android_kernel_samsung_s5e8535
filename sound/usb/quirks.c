// SPDX-License-Identifier: GPL-2.0-or-later
/*
 */

#include <linux/init.h>
#include <linux/slab.h>
#include <linux/usb.h>
#include <linux/usb/audio.h>
#include <linux/usb/midi.h>
#include <linux/bits.h>

#include <sound/control.h>
#include <sound/core.h>
#include <sound/info.h>
#include <sound/pcm.h>

#include "usbaudio.h"
#include "card.h"
#include "mixer.h"
#include "mixer_quirks.h"
#include "midi.h"
#include "quirks.h"
#include "helper.h"
#include "endpoint.h"
#include "pcm.h"
#include "clock.h"
#include "stream.h"

/*
 * handle the quirks for the contained interfaces
 */
static int create_composite_quirk(struct snd_usb_audio *chip,
				  struct usb_interface *iface,
				  struct usb_driver *driver,
				  const struct snd_usb_audio_quirk *quirk_comp)
{
	int probed_ifnum = get_iface_desc(iface->altsetting)->bInterfaceNumber;
	const struct snd_usb_audio_quirk *quirk;
	int err;

	for (quirk = quirk_comp->data; quirk->ifnum >= 0; ++quirk) {
		iface = usb_ifnum_to_if(chip->dev, quirk->ifnum);
		if (!iface)
			continue;
		if (quirk->ifnum != probed_ifnum &&
		    usb_interface_claimed(iface))
			continue;
		err = snd_usb_create_quirk(chip, iface, driver, quirk);
		if (err < 0)
			return err;
	}

	for (quirk = quirk_comp->data; quirk->ifnum >= 0; ++quirk) {
		iface = usb_ifnum_to_if(chip->dev, quirk->ifnum);
		if (!iface)
			continue;
		if (quirk->ifnum != probed_ifnum &&
		    !usb_interface_claimed(iface)) {
			err = usb_driver_claim_interface(driver, iface,
							 USB_AUDIO_IFACE_UNUSED);
			if (err < 0)
				return err;
		}
	}

	return 0;
}

static int ignore_interface_quirk(struct snd_usb_audio *chip,
				  struct usb_interface *iface,
				  struct usb_driver *driver,
				  const struct snd_usb_audio_quirk *quirk)
{
	return 0;
}


static int create_any_midi_quirk(struct snd_usb_audio *chip,
				 struct usb_interface *intf,
				 struct usb_driver *driver,
				 const struct snd_usb_audio_quirk *quirk)
{
	return snd_usbmidi_create(chip->card, intf, &chip->midi_list, quirk);
}

/*
 * create a stream for an interface with proper descriptors
 */
static int create_standard_audio_quirk(struct snd_usb_audio *chip,
				       struct usb_interface *iface,
				       struct usb_driver *driver,
				       const struct snd_usb_audio_quirk *quirk)
{
	struct usb_host_interface *alts;
	struct usb_interface_descriptor *altsd;
	int err;

	alts = &iface->altsetting[0];
	altsd = get_iface_desc(alts);
	err = snd_usb_parse_audio_interface(chip, altsd->bInterfaceNumber);
	if (err < 0) {
		usb_audio_err(chip, "cannot setup if %d: error %d\n",
			   altsd->bInterfaceNumber, err);
		return err;
	}
	/* reset the current interface */
	usb_set_interface(chip->dev, altsd->bInterfaceNumber, 0);
	return 0;
}

/* create the audio stream and the corresponding endpoints from the fixed
 * audioformat object; this is used for quirks with the fixed EPs
 */
static int add_audio_stream_from_fixed_fmt(struct snd_usb_audio *chip,
					   struct audioformat *fp)
{
	int stream, err;

	stream = (fp->endpoint & USB_DIR_IN) ?
		SNDRV_PCM_STREAM_CAPTURE : SNDRV_PCM_STREAM_PLAYBACK;

	snd_usb_audioformat_set_sync_ep(chip, fp);

	err = snd_usb_add_audio_stream(chip, stream, fp);
	if (err < 0)
		return err;

	err = snd_usb_add_endpoint(chip, fp->endpoint,
				   SND_USB_ENDPOINT_TYPE_DATA);
	if (err < 0)
		return err;

	if (fp->sync_ep) {
		err = snd_usb_add_endpoint(chip, fp->sync_ep,
					   fp->implicit_fb ?
					   SND_USB_ENDPOINT_TYPE_DATA :
					   SND_USB_ENDPOINT_TYPE_SYNC);
		if (err < 0)
			return err;
	}

	return 0;
}

/*
 * create a stream for an endpoint/altsetting without proper descriptors
 */
static int create_fixed_stream_quirk(struct snd_usb_audio *chip,
				     struct usb_interface *iface,
				     struct usb_driver *driver,
				     const struct snd_usb_audio_quirk *quirk)
{
	struct audioformat *fp;
	struct usb_host_interface *alts;
	struct usb_interface_descriptor *altsd;
	unsigned *rate_table = NULL;
	int err;

	fp = kmemdup(quirk->data, sizeof(*fp), GFP_KERNEL);
	if (!fp)
		return -ENOMEM;

	INIT_LIST_HEAD(&fp->list);
	if (fp->nr_rates > MAX_NR_RATES) {
		kfree(fp);
		return -EINVAL;
	}
	if (fp->nr_rates > 0) {
		rate_table = kmemdup(fp->rate_table,
				     sizeof(int) * fp->nr_rates, GFP_KERNEL);
		if (!rate_table) {
			kfree(fp);
			return -ENOMEM;
		}
		fp->rate_table = rate_table;
	}

	if (fp->iface != get_iface_desc(&iface->altsetting[0])->bInterfaceNumber ||
	    fp->altset_idx >= iface->num_altsetting) {
		err = -EINVAL;
		goto error;
	}
	alts = &iface->altsetting[fp->altset_idx];
	altsd = get_iface_desc(alts);
	if (altsd->bNumEndpoints <= fp->ep_idx) {
		err = -EINVAL;
		goto error;
	}

	fp->protocol = altsd->bInterfaceProtocol;

	if (fp->datainterval == 0)
		fp->datainterval = snd_usb_parse_datainterval(chip, alts);
	if (fp->maxpacksize == 0)
		fp->maxpacksize = le16_to_cpu(get_endpoint(alts, fp->ep_idx)->wMaxPacketSize);
	if (!fp->fmt_type)
		fp->fmt_type = UAC_FORMAT_TYPE_I;

	err = add_audio_stream_from_fixed_fmt(chip, fp);
	if (err < 0)
		goto error;

	usb_set_interface(chip->dev, fp->iface, 0);
	snd_usb_init_pitch(chip, fp);
	snd_usb_init_sample_rate(chip, fp, fp->rate_max);
	return 0;

 error:
	list_del(&fp->list); /* unlink for avoiding double-free */
	kfree(fp);
	kfree(rate_table);
	return err;
}

static int create_auto_pcm_quirk(struct snd_usb_audio *chip,
				 struct usb_interface *iface,
				 struct usb_driver *driver)
{
	struct usb_host_interface *alts;
	struct usb_interface_descriptor *altsd;
	struct usb_endpoint_descriptor *epd;
	struct uac1_as_header_descriptor *ashd;
	struct uac_format_type_i_discrete_descriptor *fmtd;

	/*
	 * Most Roland/Yamaha audio streaming interfaces have more or less
	 * standard descriptors, but older devices might lack descriptors, and
	 * future ones might change, so ensure that we fail silently if the
	 * interface doesn't look exactly right.
	 */

	/* must have a non-zero altsetting for streaming */
	if (iface->num_altsetting < 2)
		return -ENODEV;
	alts = &iface->altsetting[1];
	altsd = get_iface_desc(alts);

	/* must have an isochronous endpoint for streaming */
	if (altsd->bNumEndpoints < 1)
		return -ENODEV;
	epd = get_endpoint(alts, 0);
	if (!usb_endpoint_xfer_isoc(epd))
		return -ENODEV;

	/* must have format descriptors */
	ashd = snd_usb_find_csint_desc(alts->extra, alts->extralen, NULL,
				       UAC_AS_GENERAL);
	fmtd = snd_usb_find_csint_desc(alts->extra, alts->extralen, NULL,
				       UAC_FORMAT_TYPE);
	if (!ashd || ashd->bLength < 7 ||
	    !fmtd || fmtd->bLength < 8)
		return -ENODEV;

	return create_standard_audio_quirk(chip, iface, driver, NULL);
}

static int create_yamaha_midi_quirk(struct snd_usb_audio *chip,
				    struct usb_interface *iface,
				    struct usb_driver *driver,
				    struct usb_host_interface *alts)
{
	static const struct snd_usb_audio_quirk yamaha_midi_quirk = {
		.type = QUIRK_MIDI_YAMAHA
	};
	struct usb_midi_in_jack_descriptor *injd;
	struct usb_midi_out_jack_descriptor *outjd;

	/* must have some valid jack descriptors */
	injd = snd_usb_find_csint_desc(alts->extra, alts->extralen,
				       NULL, USB_MS_MIDI_IN_JACK);
	outjd = snd_usb_find_csint_desc(alts->extra, alts->extralen,
					NULL, USB_MS_MIDI_OUT_JACK);
	if (!injd && !outjd)
		return -ENODEV;
	if ((injd && !snd_usb_validate_midi_desc(injd)) ||
	    (outjd && !snd_usb_validate_midi_desc(outjd)))
		return -ENODEV;
	if (injd && (injd->bLength < 5 ||
		     (injd->bJackType != USB_MS_EMBEDDED &&
		      injd->bJackType != USB_MS_EXTERNAL)))
		return -ENODEV;
	if (outjd && (outjd->bLength < 6 ||
		      (outjd->bJackType != USB_MS_EMBEDDED &&
		       outjd->bJackType != USB_MS_EXTERNAL)))
		return -ENODEV;
	return create_any_midi_quirk(chip, iface, driver, &yamaha_midi_quirk);
}

static int create_roland_midi_quirk(struct snd_usb_audio *chip,
				    struct usb_interface *iface,
				    struct usb_driver *driver,
				    struct usb_host_interface *alts)
{
	static const struct snd_usb_audio_quirk roland_midi_quirk = {
		.type = QUIRK_MIDI_ROLAND
	};
	u8 *roland_desc = NULL;

	/* might have a vendor-specific descriptor <06 24 F1 02 ...> */
	for (;;) {
		roland_desc = snd_usb_find_csint_desc(alts->extra,
						      alts->extralen,
						      roland_desc, 0xf1);
		if (!roland_desc)
			return -ENODEV;
		if (roland_desc[0] < 6 || roland_desc[3] != 2)
			continue;
		return create_any_midi_quirk(chip, iface, driver,
					     &roland_midi_quirk);
	}
}

static int create_std_midi_quirk(struct snd_usb_audio *chip,
				 struct usb_interface *iface,
				 struct usb_driver *driver,
				 struct usb_host_interface *alts)
{
	struct usb_ms_header_descriptor *mshd;
	struct usb_ms_endpoint_descriptor *msepd;

	/* must have the MIDIStreaming interface header descriptor*/
	mshd = (struct usb_ms_header_descriptor *)alts->extra;
	if (alts->extralen < 7 ||
	    mshd->bLength < 7 ||
	    mshd->bDescriptorType != USB_DT_CS_INTERFACE ||
	    mshd->bDescriptorSubtype != USB_MS_HEADER)
		return -ENODEV;
	/* must have the MIDIStreaming endpoint descriptor*/
	msepd = (struct usb_ms_endpoint_descriptor *)alts->endpoint[0].extra;
	if (alts->endpoint[0].extralen < 4 ||
	    msepd->bLength < 4 ||
	    msepd->bDescriptorType != USB_DT_CS_ENDPOINT ||
	    msepd->bDescriptorSubtype != UAC_MS_GENERAL ||
	    msepd->bNumEmbMIDIJack < 1 ||
	    msepd->bNumEmbMIDIJack > 16)
		return -ENODEV;

	return create_any_midi_quirk(chip, iface, driver, NULL);
}

static int create_auto_midi_quirk(struct snd_usb_audio *chip,
				  struct usb_interface *iface,
				  struct usb_driver *driver)
{
	struct usb_host_interface *alts;
	struct usb_interface_descriptor *altsd;
	struct usb_endpoint_descriptor *epd;
	int err;

	alts = &iface->altsetting[0];
	altsd = get_iface_desc(alts);

	/* must have at least one bulk/interrupt endpoint for streaming */
	if (altsd->bNumEndpoints < 1)
		return -ENODEV;
	epd = get_endpoint(alts, 0);
	if (!usb_endpoint_xfer_bulk(epd) &&
	    !usb_endpoint_xfer_int(epd))
		return -ENODEV;

	switch (USB_ID_VENDOR(chip->usb_id)) {
	case 0x0499: /* Yamaha */
		err = create_yamaha_midi_quirk(chip, iface, driver, alts);
		if (err != -ENODEV)
			return err;
		break;
	case 0x0582: /* Roland */
		err = create_roland_midi_quirk(chip, iface, driver, alts);
		if (err != -ENODEV)
			return err;
		break;
	}

	return create_std_midi_quirk(chip, iface, driver, alts);
}

static int create_autodetect_quirk(struct snd_usb_audio *chip,
				   struct usb_interface *iface,
				   struct usb_driver *driver)
{
	int err;

	err = create_auto_pcm_quirk(chip, iface, driver);
	if (err == -ENODEV)
		err = create_auto_midi_quirk(chip, iface, driver);
	return err;
}

static int create_autodetect_quirks(struct snd_usb_audio *chip,
				    struct usb_interface *iface,
				    struct usb_driver *driver,
				    const struct snd_usb_audio_quirk *quirk)
{
	int probed_ifnum = get_iface_desc(iface->altsetting)->bInterfaceNumber;
	int ifcount, ifnum, err;

	err = create_autodetect_quirk(chip, iface, driver);
	if (err < 0)
		return err;

	/*
	 * ALSA PCM playback/capture devices cannot be registered in two steps,
	 * so we have to claim the other corresponding interface here.
	 */
	ifcount = chip->dev->actconfig->desc.bNumInterfaces;
	for (ifnum = 0; ifnum < ifcount; ifnum++) {
		if (ifnum == probed_ifnum || quirk->ifnum >= 0)
			continue;
		iface = usb_ifnum_to_if(chip->dev, ifnum);
		if (!iface ||
		    usb_interface_claimed(iface) ||
		    get_iface_desc(iface->altsetting)->bInterfaceClass !=
							USB_CLASS_VENDOR_SPEC)
			continue;

		err = create_autodetect_quirk(chip, iface, driver);
		if (err >= 0) {
			err = usb_driver_claim_interface(driver, iface,
							 USB_AUDIO_IFACE_UNUSED);
			if (err < 0)
				return err;
		}
	}

	return 0;
}

/*
 * Create a stream for an Edirol UA-700/UA-25/UA-4FX interface.  
 * The only way to detect the sample rate is by looking at wMaxPacketSize.
 */
static int create_uaxx_quirk(struct snd_usb_audio *chip,
			     struct usb_interface *iface,
			     struct usb_driver *driver,
			     const struct snd_usb_audio_quirk *quirk)
{
	static const struct audioformat ua_format = {
		.formats = SNDRV_PCM_FMTBIT_S24_3LE,
		.channels = 2,
		.fmt_type = UAC_FORMAT_TYPE_I,
		.altsetting = 1,
		.altset_idx = 1,
		.rates = SNDRV_PCM_RATE_CONTINUOUS,
	};
	struct usb_host_interface *alts;
	struct usb_interface_descriptor *altsd;
	struct audioformat *fp;
	int err;

	/* both PCM and MIDI interfaces have 2 or more altsettings */
	if (iface->num_altsetting < 2)
		return -ENXIO;
	alts = &iface->altsetting[1];
	altsd = get_iface_desc(alts);

	if (altsd->bNumEndpoints == 2) {
		static const struct snd_usb_midi_endpoint_info ua700_ep = {
			.out_cables = 0x0003,
			.in_cables  = 0x0003
		};
		static const struct snd_usb_audio_quirk ua700_quirk = {
			.type = QUIRK_MIDI_FIXED_ENDPOINT,
			.data = &ua700_ep
		};
		static const struct snd_usb_midi_endpoint_info uaxx_ep = {
			.out_cables = 0x0001,
			.in_cables  = 0x0001
		};
		static const struct snd_usb_audio_quirk uaxx_quirk = {
			.type = QUIRK_MIDI_FIXED_ENDPOINT,
			.data = &uaxx_ep
		};
		const struct snd_usb_audio_quirk *quirk =
			chip->usb_id == USB_ID(0x0582, 0x002b)
			? &ua700_quirk : &uaxx_quirk;
		return __snd_usbmidi_create(chip->card, iface,
					  &chip->midi_list, quirk,
					  chip->usb_id);
	}

	if (altsd->bNumEndpoints != 1)
		return -ENXIO;

	fp = kmemdup(&ua_format, sizeof(*fp), GFP_KERNEL);
	if (!fp)
		return -ENOMEM;

	fp->iface = altsd->bInterfaceNumber;
	fp->endpoint = get_endpoint(alts, 0)->bEndpointAddress;
	fp->ep_attr = get_endpoint(alts, 0)->bmAttributes;
	fp->datainterval = 0;
	fp->maxpacksize = le16_to_cpu(get_endpoint(alts, 0)->wMaxPacketSize);
	INIT_LIST_HEAD(&fp->list);

	switch (fp->maxpacksize) {
	case 0x120:
		fp->rate_max = fp->rate_min = 44100;
		break;
	case 0x138:
	case 0x140:
		fp->rate_max = fp->rate_min = 48000;
		break;
	case 0x258:
	case 0x260:
		fp->rate_max = fp->rate_min = 96000;
		break;
	default:
		usb_audio_err(chip, "unknown sample rate\n");
		kfree(fp);
		return -ENXIO;
	}

	err = add_audio_stream_from_fixed_fmt(chip, fp);
	if (err < 0) {
		list_del(&fp->list); /* unlink for avoiding double-free */
		kfree(fp);
		return err;
	}
	usb_set_interface(chip->dev, fp->iface, 0);
	return 0;
}

/*
 * Create a standard mixer for the specified interface.
 */
static int create_standard_mixer_quirk(struct snd_usb_audio *chip,
				       struct usb_interface *iface,
				       struct usb_driver *driver,
				       const struct snd_usb_audio_quirk *quirk)
{
	if (quirk->ifnum < 0)
		return 0;

	return snd_usb_create_mixer(chip, quirk->ifnum);
}

/*
 * audio-interface quirks
 *
 * returns zero if no standard audio/MIDI parsing is needed.
 * returns a positive value if standard audio/midi interfaces are parsed
 * after this.
 * returns a negative value at error.
 */
int snd_usb_create_quirk(struct snd_usb_audio *chip,
			 struct usb_interface *iface,
			 struct usb_driver *driver,
			 const struct snd_usb_audio_quirk *quirk)
{
	typedef int (*quirk_func_t)(struct snd_usb_audio *,
				    struct usb_interface *,
				    struct usb_driver *,
				    const struct snd_usb_audio_quirk *);
	static const quirk_func_t quirk_funcs[] = {
		[QUIRK_IGNORE_INTERFACE] = ignore_interface_quirk,
		[QUIRK_COMPOSITE] = create_composite_quirk,
		[QUIRK_AUTODETECT] = create_autodetect_quirks,
		[QUIRK_MIDI_STANDARD_INTERFACE] = create_any_midi_quirk,
		[QUIRK_MIDI_FIXED_ENDPOINT] = create_any_midi_quirk,
		[QUIRK_MIDI_YAMAHA] = create_any_midi_quirk,
		[QUIRK_MIDI_ROLAND] = create_any_midi_quirk,
		[QUIRK_MIDI_MIDIMAN] = create_any_midi_quirk,
		[QUIRK_MIDI_NOVATION] = create_any_midi_quirk,
		[QUIRK_MIDI_RAW_BYTES] = create_any_midi_quirk,
		[QUIRK_MIDI_EMAGIC] = create_any_midi_quirk,
		[QUIRK_MIDI_CME] = create_any_midi_quirk,
		[QUIRK_MIDI_AKAI] = create_any_midi_quirk,
		[QUIRK_MIDI_FTDI] = create_any_midi_quirk,
		[QUIRK_MIDI_CH345] = create_any_midi_quirk,
		[QUIRK_AUDIO_STANDARD_INTERFACE] = create_standard_audio_quirk,
		[QUIRK_AUDIO_FIXED_ENDPOINT] = create_fixed_stream_quirk,
		[QUIRK_AUDIO_EDIROL_UAXX] = create_uaxx_quirk,
		[QUIRK_AUDIO_STANDARD_MIXER] = create_standard_mixer_quirk,
	};

	if (quirk->type < QUIRK_TYPE_COUNT) {
		return quirk_funcs[quirk->type](chip, iface, driver, quirk);
	} else {
		usb_audio_err(chip, "invalid quirk type %d\n", quirk->type);
		return -ENXIO;
	}
}

/*
 * boot quirks
 */

#define EXTIGY_FIRMWARE_SIZE_OLD 794
#define EXTIGY_FIRMWARE_SIZE_NEW 483

static int snd_usb_extigy_boot_quirk(struct usb_device *dev, struct usb_interface *intf)
{
	struct usb_host_config *config = dev->actconfig;
	int err;

	if (le16_to_cpu(get_cfg_desc(config)->wTotalLength) == EXTIGY_FIRMWARE_SIZE_OLD ||
	    le16_to_cpu(get_cfg_desc(config)->wTotalLength) == EXTIGY_FIRMWARE_SIZE_NEW) {
		dev_dbg(&dev->dev, "sending Extigy boot sequence...\n");
		/* Send message to force it to reconnect with full interface. */
		err = snd_usb_ctl_msg(dev, usb_sndctrlpipe(dev,0),
				      0x10, 0x43, 0x0001, 0x000a, NULL, 0);
		if (err < 0)
			dev_dbg(&dev->dev, "error sending boot message: %d\n", err);
		err = usb_get_descriptor(dev, USB_DT_DEVICE, 0,
				&dev->descriptor, sizeof(dev->descriptor));
		config = dev->actconfig;
		if (err < 0)
			dev_dbg(&dev->dev, "error usb_get_descriptor: %d\n", err);
		err = usb_reset_configuration(dev);
		if (err < 0)
			dev_dbg(&dev->dev, "error usb_reset_configuration: %d\n", err);
		dev_dbg(&dev->dev, "extigy_boot: new boot length = %d\n",
			    le16_to_cpu(get_cfg_desc(config)->wTotalLength));
		return -ENODEV; /* quit this anyway */
	}
	return 0;
}

static int snd_usb_audigy2nx_boot_quirk(struct usb_device *dev)
{
	u8 buf = 1;

	snd_usb_ctl_msg(dev, usb_rcvctrlpipe(dev, 0), 0x2a,
			USB_DIR_IN | USB_TYPE_VENDOR | USB_RECIP_OTHER,
			0, 0, &buf, 1);
	if (buf == 0) {
		snd_usb_ctl_msg(dev, usb_sndctrlpipe(dev, 0), 0x29,
				USB_DIR_OUT | USB_TYPE_VENDOR | USB_RECIP_OTHER,
				1, 2000, NULL, 0);
		return -ENODEV;
	}
	return 0;
}

static int snd_usb_fasttrackpro_boot_quirk(struct usb_device *dev)
{
	int err;

	if (dev->actconfig->desc.bConfigurationValue == 1) {
		dev_info(&dev->dev,
			   "Fast Track Pro switching to config #2\n");
		/* This function has to be available by the usb core module.
		 * if it is not avialable the boot quirk has to be left out
		 * and the configuration has to be set by udev or hotplug
		 * rules
		 */
		err = usb_driver_set_configuration(dev, 2);
		if (err < 0)
			dev_dbg(&dev->dev,
				"error usb_driver_set_configuration: %d\n",
				err);
		/* Always return an error, so that we stop creating a device
		   that will just be destroyed and recreated with a new
		   configuration */
		return -ENODEV;
	} else
		dev_info(&dev->dev, "Fast Track Pro config OK\n");

	return 0;
}

/*
 * C-Media CM106/CM106+ have four 16-bit internal registers that are nicely
 * documented in the device's data sheet.
 */
static int snd_usb_cm106_write_int_reg(struct usb_device *dev, int reg, u16 value)
{
	u8 buf[4];
	buf[0] = 0x20;
	buf[1] = value & 0xff;
	buf[2] = (value >> 8) & 0xff;
	buf[3] = reg;
	return snd_usb_ctl_msg(dev, usb_sndctrlpipe(dev, 0), USB_REQ_SET_CONFIGURATION,
			       USB_DIR_OUT | USB_TYPE_CLASS | USB_RECIP_ENDPOINT,
			       0, 0, &buf, 4);
}

static int snd_usb_cm106_boot_quirk(struct usb_device *dev)
{
	/*
	 * Enable line-out driver mode, set headphone source to front
	 * channels, enable stereo mic.
	 */
	return snd_usb_cm106_write_int_reg(dev, 2, 0x8004);
}

/*
 * CM6206 registers from the CM6206 datasheet rev 2.1
 */
#define CM6206_REG0_DMA_MASTER BIT(15)
#define CM6206_REG0_SPDIFO_RATE_48K (2 << 12)
#define CM6206_REG0_SPDIFO_RATE_96K (7 << 12)
/* Bit 4 thru 11 is the S/PDIF category code */
#define CM6206_REG0_SPDIFO_CAT_CODE_GENERAL (0 << 4)
#define CM6206_REG0_SPDIFO_EMPHASIS_CD BIT(3)
#define CM6206_REG0_SPDIFO_COPYRIGHT_NA BIT(2)
#define CM6206_REG0_SPDIFO_NON_AUDIO BIT(1)
#define CM6206_REG0_SPDIFO_PRO_FORMAT BIT(0)

#define CM6206_REG1_TEST_SEL_CLK BIT(14)
#define CM6206_REG1_PLLBIN_EN BIT(13)
#define CM6206_REG1_SOFT_MUTE_EN BIT(12)
#define CM6206_REG1_GPIO4_OUT BIT(11)
#define CM6206_REG1_GPIO4_OE BIT(10)
#define CM6206_REG1_GPIO3_OUT BIT(9)
#define CM6206_REG1_GPIO3_OE BIT(8)
#define CM6206_REG1_GPIO2_OUT BIT(7)
#define CM6206_REG1_GPIO2_OE BIT(6)
#define CM6206_REG1_GPIO1_OUT BIT(5)
#define CM6206_REG1_GPIO1_OE BIT(4)
#define CM6206_REG1_SPDIFO_INVALID BIT(3)
#define CM6206_REG1_SPDIF_LOOP_EN BIT(2)
#define CM6206_REG1_SPDIFO_DIS BIT(1)
#define CM6206_REG1_SPDIFI_MIX BIT(0)

#define CM6206_REG2_DRIVER_ON BIT(15)
#define CM6206_REG2_HEADP_SEL_SIDE_CHANNELS (0 << 13)
#define CM6206_REG2_HEADP_SEL_SURROUND_CHANNELS (1 << 13)
#define CM6206_REG2_HEADP_SEL_CENTER_SUBW (2 << 13)
#define CM6206_REG2_HEADP_SEL_FRONT_CHANNELS (3 << 13)
#define CM6206_REG2_MUTE_HEADPHONE_RIGHT BIT(12)
#define CM6206_REG2_MUTE_HEADPHONE_LEFT BIT(11)
#define CM6206_REG2_MUTE_REAR_SURROUND_RIGHT BIT(10)
#define CM6206_REG2_MUTE_REAR_SURROUND_LEFT BIT(9)
#define CM6206_REG2_MUTE_SIDE_SURROUND_RIGHT BIT(8)
#define CM6206_REG2_MUTE_SIDE_SURROUND_LEFT BIT(7)
#define CM6206_REG2_MUTE_SUBWOOFER BIT(6)
#define CM6206_REG2_MUTE_CENTER BIT(5)
#define CM6206_REG2_MUTE_RIGHT_FRONT BIT(3)
#define CM6206_REG2_MUTE_LEFT_FRONT BIT(3)
#define CM6206_REG2_EN_BTL BIT(2)
#define CM6206_REG2_MCUCLKSEL_1_5_MHZ (0)
#define CM6206_REG2_MCUCLKSEL_3_MHZ (1)
#define CM6206_REG2_MCUCLKSEL_6_MHZ (2)
#define CM6206_REG2_MCUCLKSEL_12_MHZ (3)

/* Bit 11..13 sets the sensitivity to FLY tuner volume control VP/VD signal */
#define CM6206_REG3_FLYSPEED_DEFAULT (2 << 11)
#define CM6206_REG3_VRAP25EN BIT(10)
#define CM6206_REG3_MSEL1 BIT(9)
#define CM6206_REG3_SPDIFI_RATE_44_1K BIT(0 << 7)
#define CM6206_REG3_SPDIFI_RATE_48K BIT(2 << 7)
#define CM6206_REG3_SPDIFI_RATE_32K BIT(3 << 7)
#define CM6206_REG3_PINSEL BIT(6)
#define CM6206_REG3_FOE BIT(5)
#define CM6206_REG3_ROE BIT(4)
#define CM6206_REG3_CBOE BIT(3)
#define CM6206_REG3_LOSE BIT(2)
#define CM6206_REG3_HPOE BIT(1)
#define CM6206_REG3_SPDIFI_CANREC BIT(0)

#define CM6206_REG5_DA_RSTN BIT(13)
#define CM6206_REG5_AD_RSTN BIT(12)
#define CM6206_REG5_SPDIFO_AD2SPDO BIT(12)
#define CM6206_REG5_SPDIFO_SEL_FRONT (0 << 9)
#define CM6206_REG5_SPDIFO_SEL_SIDE_SUR (1 << 9)
#define CM6206_REG5_SPDIFO_SEL_CEN_LFE (2 << 9)
#define CM6206_REG5_SPDIFO_SEL_REAR_SUR (3 << 9)
#define CM6206_REG5_CODECM BIT(8)
#define CM6206_REG5_EN_HPF BIT(7)
#define CM6206_REG5_T_SEL_DSDA4 BIT(6)
#define CM6206_REG5_T_SEL_DSDA3 BIT(5)
#define CM6206_REG5_T_SEL_DSDA2 BIT(4)
#define CM6206_REG5_T_SEL_DSDA1 BIT(3)
#define CM6206_REG5_T_SEL_DSDAD_NORMAL 0
#define CM6206_REG5_T_SEL_DSDAD_FRONT 4
#define CM6206_REG5_T_SEL_DSDAD_S_SURROUND 5
#define CM6206_REG5_T_SEL_DSDAD_CEN_LFE 6
#define CM6206_REG5_T_SEL_DSDAD_R_SURROUND 7

static int snd_usb_cm6206_boot_quirk(struct usb_device *dev)
{
	int err  = 0, reg;
	int val[] = {
		/*
		 * Values here are chosen based on sniffing USB traffic
		 * under Windows.
		 *
		 * REG0: DAC is master, sample rate 48kHz, no copyright
		 */
		CM6206_REG0_SPDIFO_RATE_48K |
		CM6206_REG0_SPDIFO_COPYRIGHT_NA,
		/*
		 * REG1: PLL binary search enable, soft mute enable.
		 */
		CM6206_REG1_PLLBIN_EN |
		CM6206_REG1_SOFT_MUTE_EN,
		/*
		 * REG2: enable output drivers,
		 * select front channels to the headphone output,
		 * then mute the headphone channels, run the MCU
		 * at 1.5 MHz.
		 */
		CM6206_REG2_DRIVER_ON |
		CM6206_REG2_HEADP_SEL_FRONT_CHANNELS |
		CM6206_REG2_MUTE_HEADPHONE_RIGHT |
		CM6206_REG2_MUTE_HEADPHONE_LEFT,
		/*
		 * REG3: default flyspeed, set 2.5V mic bias
		 * enable all line out ports and enable SPDIF
		 */
		CM6206_REG3_FLYSPEED_DEFAULT |
		CM6206_REG3_VRAP25EN |
		CM6206_REG3_FOE |
		CM6206_REG3_ROE |
		CM6206_REG3_CBOE |
		CM6206_REG3_LOSE |
		CM6206_REG3_HPOE |
		CM6206_REG3_SPDIFI_CANREC,
		/* REG4 is just a bunch of GPIO lines */
		0x0000,
		/* REG5: de-assert AD/DA reset signals */
		CM6206_REG5_DA_RSTN |
		CM6206_REG5_AD_RSTN };

	for (reg = 0; reg < ARRAY_SIZE(val); reg++) {
		err = snd_usb_cm106_write_int_reg(dev, reg, val[reg]);
		if (err < 0)
			return err;
	}

	return err;
}

/* quirk for Plantronics GameCom 780 with CM6302 chip */
static int snd_usb_gamecon780_boot_quirk(struct usb_device *dev)
{
	/* set the initial volume and don't change; other values are either
	 * too loud or silent due to firmware bug (bko#65251)
	 */
	u8 buf[2] = { 0x74, 0xe3 };
	return snd_usb_ctl_msg(dev, usb_sndctrlpipe(dev, 0), UAC_SET_CUR,
			USB_RECIP_INTERFACE | USB_TYPE_CLASS | USB_DIR_OUT,
			UAC_FU_VOLUME << 8, 9 << 8, buf, 2);
}

/*
 * Novation Twitch DJ controller
 * Focusrite Novation Saffire 6 USB audio card
 */
static int snd_usb_novation_boot_quirk(struct usb_device *dev)
{
	/* preemptively set up the device because otherwise the
	 * raw MIDI endpoints are not active */
	usb_set_interface(dev, 0, 1);
	return 0;
}

/*
 * This call will put the synth in "USB send" mode, i.e it will send MIDI
 * messages through USB (this is disabled at startup). The synth will
 * acknowledge by sending a sysex on endpoint 0x85 and by displaying a USB
 * sign on its LCD. Values here are chosen based on sniffing USB traffic
 * under Windows.
 */
static int snd_usb_accessmusic_boot_quirk(struct usb_device *dev)
{
	int err, actual_length;
	/* "midi send" enable */
	static const u8 seq[] = { 0x4e, 0x73, 0x52, 0x01 };
	void *buf;

	if (usb_pipe_type_check(dev, usb_sndintpipe(dev, 0x05)))
		return -EINVAL;
	buf = kmemdup(seq, ARRAY_SIZE(seq), GFP_KERNEL);
	if (!buf)
		return -ENOMEM;
	err = usb_interrupt_msg(dev, usb_sndintpipe(dev, 0x05), buf,
			ARRAY_SIZE(seq), &actual_length, 1000);
	kfree(buf);
	if (err < 0)
		return err;

	return 0;
}

/*
 * Some sound cards from Native Instruments are in fact compliant to the USB
 * audio standard of version 2 and other approved USB standards, even though
 * they come up as vendor-specific device when first connected.
 *
 * However, they can be told to come up with a new set of descriptors
 * upon their next enumeration, and the interfaces announced by the new
 * descriptors will then be handled by the kernel's class drivers. As the
 * product ID will also change, no further checks are required.
 */

static int snd_usb_nativeinstruments_boot_quirk(struct usb_device *dev)
{
	int ret;

	ret = usb_control_msg(dev, usb_sndctrlpipe(dev, 0),
				  0xaf, USB_TYPE_VENDOR | USB_RECIP_DEVICE,
				  1, 0, NULL, 0, 1000);

	if (ret < 0)
		return ret;

	usb_reset_device(dev);

	/* return -EAGAIN, so the creation of an audio interface for this
	 * temporary device is aborted. The device will reconnect with a
	 * new product ID */
	return -EAGAIN;
}

static void mbox2_setup_48_24_magic(struct usb_device *dev)
{
	u8 srate[3];
	u8 temp[12];

	/* Choose 48000Hz permanently */
	srate[0] = 0x80;
	srate[1] = 0xbb;
	srate[2] = 0x00;

	/* Send the magic! */
	snd_usb_ctl_msg(dev, usb_rcvctrlpipe(dev, 0),
		0x01, 0x22, 0x0100, 0x0085, &temp, 0x0003);
	snd_usb_ctl_msg(dev, usb_sndctrlpipe(dev, 0),
		0x81, 0xa2, 0x0100, 0x0085, &srate, 0x0003);
	snd_usb_ctl_msg(dev, usb_sndctrlpipe(dev, 0),
		0x81, 0xa2, 0x0100, 0x0086, &srate, 0x0003);
	snd_usb_ctl_msg(dev, usb_sndctrlpipe(dev, 0),
		0x81, 0xa2, 0x0100, 0x0003, &srate, 0x0003);
	return;
}

/* Digidesign Mbox 2 needs to load firmware onboard
 * and driver must wait a few seconds for initialisation.
 */

#define MBOX2_FIRMWARE_SIZE    646
#define MBOX2_BOOT_LOADING     0x01 /* Hard coded into the device */
#define MBOX2_BOOT_READY       0x02 /* Hard coded into the device */

static int snd_usb_mbox2_boot_quirk(struct usb_device *dev)
{
	struct usb_host_config *config = dev->actconfig;
	int err;
	u8 bootresponse[0x12];
	int fwsize;
	int count;

	fwsize = le16_to_cpu(get_cfg_desc(config)->wTotalLength);

	if (fwsize != MBOX2_FIRMWARE_SIZE) {
		dev_err(&dev->dev, "Invalid firmware size=%d.\n", fwsize);
		return -ENODEV;
	}

	dev_dbg(&dev->dev, "Sending Digidesign Mbox 2 boot sequence...\n");

	count = 0;
	bootresponse[0] = MBOX2_BOOT_LOADING;
	while ((bootresponse[0] == MBOX2_BOOT_LOADING) && (count < 10)) {
		msleep(500); /* 0.5 second delay */
		snd_usb_ctl_msg(dev, usb_rcvctrlpipe(dev, 0),
			/* Control magic - load onboard firmware */
			0x85, 0xc0, 0x0001, 0x0000, &bootresponse, 0x0012);
		if (bootresponse[0] == MBOX2_BOOT_READY)
			break;
		dev_dbg(&dev->dev, "device not ready, resending boot sequence...\n");
		count++;
	}

	if (bootresponse[0] != MBOX2_BOOT_READY) {
		dev_err(&dev->dev, "Unknown bootresponse=%d, or timed out, ignoring device.\n", bootresponse[0]);
		return -ENODEV;
	}

	dev_dbg(&dev->dev, "device initialised!\n");

	err = usb_get_descriptor(dev, USB_DT_DEVICE, 0,
		&dev->descriptor, sizeof(dev->descriptor));
	config = dev->actconfig;
	if (err < 0)
		dev_dbg(&dev->dev, "error usb_get_descriptor: %d\n", err);

	err = usb_reset_configuration(dev);
	if (err < 0)
		dev_dbg(&dev->dev, "error usb_reset_configuration: %d\n", err);
	dev_dbg(&dev->dev, "mbox2_boot: new boot length = %d\n",
		le16_to_cpu(get_cfg_desc(config)->wTotalLength));

	mbox2_setup_48_24_magic(dev);

	dev_info(&dev->dev, "Digidesign Mbox 2: 24bit 48kHz");

	return 0; /* Successful boot */
}

static int snd_usb_axefx3_boot_quirk(struct usb_device *dev)
{
	int err;

	dev_dbg(&dev->dev, "Waiting for Axe-Fx III to boot up...\n");

	/* If the Axe-Fx III has not fully booted, it will timeout when trying
	 * to enable the audio streaming interface. A more generous timeout is
	 * used here to detect when the Axe-Fx III has finished booting as the
	 * set interface message will be acked once it has
	 */
	err = usb_control_msg(dev, usb_sndctrlpipe(dev, 0),
				USB_REQ_SET_INTERFACE, USB_RECIP_INTERFACE,
				1, 1, NULL, 0, 120000);
	if (err < 0) {
		dev_err(&dev->dev,
			"failed waiting for Axe-Fx III to boot: %d\n", err);
		return err;
	}

	dev_dbg(&dev->dev, "Axe-Fx III is now ready\n");

	err = usb_set_interface(dev, 1, 0);
	if (err < 0)
		dev_dbg(&dev->dev,
			"error stopping Axe-Fx III interface: %d\n", err);

	return 0;
}


#define MICROBOOK_BUF_SIZE 128

static int snd_usb_motu_microbookii_communicate(struct usb_device *dev, u8 *buf,
						int buf_size, int *length)
{
	int err, actual_length;

	if (usb_pipe_type_check(dev, usb_sndintpipe(dev, 0x01)))
		return -EINVAL;
	err = usb_interrupt_msg(dev, usb_sndintpipe(dev, 0x01), buf, *length,
				&actual_length, 1000);
	if (err < 0)
		return err;

	print_hex_dump(KERN_DEBUG, "MicroBookII snd: ", DUMP_PREFIX_NONE, 16, 1,
		       buf, actual_length, false);

	memset(buf, 0, buf_size);

	if (usb_pipe_type_check(dev, usb_rcvintpipe(dev, 0x82)))
		return -EINVAL;
	err = usb_interrupt_msg(dev, usb_rcvintpipe(dev, 0x82), buf, buf_size,
				&actual_length, 1000);
	if (err < 0)
		return err;

	print_hex_dump(KERN_DEBUG, "MicroBookII rcv: ", DUMP_PREFIX_NONE, 16, 1,
		       buf, actual_length, false);

	*length = actual_length;
	return 0;
}

static int snd_usb_motu_microbookii_boot_quirk(struct usb_device *dev)
{
	int err, actual_length, poll_attempts = 0;
	static const u8 set_samplerate_seq[] = { 0x00, 0x00, 0x00, 0x00,
						 0x00, 0x00, 0x0b, 0x14,
						 0x00, 0x00, 0x00, 0x01 };
	static const u8 poll_ready_seq[] = { 0x00, 0x04, 0x00, 0x00,
					     0x00, 0x00, 0x0b, 0x18 };
	u8 *buf = kzalloc(MICROBOOK_BUF_SIZE, GFP_KERNEL);

	if (!buf)
		return -ENOMEM;

	dev_info(&dev->dev, "Waiting for MOTU Microbook II to boot up...\n");

	/* First we tell the device which sample rate to use. */
	memcpy(buf, set_samplerate_seq, sizeof(set_samplerate_seq));
	actual_length = sizeof(set_samplerate_seq);
	err = snd_usb_motu_microbookii_communicate(dev, buf, MICROBOOK_BUF_SIZE,
						   &actual_length);

	if (err < 0) {
		dev_err(&dev->dev,
			"failed setting the sample rate for Motu MicroBook II: %d\n",
			err);
		goto free_buf;
	}

	/* Then we poll every 100 ms until the device informs of its readiness. */
	while (true) {
		if (++poll_attempts > 100) {
			dev_err(&dev->dev,
				"failed booting Motu MicroBook II: timeout\n");
			err = -ENODEV;
			goto free_buf;
		}

		memset(buf, 0, MICROBOOK_BUF_SIZE);
		memcpy(buf, poll_ready_seq, sizeof(poll_ready_seq));

		actual_length = sizeof(poll_ready_seq);
		err = snd_usb_motu_microbookii_communicate(
			dev, buf, MICROBOOK_BUF_SIZE, &actual_length);
		if (err < 0) {
			dev_err(&dev->dev,
				"failed booting Motu MicroBook II: communication error %d\n",
				err);
			goto free_buf;
		}

		/* the device signals its readiness through a message of the
		 * form
		 *           XX 06 00 00 00 00 0b 18  00 00 00 01
		 * If the device is not yet ready to accept audio data, the
		 * last byte of that sequence is 00.
		 */
		if (actual_length == 12 && buf[actual_length - 1] == 1)
			break;

		msleep(100);
	}

	dev_info(&dev->dev, "MOTU MicroBook II ready\n");

free_buf:
	kfree(buf);
	return err;
}

static int snd_usb_motu_m_series_boot_quirk(struct usb_device *dev)
{
	msleep(4000);

	return 0;
}

/*
 * Setup quirks
 */
#define MAUDIO_SET		0x01 /* parse device_setup */
#define MAUDIO_SET_COMPATIBLE	0x80 /* use only "win-compatible" interfaces */
#define MAUDIO_SET_DTS		0x02 /* enable DTS Digital Output */
#define MAUDIO_SET_96K		0x04 /* 48-96kHz rate if set, 8-48kHz otherwise */
#define MAUDIO_SET_24B		0x08 /* 24bits sample if set, 16bits otherwise */
#define MAUDIO_SET_DI		0x10 /* enable Digital Input */
#define MAUDIO_SET_MASK		0x1f /* bit mask for setup value */
#define MAUDIO_SET_24B_48K_DI	 0x19 /* 24bits+48kHz+Digital Input */
#define MAUDIO_SET_24B_48K_NOTDI 0x09 /* 24bits+48kHz+No Digital Input */
#define MAUDIO_SET_16B_48K_DI	 0x11 /* 16bits+48kHz+Digital Input */
#define MAUDIO_SET_16B_48K_NOTDI 0x01 /* 16bits+48kHz+No Digital Input */

static int quattro_skip_setting_quirk(struct snd_usb_audio *chip,
				      int iface, int altno)
{
	/* Reset ALL ifaces to 0 altsetting.
	 * Call it for every possible altsetting of every interface.
	 */
	usb_set_interface(chip->dev, iface, 0);
	if (chip->setup & MAUDIO_SET) {
		if (chip->setup & MAUDIO_SET_COMPATIBLE) {
			if (iface != 1 && iface != 2)
				return 1; /* skip all interfaces but 1 and 2 */
		} else {
			unsigned int mask;
			if (iface == 1 || iface == 2)
				return 1; /* skip interfaces 1 and 2 */
			if ((chip->setup & MAUDIO_SET_96K) && altno != 1)
				return 1; /* skip this altsetting */
			mask = chip->setup & MAUDIO_SET_MASK;
			if (mask == MAUDIO_SET_24B_48K_DI && altno != 2)
				return 1; /* skip this altsetting */
			if (mask == MAUDIO_SET_24B_48K_NOTDI && altno != 3)
				return 1; /* skip this altsetting */
			if (mask == MAUDIO_SET_16B_48K_NOTDI && altno != 4)
				return 1; /* skip this altsetting */
		}
	}
	usb_audio_dbg(chip,
		    "using altsetting %d for interface %d config %d\n",
		    altno, iface, chip->setup);
	return 0; /* keep this altsetting */
}

static int audiophile_skip_setting_quirk(struct snd_usb_audio *chip,
					 int iface,
					 int altno)
{
	/* Reset ALL ifaces to 0 altsetting.
	 * Call it for every possible altsetting of every interface.
	 */
	usb_set_interface(chip->dev, iface, 0);

	if (chip->setup & MAUDIO_SET) {
		unsigned int mask;
		if ((chip->setup & MAUDIO_SET_DTS) && altno != 6)
			return 1; /* skip this altsetting */
		if ((chip->setup & MAUDIO_SET_96K) && altno != 1)
			return 1; /* skip this altsetting */
		mask = chip->setup & MAUDIO_SET_MASK;
		if (mask == MAUDIO_SET_24B_48K_DI && altno != 2)
			return 1; /* skip this altsetting */
		if (mask == MAUDIO_SET_24B_48K_NOTDI && altno != 3)
			return 1; /* skip this altsetting */
		if (mask == MAUDIO_SET_16B_48K_DI && altno != 4)
			return 1; /* skip this altsetting */
		if (mask == MAUDIO_SET_16B_48K_NOTDI && altno != 5)
			return 1; /* skip this altsetting */
	}

	return 0; /* keep this altsetting */
}

static int fasttrackpro_skip_setting_quirk(struct snd_usb_audio *chip,
					   int iface, int altno)
{
	/* Reset ALL ifaces to 0 altsetting.
	 * Call it for every possible altsetting of every interface.
	 */
	usb_set_interface(chip->dev, iface, 0);

	/* possible configuration where both inputs and only one output is
	 *used is not supported by the current setup
	 */
	if (chip->setup & (MAUDIO_SET | MAUDIO_SET_24B)) {
		if (chip->setup & MAUDIO_SET_96K) {
			if (altno != 3 && altno != 6)
				return 1;
		} else if (chip->setup & MAUDIO_SET_DI) {
			if (iface == 4)
				return 1; /* no analog input */
			if (altno != 2 && altno != 5)
				return 1; /* enable only altsets 2 and 5 */
		} else {
			if (iface == 5)
				return 1; /* disable digialt input */
			if (altno != 2 && altno != 5)
				return 1; /* enalbe only altsets 2 and 5 */
		}
	} else {
		/* keep only 16-Bit mode */
		if (altno != 1)
			return 1;
	}

	usb_audio_dbg(chip,
		    "using altsetting %d for interface %d config %d\n",
		    altno, iface, chip->setup);
	return 0; /* keep this altsetting */
}

static int s1810c_skip_setting_quirk(struct snd_usb_audio *chip,
					   int iface, int altno)
{
	/*
	 * Altno settings:
	 *
	 * Playback (Interface 1):
	 * 1: 6 Analog + 2 S/PDIF
	 * 2: 6 Analog + 2 S/PDIF
	 * 3: 6 Analog
	 *
	 * Capture (Interface 2):
	 * 1: 8 Analog + 2 S/PDIF + 8 ADAT
	 * 2: 8 Analog + 2 S/PDIF + 4 ADAT
	 * 3: 8 Analog
	 */

	/*
	 * I'll leave 2 as the default one and
	 * use device_setup to switch to the
	 * other two.
	 */
	if ((chip->setup == 0 || chip->setup > 2) && altno != 2)
		return 1;
	else if (chip->setup == 1 && altno != 1)
		return 1;
	else if (chip->setup == 2 && altno != 3)
		return 1;

	return 0;
}

int snd_usb_apply_interface_quirk(struct snd_usb_audio *chip,
				  int iface,
				  int altno)
{
	/* audiophile usb: skip altsets incompatible with device_setup */
	if (chip->usb_id == USB_ID(0x0763, 0x2003))
		return audiophile_skip_setting_quirk(chip, iface, altno);
	/* quattro usb: skip altsets incompatible with device_setup */
	if (chip->usb_id == USB_ID(0x0763, 0x2001))
		return quattro_skip_setting_quirk(chip, iface, altno);
	/* fasttrackpro usb: skip altsets incompatible with device_setup */
	if (chip->usb_id == USB_ID(0x0763, 0x2012))
		return fasttrackpro_skip_setting_quirk(chip, iface, altno);
	/* presonus studio 1810c: skip altsets incompatible with device_setup */
	if (chip->usb_id == USB_ID(0x194f, 0x010c))
		return s1810c_skip_setting_quirk(chip, iface, altno);


	return 0;
}

int snd_usb_apply_boot_quirk(struct usb_device *dev,
			     struct usb_interface *intf,
			     const struct snd_usb_audio_quirk *quirk,
			     unsigned int id)
{
	switch (id) {
	case USB_ID(0x041e, 0x3000):
		/* SB Extigy needs special boot-up sequence */
		/* if more models come, this will go to the quirk list. */
		return snd_usb_extigy_boot_quirk(dev, intf);

	case USB_ID(0x041e, 0x3020):
		/* SB Audigy 2 NX needs its own boot-up magic, too */
		return snd_usb_audigy2nx_boot_quirk(dev);

	case USB_ID(0x10f5, 0x0200):
		/* C-Media CM106 / Turtle Beach Audio Advantage Roadie */
		return snd_usb_cm106_boot_quirk(dev);

	case USB_ID(0x0d8c, 0x0102):
		/* C-Media CM6206 / CM106-Like Sound Device */
	case USB_ID(0x0ccd, 0x00b1): /* Terratec Aureon 7.1 USB */
		return snd_usb_cm6206_boot_quirk(dev);

	case USB_ID(0x0dba, 0x3000):
		/* Digidesign Mbox 2 */
		return snd_usb_mbox2_boot_quirk(dev);

	case USB_ID(0x1235, 0x0010): /* Focusrite Novation Saffire 6 USB */
	case USB_ID(0x1235, 0x0018): /* Focusrite Novation Twitch */
		return snd_usb_novation_boot_quirk(dev);

	case USB_ID(0x133e, 0x0815):
		/* Access Music VirusTI Desktop */
		return snd_usb_accessmusic_boot_quirk(dev);

	case USB_ID(0x17cc, 0x1000): /* Komplete Audio 6 */
	case USB_ID(0x17cc, 0x1010): /* Traktor Audio 6 */
	case USB_ID(0x17cc, 0x1020): /* Traktor Audio 10 */
		return snd_usb_nativeinstruments_boot_quirk(dev);
	case USB_ID(0x0763, 0x2012):  /* M-Audio Fast Track Pro USB */
		return snd_usb_fasttrackpro_boot_quirk(dev);
	case USB_ID(0x047f, 0xc010): /* Plantronics Gamecom 780 */
		return snd_usb_gamecon780_boot_quirk(dev);
	case USB_ID(0x2466, 0x8010): /* Fractal Audio Axe-Fx 3 */
		return snd_usb_axefx3_boot_quirk(dev);
	case USB_ID(0x07fd, 0x0004): /* MOTU MicroBook II */
		/*
		 * For some reason interface 3 with vendor-spec class is
		 * detected on MicroBook IIc.
		 */
		if (get_iface_desc(intf->altsetting)->bInterfaceClass ==
		    USB_CLASS_VENDOR_SPEC &&
		    get_iface_desc(intf->altsetting)->bInterfaceNumber < 3)
			return snd_usb_motu_microbookii_boot_quirk(dev);
		break;
	}

	return 0;
}

int snd_usb_apply_boot_quirk_once(struct usb_device *dev,
				  struct usb_interface *intf,
				  const struct snd_usb_audio_quirk *quirk,
				  unsigned int id)
{
	switch (id) {
	case USB_ID(0x07fd, 0x0008): /* MOTU M Series, 1st hardware version */
		return snd_usb_motu_m_series_boot_quirk(dev);
	}

	return 0;
}

/*
 * check if the device uses big-endian samples
 */
int snd_usb_is_big_endian_format(struct snd_usb_audio *chip,
				 const struct audioformat *fp)
{
	/* it depends on altsetting whether the device is big-endian or not */
	switch (chip->usb_id) {
	case USB_ID(0x0763, 0x2001): /* M-Audio Quattro: captured data only */
		if (fp->altsetting == 2 || fp->altsetting == 3 ||
			fp->altsetting == 5 || fp->altsetting == 6)
			return 1;
		break;
	case USB_ID(0x0763, 0x2003): /* M-Audio Audiophile USB */
		if (chip->setup == 0x00 ||
			fp->altsetting == 1 || fp->altsetting == 2 ||
			fp->altsetting == 3)
			return 1;
		break;
	case USB_ID(0x0763, 0x2012): /* M-Audio Fast Track Pro */
		if (fp->altsetting == 2 || fp->altsetting == 3 ||
			fp->altsetting == 5 || fp->altsetting == 6)
			return 1;
		break;
	}
	return 0;
}

/*
 * For E-Mu 0404USB/0202USB/TrackerPre/0204 sample rate should be set for device,
 * not for interface.
 */

enum {
	EMU_QUIRK_SR_44100HZ = 0,
	EMU_QUIRK_SR_48000HZ,
	EMU_QUIRK_SR_88200HZ,
	EMU_QUIRK_SR_96000HZ,
	EMU_QUIRK_SR_176400HZ,
	EMU_QUIRK_SR_192000HZ
};

static void set_format_emu_quirk(struct snd_usb_substream *subs,
				 const struct audioformat *fmt)
{
	unsigned char emu_samplerate_id = 0;

	/* When capture is active
	 * sample rate shouldn't be changed
	 * by playback substream
	 */
	if (subs->direction == SNDRV_PCM_STREAM_PLAYBACK) {
		if (subs->stream->substream[SNDRV_PCM_STREAM_CAPTURE].cur_audiofmt)
			return;
	}

	switch (fmt->rate_min) {
	case 48000:
		emu_samplerate_id = EMU_QUIRK_SR_48000HZ;
		break;
	case 88200:
		emu_samplerate_id = EMU_QUIRK_SR_88200HZ;
		break;
	case 96000:
		emu_samplerate_id = EMU_QUIRK_SR_96000HZ;
		break;
	case 176400:
		emu_samplerate_id = EMU_QUIRK_SR_176400HZ;
		break;
	case 192000:
		emu_samplerate_id = EMU_QUIRK_SR_192000HZ;
		break;
	default:
		emu_samplerate_id = EMU_QUIRK_SR_44100HZ;
		break;
	}
	snd_emuusb_set_samplerate(subs->stream->chip, emu_samplerate_id);
	subs->pkt_offset_adj = (emu_samplerate_id >= EMU_QUIRK_SR_176400HZ) ? 4 : 0;
}

static int pioneer_djm_set_format_quirk(struct snd_usb_substream *subs,
					u16 windex)
{
	unsigned int cur_rate = subs->data_endpoint->cur_rate;
	u8 sr[3];
	// Convert to little endian
	sr[0] = cur_rate & 0xff;
	sr[1] = (cur_rate >> 8) & 0xff;
	sr[2] = (cur_rate >> 16) & 0xff;
	usb_set_interface(subs->dev, 0, 1);
	// we should derive windex from fmt-sync_ep but it's not set
	snd_usb_ctl_msg(subs->stream->chip->dev,
		usb_sndctrlpipe(subs->stream->chip->dev, 0),
		0x01, 0x22, 0x0100, windex, &sr, 0x0003);
	return 0;
}

void snd_usb_set_format_quirk(struct snd_usb_substream *subs,
			      const struct audioformat *fmt)
{
	switch (subs->stream->chip->usb_id) {
	case USB_ID(0x041e, 0x3f02): /* E-Mu 0202 USB */
	case USB_ID(0x041e, 0x3f04): /* E-Mu 0404 USB */
	case USB_ID(0x041e, 0x3f0a): /* E-Mu Tracker Pre */
	case USB_ID(0x041e, 0x3f19): /* E-Mu 0204 USB */
		set_format_emu_quirk(subs, fmt);
		break;
	case USB_ID(0x534d, 0x0021): /* MacroSilicon MS2100/MS2106 */
	case USB_ID(0x534d, 0x2109): /* MacroSilicon MS2109 */
		subs->stream_offset_adj = 2;
		break;
	case USB_ID(0x2b73, 0x0013): /* Pioneer DJM-450 */
		pioneer_djm_set_format_quirk(subs, 0x0082);
		break;
	case USB_ID(0x08e4, 0x017f): /* Pioneer DJM-750 */
	case USB_ID(0x08e4, 0x0163): /* Pioneer DJM-850 */
		pioneer_djm_set_format_quirk(subs, 0x0086);
		break;
	}
}

int snd_usb_select_mode_quirk(struct snd_usb_audio *chip,
			      const struct audioformat *fmt)
{
	struct usb_device *dev = chip->dev;
	int err;

	if (chip->quirk_flags & QUIRK_FLAG_ITF_USB_DSD_DAC) {
		/* First switch to alt set 0, otherwise the mode switch cmd
		 * will not be accepted by the DAC
		 */
		err = usb_set_interface(dev, fmt->iface, 0);
		if (err < 0)
			return err;

		msleep(20); /* Delay needed after setting the interface */

		/* Vendor mode switch cmd is required. */
		if (fmt->formats & SNDRV_PCM_FMTBIT_DSD_U32_BE) {
			/* DSD mode (DSD_U32) requested */
			err = snd_usb_ctl_msg(dev, usb_sndctrlpipe(dev, 0), 0,
					      USB_DIR_OUT|USB_TYPE_VENDOR|USB_RECIP_INTERFACE,
					      1, 1, NULL, 0);
			if (err < 0)
				return err;

		} else {
			/* PCM or DOP mode (S32) requested */
			/* PCM mode (S16) requested */
			err = snd_usb_ctl_msg(dev, usb_sndctrlpipe(dev, 0), 0,
					      USB_DIR_OUT|USB_TYPE_VENDOR|USB_RECIP_INTERFACE,
					      0, 1, NULL, 0);
			if (err < 0)
				return err;

		}
		msleep(20);
	}
	return 0;
}

void snd_usb_endpoint_start_quirk(struct snd_usb_endpoint *ep)
{
	/*
	 * "Playback Design" products send bogus feedback data at the start
	 * of the stream. Ignore them.
	 */
	if (USB_ID_VENDOR(ep->chip->usb_id) == 0x23ba &&
	    ep->type == SND_USB_ENDPOINT_TYPE_SYNC)
		ep->skip_packets = 4;

	/*
	 * M-Audio Fast Track C400/C600 - when packets are not skipped, real
	 * world latency varies by approx. +/- 50 frames (at 96kHz) each time
	 * the stream is (re)started. When skipping packets 16 at endpoint
	 * start up, the real world latency is stable within +/- 1 frame (also
	 * across power cycles).
	 */
	if ((ep->chip->usb_id == USB_ID(0x0763, 0x2030) ||
	     ep->chip->usb_id == USB_ID(0x0763, 0x2031)) &&
	    ep->type == SND_USB_ENDPOINT_TYPE_DATA)
		ep->skip_packets = 16;

	/* Work around devices that report unreasonable feedback data */
	if ((ep->chip->usb_id == USB_ID(0x0644, 0x8038) ||  /* TEAC UD-H01 */
	     ep->chip->usb_id == USB_ID(0x1852, 0x5034)) && /* T+A Dac8 */
	    ep->syncmaxsize == 4)
		ep->tenor_fb_quirk = 1;
}

/* quirk applied after snd_usb_ctl_msg(); not applied during boot quirks */
void snd_usb_ctl_msg_quirk(struct usb_device *dev, unsigned int pipe,
			   __u8 request, __u8 requesttype, __u16 value,
			   __u16 index, void *data, __u16 size)
{
	struct snd_usb_audio *chip = dev_get_drvdata(&dev->dev);

	if (!chip || (requesttype & USB_TYPE_MASK) != USB_TYPE_CLASS)
		return;

	if (chip->quirk_flags & QUIRK_FLAG_CTL_MSG_DELAY)
		msleep(20);
	else if (chip->quirk_flags & QUIRK_FLAG_CTL_MSG_DELAY_1M)
		usleep_range(1000, 2000);
	else if (chip->quirk_flags & QUIRK_FLAG_CTL_MSG_DELAY_5M)
		usleep_range(5000, 6000);
}

/*
 * snd_usb_interface_dsd_format_quirks() is called from format.c to
 * augment the PCM format bit-field for DSD types. The UAC standards
 * don't have a designated bit field to denote DSD-capable interfaces,
 * hence all hardware that is known to support this format has to be
 * listed here.
 */
u64 snd_usb_interface_dsd_format_quirks(struct snd_usb_audio *chip,
					struct audioformat *fp,
					unsigned int sample_bytes)
{
	struct usb_interface *iface;

	/* Playback Designs */
	if (USB_ID_VENDOR(chip->usb_id) == 0x23ba &&
	    USB_ID_PRODUCT(chip->usb_id) < 0x0110) {
		switch (fp->altsetting) {
		case 1:
			fp->dsd_dop = true;
			return SNDRV_PCM_FMTBIT_DSD_U16_LE;
		case 2:
			fp->dsd_bitrev = true;
			return SNDRV_PCM_FMTBIT_DSD_U8;
		case 3:
			fp->dsd_bitrev = true;
			return SNDRV_PCM_FMTBIT_DSD_U16_LE;
		}
	}

	/* XMOS based USB DACs */
	switch (chip->usb_id) {
	case USB_ID(0x1511, 0x0037): /* AURALiC VEGA */
	case USB_ID(0x21ed, 0xd75a): /* Accuphase DAC-60 option card */
	case USB_ID(0x2522, 0x0012): /* LH Labs VI DAC Infinity */
	case USB_ID(0x2772, 0x0230): /* Pro-Ject Pre Box S2 Digital */
		if (fp->altsetting == 2)
			return SNDRV_PCM_FMTBIT_DSD_U32_BE;
		break;

	case USB_ID(0x0d8c, 0x0316): /* Hegel HD12 DSD */
	case USB_ID(0x10cb, 0x0103): /* The Bit Opus #3; with fp->dsd_raw */
	case USB_ID(0x16d0, 0x06b2): /* NuPrime DAC-10 */
	case USB_ID(0x16d0, 0x09dd): /* Encore mDSD */
	case USB_ID(0x16d0, 0x0733): /* Furutech ADL Stratos */
	case USB_ID(0x16d0, 0x09db): /* NuPrime Audio DAC-9 */
	case USB_ID(0x1db5, 0x0003): /* Bryston BDA3 */
	case USB_ID(0x22e1, 0xca01): /* HDTA Serenade DSD */
	case USB_ID(0x249c, 0x9326): /* M2Tech Young MkIII */
	case USB_ID(0x2616, 0x0106): /* PS Audio NuWave DAC */
	case USB_ID(0x2622, 0x0041): /* Audiolab M-DAC+ */
	case USB_ID(0x27f7, 0x3002): /* W4S DAC-2v2SE */
	case USB_ID(0x29a2, 0x0086): /* Mutec MC3+ USB */
	case USB_ID(0x6b42, 0x0042): /* MSB Technology */
		if (fp->altsetting == 3)
			return SNDRV_PCM_FMTBIT_DSD_U32_BE;
		break;

	/* Amanero Combo384 USB based DACs with native DSD support */
	case USB_ID(0x16d0, 0x071a):  /* Amanero - Combo384 */
	case USB_ID(0x2ab6, 0x0004):  /* T+A DAC8DSD-V2.0, MP1000E-V2.0, MP2000R-V2.0, MP2500R-V2.0, MP3100HV-V2.0 */
	case USB_ID(0x2ab6, 0x0005):  /* T+A USB HD Audio 1 */
	case USB_ID(0x2ab6, 0x0006):  /* T+A USB HD Audio 2 */
		if (fp->altsetting == 2) {
			switch (le16_to_cpu(chip->dev->descriptor.bcdDevice)) {
			case 0x199:
				return SNDRV_PCM_FMTBIT_DSD_U32_LE;
			case 0x19b:
			case 0x203:
				return SNDRV_PCM_FMTBIT_DSD_U32_BE;
			default:
				break;
			}
		}
		break;
	case USB_ID(0x16d0, 0x0a23):
		if (fp->altsetting == 2)
			return SNDRV_PCM_FMTBIT_DSD_U32_BE;
		break;

	default:
		break;
	}

	/* ITF-USB DSD based DACs */
	if (chip->quirk_flags & QUIRK_FLAG_ITF_USB_DSD_DAC) {
		iface = usb_ifnum_to_if(chip->dev, fp->iface);

		/* Altsetting 2 support native DSD if the num of altsets is
		 * three (0-2),
		 * Altsetting 3 support native DSD if the num of altsets is
		 * four (0-3).
		 */
		if (fp->altsetting == iface->num_altsetting - 1)
			return SNDRV_PCM_FMTBIT_DSD_U32_BE;
	}

	/* Mostly generic method to detect many DSD-capable implementations */
	if ((chip->quirk_flags & QUIRK_FLAG_DSD_RAW) && fp->dsd_raw)
		return SNDRV_PCM_FMTBIT_DSD_U32_BE;

	return 0;
}

void snd_usb_audioformat_attributes_quirk(struct snd_usb_audio *chip,
					  struct audioformat *fp,
					  int stream)
{
	switch (chip->usb_id) {
	case USB_ID(0x0a92, 0x0053): /* AudioTrak Optoplay */
		/* Optoplay sets the sample rate attribute although
		 * it seems not supporting it in fact.
		 */
		fp->attributes &= ~UAC_EP_CS_ATTR_SAMPLE_RATE;
		break;
	case USB_ID(0x041e, 0x3020): /* Creative SB Audigy 2 NX */
	case USB_ID(0x0763, 0x2003): /* M-Audio Audiophile USB */
		/* doesn't set the sample rate attribute, but supports it */
		fp->attributes |= UAC_EP_CS_ATTR_SAMPLE_RATE;
		break;
	case USB_ID(0x0763, 0x2001):  /* M-Audio Quattro USB */
	case USB_ID(0x0763, 0x2012):  /* M-Audio Fast Track Pro USB */
	case USB_ID(0x047f, 0x0ca1): /* plantronics headset */
	case USB_ID(0x077d, 0x07af): /* Griffin iMic (note that there is
					an older model 77d:223) */
	/*
	 * plantronics headset and Griffin iMic have set adaptive-in
	 * although it's really not...
	 */
		fp->ep_attr &= ~USB_ENDPOINT_SYNCTYPE;
		if (stream == SNDRV_PCM_STREAM_PLAYBACK)
			fp->ep_attr |= USB_ENDPOINT_SYNC_ADAPTIVE;
		else
			fp->ep_attr |= USB_ENDPOINT_SYNC_SYNC;
		break;
	case USB_ID(0x07fd, 0x0004):  /* MOTU MicroBook IIc */
		/*
		 * MaxPacketsOnly attribute is erroneously set in endpoint
		 * descriptors. As a result this card produces noise with
		 * all sample rates other than 96 kHz.
		 */
		fp->attributes &= ~UAC_EP_CS_ATTR_FILL_MAX;
		break;
	case USB_ID(0x1224, 0x2a25):  /* Jieli Technology USB PHY 2.0 */
		/* mic works only when ep packet size is set to wMaxPacketSize */
		fp->attributes |= UAC_EP_CS_ATTR_FILL_MAX;
		break;
	case USB_ID(0x3511, 0x2b1e): /* Opencomm2 UC USB Bluetooth dongle */
		/* mic works only when ep pitch control is not set */
		if (stream == SNDRV_PCM_STREAM_CAPTURE)
			fp->attributes &= ~UAC_EP_CS_ATTR_PITCH_CONTROL;
		break;
	}
}

/*
 * registration quirk:
 * the registration is skipped if a device matches with the given ID,
 * unless the interface reaches to the defined one.  This is for delaying
 * the registration until the last known interface, so that the card and
 * devices appear at the same time.
 */

struct registration_quirk {
	unsigned int usb_id;	/* composed via USB_ID() */
	unsigned int interface;	/* the interface to trigger register */
};

#define REG_QUIRK_ENTRY(vendor, product, iface) \
	{ .usb_id = USB_ID(vendor, product), .interface = (iface) }

static const struct registration_quirk registration_quirks[] = {
	REG_QUIRK_ENTRY(0x0951, 0x16d8, 2),	/* Kingston HyperX AMP */
	REG_QUIRK_ENTRY(0x0951, 0x16ed, 2),	/* Kingston HyperX Cloud Alpha S */
	REG_QUIRK_ENTRY(0x0951, 0x16ea, 2),	/* Kingston HyperX Cloud Flight S */
	REG_QUIRK_ENTRY(0x0ecb, 0x1f46, 2),	/* JBL Quantum 600 */
	REG_QUIRK_ENTRY(0x0ecb, 0x1f47, 2),	/* JBL Quantum 800 */
	REG_QUIRK_ENTRY(0x0ecb, 0x1f4c, 2),	/* JBL Quantum 400 */
	REG_QUIRK_ENTRY(0x0ecb, 0x2039, 2),	/* JBL Quantum 400 */
	REG_QUIRK_ENTRY(0x0ecb, 0x203c, 2),	/* JBL Quantum 600 */
	REG_QUIRK_ENTRY(0x0ecb, 0x203e, 2),	/* JBL Quantum 800 */
	{ 0 }					/* terminator */
};

/* return true if skipping registration */
bool snd_usb_registration_quirk(struct snd_usb_audio *chip, int iface)
{
	const struct registration_quirk *q;

	for (q = registration_quirks; q->usb_id; q++)
		if (chip->usb_id == q->usb_id)
			return iface < q->interface;

	/* Register as normal */
	return false;
}

/*
 * driver behavior quirk flags
 */
struct usb_audio_quirk_flags_table {
	u32 id;
	u32 flags;
};

#define DEVICE_FLG(vid, pid, _flags) \
	{ .id = USB_ID(vid, pid), .flags = (_flags) }
#define VENDOR_FLG(vid, _flags) DEVICE_FLG(vid, 0, _flags)

static const struct usb_audio_quirk_flags_table quirk_flags_table[] = {
	/* Device matches */
	DEVICE_FLG(0x041e, 0x3000, /* Creative SB Extigy */
		   QUIRK_FLAG_IGNORE_CTL_ERROR),
	DEVICE_FLG(0x041e, 0x4080, /* Creative Live Cam VF0610 */
		   QUIRK_FLAG_GET_SAMPLE_RATE),
	DEVICE_FLG(0x046d, 0x084c, /* Logitech ConferenceCam Connect */
		   QUIRK_FLAG_GET_SAMPLE_RATE | QUIRK_FLAG_CTL_MSG_DELAY_1M),
	DEVICE_FLG(0x046d, 0x0991, /* Logitech QuickCam Pro */
		   QUIRK_FLAG_CTL_MSG_DELAY_1M | QUIRK_FLAG_IGNORE_CTL_ERROR),
	DEVICE_FLG(0x046d, 0x09a4, /* Logitech QuickCam E 3500 */
		   QUIRK_FLAG_CTL_MSG_DELAY_1M | QUIRK_FLAG_IGNORE_CTL_ERROR),
	DEVICE_FLG(0x0499, 0x1509, /* Steinberg UR22 */
		   QUIRK_FLAG_GENERIC_IMPLICIT_FB),
	DEVICE_FLG(0x0499, 0x3108, /* Yamaha YIT-W12TX */
		   QUIRK_FLAG_GET_SAMPLE_RATE),
	DEVICE_FLG(0x04d8, 0xfeea, /* Benchmark DAC1 Pre */
		   QUIRK_FLAG_GET_SAMPLE_RATE),
<<<<<<< HEAD
=======
	DEVICE_FLG(0x04e8, 0xa051, /* Samsung USBC Headset (AKG) */
		   QUIRK_FLAG_SKIP_CLOCK_SELECTOR | QUIRK_FLAG_CTL_MSG_DELAY_5M),
	DEVICE_FLG(0x0525, 0xa4ad, /* Hamedal C20 usb camero */
		   QUIRK_FLAG_IFACE_SKIP_CLOSE),
>>>>>>> e787d6ac
	DEVICE_FLG(0x054c, 0x0b8c, /* Sony WALKMAN NW-A45 DAC */
		   QUIRK_FLAG_SET_IFACE_FIRST),
	DEVICE_FLG(0x0556, 0x0014, /* Phoenix Audio TMX320VC */
		   QUIRK_FLAG_GET_SAMPLE_RATE),
	DEVICE_FLG(0x05a3, 0x9420, /* ELP HD USB Camera */
		   QUIRK_FLAG_GET_SAMPLE_RATE),
	DEVICE_FLG(0x05a7, 0x1020, /* Bose Companion 5 */
		   QUIRK_FLAG_GET_SAMPLE_RATE),
	DEVICE_FLG(0x05e1, 0x0408, /* Syntek STK1160 */
		   QUIRK_FLAG_ALIGN_TRANSFER),
	DEVICE_FLG(0x05e1, 0x0480, /* Hauppauge Woodbury */
		   QUIRK_FLAG_SHARE_MEDIA_DEVICE | QUIRK_FLAG_ALIGN_TRANSFER),
	DEVICE_FLG(0x0644, 0x8043, /* TEAC UD-501/UD-501V2/UD-503/NT-503 */
		   QUIRK_FLAG_ITF_USB_DSD_DAC | QUIRK_FLAG_CTL_MSG_DELAY |
		   QUIRK_FLAG_IFACE_DELAY),
	DEVICE_FLG(0x0644, 0x8044, /* Esoteric D-05X */
		   QUIRK_FLAG_ITF_USB_DSD_DAC | QUIRK_FLAG_CTL_MSG_DELAY |
		   QUIRK_FLAG_IFACE_DELAY),
	DEVICE_FLG(0x0644, 0x804a, /* TEAC UD-301 */
		   QUIRK_FLAG_ITF_USB_DSD_DAC | QUIRK_FLAG_CTL_MSG_DELAY |
		   QUIRK_FLAG_IFACE_DELAY),
	DEVICE_FLG(0x06f8, 0xb000, /* Hercules DJ Console (Windows Edition) */
		   QUIRK_FLAG_IGNORE_CTL_ERROR),
	DEVICE_FLG(0x06f8, 0xd002, /* Hercules DJ Console (Macintosh Edition) */
		   QUIRK_FLAG_IGNORE_CTL_ERROR),
	DEVICE_FLG(0x0711, 0x5800, /* MCT Trigger 5 USB-to-HDMI */
		   QUIRK_FLAG_GET_SAMPLE_RATE),
	DEVICE_FLG(0x074d, 0x3553, /* Outlaw RR2150 (Micronas UAC3553B) */
		   QUIRK_FLAG_GET_SAMPLE_RATE),
	DEVICE_FLG(0x0763, 0x2030, /* M-Audio Fast Track C400 */
		   QUIRK_FLAG_GENERIC_IMPLICIT_FB),
	DEVICE_FLG(0x0763, 0x2031, /* M-Audio Fast Track C600 */
		   QUIRK_FLAG_GENERIC_IMPLICIT_FB),
	DEVICE_FLG(0x07fd, 0x000b, /* MOTU M Series 2nd hardware revision */
		   QUIRK_FLAG_CTL_MSG_DELAY_1M),
	DEVICE_FLG(0x08bb, 0x2702, /* LineX FM Transmitter */
		   QUIRK_FLAG_IGNORE_CTL_ERROR),
	DEVICE_FLG(0x0951, 0x16ad, /* Kingston HyperX */
		   QUIRK_FLAG_CTL_MSG_DELAY_1M),
	DEVICE_FLG(0x0b0e, 0x0349, /* Jabra 550a */
		   QUIRK_FLAG_CTL_MSG_DELAY_1M),
	DEVICE_FLG(0x0fd9, 0x0008, /* Hauppauge HVR-950Q */
		   QUIRK_FLAG_SHARE_MEDIA_DEVICE | QUIRK_FLAG_ALIGN_TRANSFER),
	DEVICE_FLG(0x1224, 0x2a25, /* Jieli Technology USB PHY 2.0 */
		   QUIRK_FLAG_GET_SAMPLE_RATE),
	DEVICE_FLG(0x1395, 0x740a, /* Sennheiser DECT */
		   QUIRK_FLAG_GET_SAMPLE_RATE),
	DEVICE_FLG(0x1397, 0x0507, /* Behringer UMC202HD */
		   QUIRK_FLAG_PLAYBACK_FIRST | QUIRK_FLAG_GENERIC_IMPLICIT_FB),
	DEVICE_FLG(0x1397, 0x0508, /* Behringer UMC204HD */
		   QUIRK_FLAG_PLAYBACK_FIRST | QUIRK_FLAG_GENERIC_IMPLICIT_FB),
	DEVICE_FLG(0x1397, 0x0509, /* Behringer UMC404HD */
		   QUIRK_FLAG_PLAYBACK_FIRST | QUIRK_FLAG_GENERIC_IMPLICIT_FB),
	DEVICE_FLG(0x13e5, 0x0001, /* Serato Phono */
		   QUIRK_FLAG_IGNORE_CTL_ERROR),
	DEVICE_FLG(0x154e, 0x1002, /* Denon DCD-1500RE */
		   QUIRK_FLAG_ITF_USB_DSD_DAC | QUIRK_FLAG_CTL_MSG_DELAY),
	DEVICE_FLG(0x154e, 0x1003, /* Denon DA-300USB */
		   QUIRK_FLAG_ITF_USB_DSD_DAC | QUIRK_FLAG_CTL_MSG_DELAY),
	DEVICE_FLG(0x154e, 0x3005, /* Marantz HD-DAC1 */
		   QUIRK_FLAG_ITF_USB_DSD_DAC | QUIRK_FLAG_CTL_MSG_DELAY),
	DEVICE_FLG(0x154e, 0x3006, /* Marantz SA-14S1 */
		   QUIRK_FLAG_ITF_USB_DSD_DAC | QUIRK_FLAG_CTL_MSG_DELAY),
	DEVICE_FLG(0x154e, 0x500e, /* Denon DN-X1600 */
		   QUIRK_FLAG_IGNORE_CLOCK_SOURCE),
	DEVICE_FLG(0x1686, 0x00dd, /* Zoom R16/24 */
		   QUIRK_FLAG_TX_LENGTH | QUIRK_FLAG_CTL_MSG_DELAY_1M),
	DEVICE_FLG(0x17aa, 0x1046, /* Lenovo ThinkStation P620 Rear Line-in, Line-out and Microphone */
		   QUIRK_FLAG_DISABLE_AUTOSUSPEND),
	DEVICE_FLG(0x17aa, 0x104d, /* Lenovo ThinkStation P620 Internal Speaker + Front Headset */
		   QUIRK_FLAG_DISABLE_AUTOSUSPEND),
	DEVICE_FLG(0x1852, 0x5065, /* Luxman DA-06 */
		   QUIRK_FLAG_ITF_USB_DSD_DAC | QUIRK_FLAG_CTL_MSG_DELAY),
	DEVICE_FLG(0x1901, 0x0191, /* GE B850V3 CP2114 audio interface */
		   QUIRK_FLAG_GET_SAMPLE_RATE),
	DEVICE_FLG(0x19f7, 0x0035, /* RODE NT-USB+ */
		   QUIRK_FLAG_GET_SAMPLE_RATE),
	DEVICE_FLG(0x1bcf, 0x2283, /* NexiGo N930AF FHD Webcam */
		   QUIRK_FLAG_GET_SAMPLE_RATE),
	DEVICE_FLG(0x2040, 0x7200, /* Hauppauge HVR-950Q */
		   QUIRK_FLAG_SHARE_MEDIA_DEVICE | QUIRK_FLAG_ALIGN_TRANSFER),
	DEVICE_FLG(0x2040, 0x7201, /* Hauppauge HVR-950Q-MXL */
		   QUIRK_FLAG_SHARE_MEDIA_DEVICE | QUIRK_FLAG_ALIGN_TRANSFER),
	DEVICE_FLG(0x2040, 0x7210, /* Hauppauge HVR-950Q */
		   QUIRK_FLAG_SHARE_MEDIA_DEVICE | QUIRK_FLAG_ALIGN_TRANSFER),
	DEVICE_FLG(0x2040, 0x7211, /* Hauppauge HVR-950Q-MXL */
		   QUIRK_FLAG_SHARE_MEDIA_DEVICE | QUIRK_FLAG_ALIGN_TRANSFER),
	DEVICE_FLG(0x2040, 0x7213, /* Hauppauge HVR-950Q */
		   QUIRK_FLAG_SHARE_MEDIA_DEVICE | QUIRK_FLAG_ALIGN_TRANSFER),
	DEVICE_FLG(0x2040, 0x7217, /* Hauppauge HVR-950Q */
		   QUIRK_FLAG_SHARE_MEDIA_DEVICE | QUIRK_FLAG_ALIGN_TRANSFER),
	DEVICE_FLG(0x2040, 0x721b, /* Hauppauge HVR-950Q */
		   QUIRK_FLAG_SHARE_MEDIA_DEVICE | QUIRK_FLAG_ALIGN_TRANSFER),
	DEVICE_FLG(0x2040, 0x721e, /* Hauppauge HVR-950Q */
		   QUIRK_FLAG_SHARE_MEDIA_DEVICE | QUIRK_FLAG_ALIGN_TRANSFER),
	DEVICE_FLG(0x2040, 0x721f, /* Hauppauge HVR-950Q */
		   QUIRK_FLAG_SHARE_MEDIA_DEVICE | QUIRK_FLAG_ALIGN_TRANSFER),
	DEVICE_FLG(0x2040, 0x7240, /* Hauppauge HVR-850 */
		   QUIRK_FLAG_SHARE_MEDIA_DEVICE | QUIRK_FLAG_ALIGN_TRANSFER),
	DEVICE_FLG(0x2040, 0x7260, /* Hauppauge HVR-950Q */
		   QUIRK_FLAG_SHARE_MEDIA_DEVICE | QUIRK_FLAG_ALIGN_TRANSFER),
	DEVICE_FLG(0x2040, 0x7270, /* Hauppauge HVR-950Q */
		   QUIRK_FLAG_SHARE_MEDIA_DEVICE | QUIRK_FLAG_ALIGN_TRANSFER),
	DEVICE_FLG(0x2040, 0x7280, /* Hauppauge HVR-950Q */
		   QUIRK_FLAG_SHARE_MEDIA_DEVICE | QUIRK_FLAG_ALIGN_TRANSFER),
	DEVICE_FLG(0x2040, 0x7281, /* Hauppauge HVR-950Q-MXL */
		   QUIRK_FLAG_SHARE_MEDIA_DEVICE | QUIRK_FLAG_ALIGN_TRANSFER),
	DEVICE_FLG(0x2040, 0x8200, /* Hauppauge Woodbury */
		   QUIRK_FLAG_SHARE_MEDIA_DEVICE | QUIRK_FLAG_ALIGN_TRANSFER),
	DEVICE_FLG(0x21b4, 0x0081, /* AudioQuest DragonFly */
		   QUIRK_FLAG_GET_SAMPLE_RATE),
	DEVICE_FLG(0x2522, 0x0007, /* LH Labs Geek Out HD Audio 1V5 */
		   QUIRK_FLAG_SET_IFACE_FIRST),
	DEVICE_FLG(0x2708, 0x0002, /* Audient iD14 */
		   QUIRK_FLAG_IGNORE_CTL_ERROR),
	DEVICE_FLG(0x2912, 0x30c8, /* Audioengine D1 */
		   QUIRK_FLAG_GET_SAMPLE_RATE),
	DEVICE_FLG(0x2b53, 0x0023, /* Fiero SC-01 (firmware v1.0.0 @ 48 kHz) */
		   QUIRK_FLAG_GENERIC_IMPLICIT_FB),
	DEVICE_FLG(0x2b53, 0x0024, /* Fiero SC-01 (firmware v1.0.0 @ 96 kHz) */
		   QUIRK_FLAG_GENERIC_IMPLICIT_FB),
	DEVICE_FLG(0x2b53, 0x0031, /* Fiero SC-01 (firmware v1.1.0) */
		   QUIRK_FLAG_GENERIC_IMPLICIT_FB),
	DEVICE_FLG(0x30be, 0x0101, /* Schiit Hel */
		   QUIRK_FLAG_IGNORE_CTL_ERROR),
	DEVICE_FLG(0x413c, 0xa506, /* Dell AE515 sound bar */
		   QUIRK_FLAG_GET_SAMPLE_RATE),
	DEVICE_FLG(0x534d, 0x0021, /* MacroSilicon MS2100/MS2106 */
		   QUIRK_FLAG_ALIGN_TRANSFER),
	DEVICE_FLG(0x534d, 0x2109, /* MacroSilicon MS2109 */
		   QUIRK_FLAG_ALIGN_TRANSFER),

	/* Vendor matches */
	VENDOR_FLG(0x045e, /* MS Lifecam */
		   QUIRK_FLAG_GET_SAMPLE_RATE),
	VENDOR_FLG(0x046d, /* Logitech */
		   QUIRK_FLAG_CTL_MSG_DELAY_1M),
	VENDOR_FLG(0x047f, /* Plantronics */
		   QUIRK_FLAG_GET_SAMPLE_RATE | QUIRK_FLAG_CTL_MSG_DELAY),
	VENDOR_FLG(0x0644, /* TEAC Corp. */
		   QUIRK_FLAG_CTL_MSG_DELAY | QUIRK_FLAG_IFACE_DELAY),
	VENDOR_FLG(0x07fd, /* MOTU */
		   QUIRK_FLAG_VALIDATE_RATES),
	VENDOR_FLG(0x1235, /* Focusrite Novation */
		   QUIRK_FLAG_VALIDATE_RATES),
	VENDOR_FLG(0x152a, /* Thesycon devices */
		   QUIRK_FLAG_DSD_RAW),
	VENDOR_FLG(0x1de7, /* Phoenix Audio */
		   QUIRK_FLAG_GET_SAMPLE_RATE),
	VENDOR_FLG(0x20b1, /* XMOS based devices */
		   QUIRK_FLAG_DSD_RAW),
	VENDOR_FLG(0x22d9, /* Oppo */
		   QUIRK_FLAG_DSD_RAW),
	VENDOR_FLG(0x23ba, /* Playback Design */
		   QUIRK_FLAG_CTL_MSG_DELAY | QUIRK_FLAG_IFACE_DELAY |
		   QUIRK_FLAG_DSD_RAW),
	VENDOR_FLG(0x25ce, /* Mytek devices */
		   QUIRK_FLAG_DSD_RAW),
	VENDOR_FLG(0x278b, /* Rotel? */
		   QUIRK_FLAG_DSD_RAW),
	VENDOR_FLG(0x292b, /* Gustard/Ess based devices */
		   QUIRK_FLAG_DSD_RAW),
	VENDOR_FLG(0x2972, /* FiiO devices */
		   QUIRK_FLAG_DSD_RAW),
	VENDOR_FLG(0x2ab6, /* T+A devices */
		   QUIRK_FLAG_DSD_RAW),
	VENDOR_FLG(0x3336, /* HEM devices */
		   QUIRK_FLAG_DSD_RAW),
	VENDOR_FLG(0x3353, /* Khadas devices */
		   QUIRK_FLAG_DSD_RAW),
	VENDOR_FLG(0x3842, /* EVGA */
		   QUIRK_FLAG_DSD_RAW),
	VENDOR_FLG(0xc502, /* HiBy devices */
		   QUIRK_FLAG_DSD_RAW),

	{} /* terminator */
};

void snd_usb_init_quirk_flags(struct snd_usb_audio *chip)
{
	const struct usb_audio_quirk_flags_table *p;

	for (p = quirk_flags_table; p->id; p++) {
		if (chip->usb_id == p->id ||
		    (!USB_ID_PRODUCT(p->id) &&
		     USB_ID_VENDOR(chip->usb_id) == USB_ID_VENDOR(p->id))) {
			usb_audio_dbg(chip,
				      "Set quirk_flags 0x%x for device %04x:%04x\n",
				      p->flags, USB_ID_VENDOR(chip->usb_id),
				      USB_ID_PRODUCT(chip->usb_id));
			chip->quirk_flags |= p->flags;
			return;
		}
	}
}<|MERGE_RESOLUTION|>--- conflicted
+++ resolved
@@ -1805,13 +1805,10 @@
 		   QUIRK_FLAG_GET_SAMPLE_RATE),
 	DEVICE_FLG(0x04d8, 0xfeea, /* Benchmark DAC1 Pre */
 		   QUIRK_FLAG_GET_SAMPLE_RATE),
-<<<<<<< HEAD
-=======
 	DEVICE_FLG(0x04e8, 0xa051, /* Samsung USBC Headset (AKG) */
 		   QUIRK_FLAG_SKIP_CLOCK_SELECTOR | QUIRK_FLAG_CTL_MSG_DELAY_5M),
 	DEVICE_FLG(0x0525, 0xa4ad, /* Hamedal C20 usb camero */
 		   QUIRK_FLAG_IFACE_SKIP_CLOSE),
->>>>>>> e787d6ac
 	DEVICE_FLG(0x054c, 0x0b8c, /* Sony WALKMAN NW-A45 DAC */
 		   QUIRK_FLAG_SET_IFACE_FIRST),
 	DEVICE_FLG(0x0556, 0x0014, /* Phoenix Audio TMX320VC */
