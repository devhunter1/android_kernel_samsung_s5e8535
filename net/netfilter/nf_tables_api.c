// SPDX-License-Identifier: GPL-2.0-only
/*
 * Copyright (c) 2007-2009 Patrick McHardy <kaber@trash.net>
 *
 * Development of this code funded by Astaro AG (http://www.astaro.com/)
 */

#include <linux/module.h>
#include <linux/init.h>
#include <linux/list.h>
#include <linux/skbuff.h>
#include <linux/netlink.h>
#include <linux/vmalloc.h>
#include <linux/rhashtable.h>
#include <linux/audit.h>
#include <linux/netfilter.h>
#include <linux/netfilter/nfnetlink.h>
#include <linux/netfilter/nf_tables.h>
#include <net/netfilter/nf_flow_table.h>
#include <net/netfilter/nf_tables_core.h>
#include <net/netfilter/nf_tables.h>
#include <net/netfilter/nf_tables_offload.h>
#include <net/net_namespace.h>
#include <net/sock.h>

#define NFT_MODULE_AUTOLOAD_LIMIT (MODULE_NAME_LEN - sizeof("nft-expr-255-"))

unsigned int nf_tables_net_id __read_mostly;

static LIST_HEAD(nf_tables_expressions);
static LIST_HEAD(nf_tables_objects);
static LIST_HEAD(nf_tables_flowtables);
static LIST_HEAD(nf_tables_destroy_list);
static LIST_HEAD(nf_tables_gc_list);
static DEFINE_SPINLOCK(nf_tables_destroy_list_lock);
static DEFINE_SPINLOCK(nf_tables_gc_list_lock);

enum {
	NFT_VALIDATE_SKIP	= 0,
	NFT_VALIDATE_NEED,
	NFT_VALIDATE_DO,
};

static struct rhltable nft_objname_ht;

static u32 nft_chain_hash(const void *data, u32 len, u32 seed);
static u32 nft_chain_hash_obj(const void *data, u32 len, u32 seed);
static int nft_chain_hash_cmp(struct rhashtable_compare_arg *, const void *);

static u32 nft_objname_hash(const void *data, u32 len, u32 seed);
static u32 nft_objname_hash_obj(const void *data, u32 len, u32 seed);
static int nft_objname_hash_cmp(struct rhashtable_compare_arg *, const void *);

static const struct rhashtable_params nft_chain_ht_params = {
	.head_offset		= offsetof(struct nft_chain, rhlhead),
	.key_offset		= offsetof(struct nft_chain, name),
	.hashfn			= nft_chain_hash,
	.obj_hashfn		= nft_chain_hash_obj,
	.obj_cmpfn		= nft_chain_hash_cmp,
	.automatic_shrinking	= true,
};

static const struct rhashtable_params nft_objname_ht_params = {
	.head_offset		= offsetof(struct nft_object, rhlhead),
	.key_offset		= offsetof(struct nft_object, key),
	.hashfn			= nft_objname_hash,
	.obj_hashfn		= nft_objname_hash_obj,
	.obj_cmpfn		= nft_objname_hash_cmp,
	.automatic_shrinking	= true,
};

struct nft_audit_data {
	struct nft_table *table;
	int entries;
	int op;
	struct list_head list;
};

static const u8 nft2audit_op[NFT_MSG_MAX] = { // enum nf_tables_msg_types
	[NFT_MSG_NEWTABLE]	= AUDIT_NFT_OP_TABLE_REGISTER,
	[NFT_MSG_GETTABLE]	= AUDIT_NFT_OP_INVALID,
	[NFT_MSG_DELTABLE]	= AUDIT_NFT_OP_TABLE_UNREGISTER,
	[NFT_MSG_NEWCHAIN]	= AUDIT_NFT_OP_CHAIN_REGISTER,
	[NFT_MSG_GETCHAIN]	= AUDIT_NFT_OP_INVALID,
	[NFT_MSG_DELCHAIN]	= AUDIT_NFT_OP_CHAIN_UNREGISTER,
	[NFT_MSG_NEWRULE]	= AUDIT_NFT_OP_RULE_REGISTER,
	[NFT_MSG_GETRULE]	= AUDIT_NFT_OP_INVALID,
	[NFT_MSG_DELRULE]	= AUDIT_NFT_OP_RULE_UNREGISTER,
	[NFT_MSG_NEWSET]	= AUDIT_NFT_OP_SET_REGISTER,
	[NFT_MSG_GETSET]	= AUDIT_NFT_OP_INVALID,
	[NFT_MSG_DELSET]	= AUDIT_NFT_OP_SET_UNREGISTER,
	[NFT_MSG_NEWSETELEM]	= AUDIT_NFT_OP_SETELEM_REGISTER,
	[NFT_MSG_GETSETELEM]	= AUDIT_NFT_OP_INVALID,
	[NFT_MSG_DELSETELEM]	= AUDIT_NFT_OP_SETELEM_UNREGISTER,
	[NFT_MSG_NEWGEN]	= AUDIT_NFT_OP_GEN_REGISTER,
	[NFT_MSG_GETGEN]	= AUDIT_NFT_OP_INVALID,
	[NFT_MSG_TRACE]		= AUDIT_NFT_OP_INVALID,
	[NFT_MSG_NEWOBJ]	= AUDIT_NFT_OP_OBJ_REGISTER,
	[NFT_MSG_GETOBJ]	= AUDIT_NFT_OP_INVALID,
	[NFT_MSG_DELOBJ]	= AUDIT_NFT_OP_OBJ_UNREGISTER,
	[NFT_MSG_GETOBJ_RESET]	= AUDIT_NFT_OP_OBJ_RESET,
	[NFT_MSG_NEWFLOWTABLE]	= AUDIT_NFT_OP_FLOWTABLE_REGISTER,
	[NFT_MSG_GETFLOWTABLE]	= AUDIT_NFT_OP_INVALID,
	[NFT_MSG_DELFLOWTABLE]	= AUDIT_NFT_OP_FLOWTABLE_UNREGISTER,
};

static void nft_validate_state_update(struct net *net, u8 new_validate_state)
{
	struct nftables_pernet *nft_net = nft_pernet(net);

	switch (nft_net->validate_state) {
	case NFT_VALIDATE_SKIP:
		WARN_ON_ONCE(new_validate_state == NFT_VALIDATE_DO);
		break;
	case NFT_VALIDATE_NEED:
		break;
	case NFT_VALIDATE_DO:
		if (new_validate_state == NFT_VALIDATE_NEED)
			return;
	}

	nft_net->validate_state = new_validate_state;
}
static void nf_tables_trans_destroy_work(struct work_struct *w);
static DECLARE_WORK(trans_destroy_work, nf_tables_trans_destroy_work);

static void nft_trans_gc_work(struct work_struct *work);
static DECLARE_WORK(trans_gc_work, nft_trans_gc_work);

static void nft_ctx_init(struct nft_ctx *ctx,
			 struct net *net,
			 const struct sk_buff *skb,
			 const struct nlmsghdr *nlh,
			 u8 family,
			 struct nft_table *table,
			 struct nft_chain *chain,
			 const struct nlattr * const *nla)
{
	ctx->net	= net;
	ctx->family	= family;
	ctx->level	= 0;
	ctx->table	= table;
	ctx->chain	= chain;
	ctx->nla   	= nla;
	ctx->portid	= NETLINK_CB(skb).portid;
	ctx->report	= nlmsg_report(nlh);
	ctx->flags	= nlh->nlmsg_flags;
	ctx->seq	= nlh->nlmsg_seq;
}

static struct nft_trans *nft_trans_alloc_gfp(const struct nft_ctx *ctx,
					     int msg_type, u32 size, gfp_t gfp)
{
	struct nft_trans *trans;

	trans = kzalloc(sizeof(struct nft_trans) + size, gfp);
	if (trans == NULL)
		return NULL;

	INIT_LIST_HEAD(&trans->list);
	INIT_LIST_HEAD(&trans->binding_list);
	trans->msg_type = msg_type;
	trans->ctx	= *ctx;

	return trans;
}

static struct nft_trans *nft_trans_alloc(const struct nft_ctx *ctx,
					 int msg_type, u32 size)
{
	return nft_trans_alloc_gfp(ctx, msg_type, size, GFP_KERNEL);
}

static void nft_trans_list_del(struct nft_trans *trans)
{
	list_del(&trans->list);
	list_del(&trans->binding_list);
}

static void nft_trans_destroy(struct nft_trans *trans)
{
	nft_trans_list_del(trans);
	kfree(trans);
}

static void __nft_set_trans_bind(const struct nft_ctx *ctx, struct nft_set *set,
				 bool bind)
{
	struct nftables_pernet *nft_net;
	struct net *net = ctx->net;
	struct nft_trans *trans;

	if (!nft_set_is_anonymous(set))
		return;

	nft_net = nft_pernet(net);
	list_for_each_entry_reverse(trans, &nft_net->commit_list, list) {
		switch (trans->msg_type) {
		case NFT_MSG_NEWSET:
			if (nft_trans_set(trans) == set)
				nft_trans_set_bound(trans) = bind;
			break;
		case NFT_MSG_NEWSETELEM:
			if (nft_trans_elem_set(trans) == set)
				nft_trans_elem_set_bound(trans) = bind;
			break;
		}
	}
}

static void nft_set_trans_bind(const struct nft_ctx *ctx, struct nft_set *set)
{
	return __nft_set_trans_bind(ctx, set, true);
}

static void nft_set_trans_unbind(const struct nft_ctx *ctx, struct nft_set *set)
{
	return __nft_set_trans_bind(ctx, set, false);
}

static void __nft_chain_trans_bind(const struct nft_ctx *ctx,
				   struct nft_chain *chain, bool bind)
{
	struct nftables_pernet *nft_net;
	struct net *net = ctx->net;
	struct nft_trans *trans;

	if (!nft_chain_binding(chain))
		return;

	nft_net = nft_pernet(net);
	list_for_each_entry_reverse(trans, &nft_net->commit_list, list) {
		switch (trans->msg_type) {
		case NFT_MSG_NEWCHAIN:
			if (nft_trans_chain(trans) == chain)
				nft_trans_chain_bound(trans) = bind;
			break;
		case NFT_MSG_NEWRULE:
			if (trans->ctx.chain == chain)
				nft_trans_rule_bound(trans) = bind;
			break;
		}
	}
}

static void nft_chain_trans_bind(const struct nft_ctx *ctx,
				 struct nft_chain *chain)
{
	__nft_chain_trans_bind(ctx, chain, true);
}

int nf_tables_bind_chain(const struct nft_ctx *ctx, struct nft_chain *chain)
{
	if (!nft_chain_binding(chain))
		return 0;

	if (nft_chain_binding(ctx->chain))
		return -EOPNOTSUPP;

	if (chain->bound)
		return -EBUSY;

	if (!nft_use_inc(&chain->use))
		return -EMFILE;

	chain->bound = true;
	nft_chain_trans_bind(ctx, chain);

	return 0;
}

void nf_tables_unbind_chain(const struct nft_ctx *ctx, struct nft_chain *chain)
{
	__nft_chain_trans_bind(ctx, chain, false);
}

static int nft_netdev_register_hooks(struct net *net,
				     struct list_head *hook_list)
{
	struct nft_hook *hook;
	int err, j;

	j = 0;
	list_for_each_entry(hook, hook_list, list) {
		err = nf_register_net_hook(net, &hook->ops);
		if (err < 0)
			goto err_register;

		j++;
	}
	return 0;

err_register:
	list_for_each_entry(hook, hook_list, list) {
		if (j-- <= 0)
			break;

		nf_unregister_net_hook(net, &hook->ops);
	}
	return err;
}

static void nft_netdev_unregister_hooks(struct net *net,
					struct list_head *hook_list,
					bool release_netdev)
{
	struct nft_hook *hook, *next;

	list_for_each_entry_safe(hook, next, hook_list, list) {
		nf_unregister_net_hook(net, &hook->ops);
		if (release_netdev) {
			list_del(&hook->list);
			kfree_rcu(hook, rcu);
		}
	}
}

static int nf_tables_register_hook(struct net *net,
				   const struct nft_table *table,
				   struct nft_chain *chain)
{
	struct nft_base_chain *basechain;
	const struct nf_hook_ops *ops;

	if (table->flags & NFT_TABLE_F_DORMANT ||
	    !nft_is_base_chain(chain))
		return 0;

	basechain = nft_base_chain(chain);
	ops = &basechain->ops;

	if (basechain->type->ops_register)
		return basechain->type->ops_register(net, ops);

	if (nft_base_chain_netdev(table->family, basechain->ops.hooknum))
		return nft_netdev_register_hooks(net, &basechain->hook_list);

	return nf_register_net_hook(net, &basechain->ops);
}

static void __nf_tables_unregister_hook(struct net *net,
					const struct nft_table *table,
					struct nft_chain *chain,
					bool release_netdev)
{
	struct nft_base_chain *basechain;
	const struct nf_hook_ops *ops;

	if (table->flags & NFT_TABLE_F_DORMANT ||
	    !nft_is_base_chain(chain))
		return;
	basechain = nft_base_chain(chain);
	ops = &basechain->ops;

	if (basechain->type->ops_unregister)
		return basechain->type->ops_unregister(net, ops);

	if (nft_base_chain_netdev(table->family, basechain->ops.hooknum))
		nft_netdev_unregister_hooks(net, &basechain->hook_list,
					    release_netdev);
	else
		nf_unregister_net_hook(net, &basechain->ops);
}

static void nf_tables_unregister_hook(struct net *net,
				      const struct nft_table *table,
				      struct nft_chain *chain)
{
	return __nf_tables_unregister_hook(net, table, chain, false);
}

static void nft_trans_commit_list_add_tail(struct net *net, struct nft_trans *trans)
{
	struct nftables_pernet *nft_net = nft_pernet(net);

	switch (trans->msg_type) {
	case NFT_MSG_NEWSET:
		if (!nft_trans_set_update(trans) &&
		    nft_set_is_anonymous(nft_trans_set(trans)))
			list_add_tail(&trans->binding_list, &nft_net->binding_list);
		break;
	case NFT_MSG_NEWCHAIN:
		if (!nft_trans_chain_update(trans) &&
		    nft_chain_binding(nft_trans_chain(trans)))
			list_add_tail(&trans->binding_list, &nft_net->binding_list);
		break;
	}

	list_add_tail(&trans->list, &nft_net->commit_list);
}

static int nft_trans_table_add(struct nft_ctx *ctx, int msg_type)
{
	struct nft_trans *trans;

	trans = nft_trans_alloc(ctx, msg_type, sizeof(struct nft_trans_table));
	if (trans == NULL)
		return -ENOMEM;

	if (msg_type == NFT_MSG_NEWTABLE)
		nft_activate_next(ctx->net, ctx->table);

	nft_trans_commit_list_add_tail(ctx->net, trans);
	return 0;
}

static int nft_deltable(struct nft_ctx *ctx)
{
	int err;

	err = nft_trans_table_add(ctx, NFT_MSG_DELTABLE);
	if (err < 0)
		return err;

	nft_deactivate_next(ctx->net, ctx->table);
	return err;
}

static struct nft_trans *nft_trans_chain_add(struct nft_ctx *ctx, int msg_type)
{
	struct nft_trans *trans;

	trans = nft_trans_alloc(ctx, msg_type, sizeof(struct nft_trans_chain));
	if (trans == NULL)
		return ERR_PTR(-ENOMEM);

	if (msg_type == NFT_MSG_NEWCHAIN) {
		nft_activate_next(ctx->net, ctx->chain);

		if (ctx->nla[NFTA_CHAIN_ID]) {
			nft_trans_chain_id(trans) =
				ntohl(nla_get_be32(ctx->nla[NFTA_CHAIN_ID]));
		}
	}
	nft_trans_chain(trans) = ctx->chain;
	nft_trans_commit_list_add_tail(ctx->net, trans);

	return trans;
}

static int nft_delchain(struct nft_ctx *ctx)
{
	struct nft_trans *trans;

	trans = nft_trans_chain_add(ctx, NFT_MSG_DELCHAIN);
	if (IS_ERR(trans))
		return PTR_ERR(trans);

	nft_use_dec(&ctx->table->use);
	nft_deactivate_next(ctx->net, ctx->chain);

	return 0;
}

void nft_rule_expr_activate(const struct nft_ctx *ctx, struct nft_rule *rule)
{
	struct nft_expr *expr;

	expr = nft_expr_first(rule);
	while (nft_expr_more(rule, expr)) {
		if (expr->ops->activate)
			expr->ops->activate(ctx, expr);

		expr = nft_expr_next(expr);
	}
}

void nft_rule_expr_deactivate(const struct nft_ctx *ctx, struct nft_rule *rule,
			      enum nft_trans_phase phase)
{
	struct nft_expr *expr;

	expr = nft_expr_first(rule);
	while (nft_expr_more(rule, expr)) {
		if (expr->ops->deactivate)
			expr->ops->deactivate(ctx, expr, phase);

		expr = nft_expr_next(expr);
	}
}

static int
nf_tables_delrule_deactivate(struct nft_ctx *ctx, struct nft_rule *rule)
{
	/* You cannot delete the same rule twice */
	if (nft_is_active_next(ctx->net, rule)) {
		nft_deactivate_next(ctx->net, rule);
		nft_use_dec(&ctx->chain->use);
		return 0;
	}
	return -ENOENT;
}

static struct nft_trans *nft_trans_rule_add(struct nft_ctx *ctx, int msg_type,
					    struct nft_rule *rule)
{
	struct nft_trans *trans;

	trans = nft_trans_alloc(ctx, msg_type, sizeof(struct nft_trans_rule));
	if (trans == NULL)
		return NULL;

	if (msg_type == NFT_MSG_NEWRULE && ctx->nla[NFTA_RULE_ID] != NULL) {
		nft_trans_rule_id(trans) =
			ntohl(nla_get_be32(ctx->nla[NFTA_RULE_ID]));
	}
	nft_trans_rule(trans) = rule;
	nft_trans_commit_list_add_tail(ctx->net, trans);

	return trans;
}

static int nft_delrule(struct nft_ctx *ctx, struct nft_rule *rule)
{
	struct nft_flow_rule *flow;
	struct nft_trans *trans;
	int err;

	trans = nft_trans_rule_add(ctx, NFT_MSG_DELRULE, rule);
	if (trans == NULL)
		return -ENOMEM;

	if (ctx->chain->flags & NFT_CHAIN_HW_OFFLOAD) {
		flow = nft_flow_rule_create(ctx->net, rule);
		if (IS_ERR(flow)) {
			nft_trans_destroy(trans);
			return PTR_ERR(flow);
		}

		nft_trans_flow_rule(trans) = flow;
	}

	err = nf_tables_delrule_deactivate(ctx, rule);
	if (err < 0) {
		nft_trans_destroy(trans);
		return err;
	}
	nft_rule_expr_deactivate(ctx, rule, NFT_TRANS_PREPARE);

	return 0;
}

static int nft_delrule_by_chain(struct nft_ctx *ctx)
{
	struct nft_rule *rule;
	int err;

	list_for_each_entry(rule, &ctx->chain->rules, list) {
		if (!nft_is_active_next(ctx->net, rule))
			continue;

		err = nft_delrule(ctx, rule);
		if (err < 0)
			return err;
	}
	return 0;
}

static int __nft_trans_set_add(const struct nft_ctx *ctx, int msg_type,
			       struct nft_set *set,
			       const struct nft_set_desc *desc)
{
	struct nft_trans *trans;

	trans = nft_trans_alloc(ctx, msg_type, sizeof(struct nft_trans_set));
	if (trans == NULL)
		return -ENOMEM;

	if (msg_type == NFT_MSG_NEWSET && ctx->nla[NFTA_SET_ID] && !desc) {
		nft_trans_set_id(trans) =
			ntohl(nla_get_be32(ctx->nla[NFTA_SET_ID]));
		nft_activate_next(ctx->net, set);
	}
	nft_trans_set(trans) = set;
	if (desc) {
		nft_trans_set_update(trans) = true;
		nft_trans_set_gc_int(trans) = desc->gc_int;
		nft_trans_set_timeout(trans) = desc->timeout;
	}
	nft_trans_commit_list_add_tail(ctx->net, trans);

	return 0;
}

static int nft_trans_set_add(const struct nft_ctx *ctx, int msg_type,
			     struct nft_set *set)
{
	return __nft_trans_set_add(ctx, msg_type, set, NULL);
}

static int nft_mapelem_deactivate(const struct nft_ctx *ctx,
				  struct nft_set *set,
				  const struct nft_set_iter *iter,
				  struct nft_set_elem *elem)
{
	nft_setelem_data_deactivate(ctx->net, set, elem);

	return 0;
}

struct nft_set_elem_catchall {
	struct list_head	list;
	struct rcu_head		rcu;
	void			*elem;
};

static void nft_map_catchall_deactivate(const struct nft_ctx *ctx,
					struct nft_set *set)
{
	u8 genmask = nft_genmask_next(ctx->net);
	struct nft_set_elem_catchall *catchall;
	struct nft_set_elem elem;
	struct nft_set_ext *ext;

	list_for_each_entry(catchall, &set->catchall_list, list) {
		ext = nft_set_elem_ext(set, catchall->elem);
		if (!nft_set_elem_active(ext, genmask))
			continue;

		elem.priv = catchall->elem;
		nft_setelem_data_deactivate(ctx->net, set, &elem);
		break;
	}
}

static void nft_map_deactivate(const struct nft_ctx *ctx, struct nft_set *set)
{
	struct nft_set_iter iter = {
		.genmask	= nft_genmask_next(ctx->net),
		.fn		= nft_mapelem_deactivate,
	};

	set->ops->walk(ctx, set, &iter);
	WARN_ON_ONCE(iter.err);

	nft_map_catchall_deactivate(ctx, set);
}

static int nft_delset(const struct nft_ctx *ctx, struct nft_set *set)
{
	int err;

	err = nft_trans_set_add(ctx, NFT_MSG_DELSET, set);
	if (err < 0)
		return err;

	if (set->flags & (NFT_SET_MAP | NFT_SET_OBJECT))
		nft_map_deactivate(ctx, set);

	nft_deactivate_next(ctx->net, set);
	nft_use_dec(&ctx->table->use);

	return err;
}

static int nft_trans_obj_add(struct nft_ctx *ctx, int msg_type,
			     struct nft_object *obj)
{
	struct nft_trans *trans;

	trans = nft_trans_alloc(ctx, msg_type, sizeof(struct nft_trans_obj));
	if (trans == NULL)
		return -ENOMEM;

	if (msg_type == NFT_MSG_NEWOBJ)
		nft_activate_next(ctx->net, obj);

	nft_trans_obj(trans) = obj;
	nft_trans_commit_list_add_tail(ctx->net, trans);

	return 0;
}

static int nft_delobj(struct nft_ctx *ctx, struct nft_object *obj)
{
	int err;

	err = nft_trans_obj_add(ctx, NFT_MSG_DELOBJ, obj);
	if (err < 0)
		return err;

	nft_deactivate_next(ctx->net, obj);
	nft_use_dec(&ctx->table->use);

	return err;
}

static int nft_trans_flowtable_add(struct nft_ctx *ctx, int msg_type,
				   struct nft_flowtable *flowtable)
{
	struct nft_trans *trans;

	trans = nft_trans_alloc(ctx, msg_type,
				sizeof(struct nft_trans_flowtable));
	if (trans == NULL)
		return -ENOMEM;

	if (msg_type == NFT_MSG_NEWFLOWTABLE)
		nft_activate_next(ctx->net, flowtable);

	INIT_LIST_HEAD(&nft_trans_flowtable_hooks(trans));
	nft_trans_flowtable(trans) = flowtable;
	nft_trans_commit_list_add_tail(ctx->net, trans);

	return 0;
}

static int nft_delflowtable(struct nft_ctx *ctx,
			    struct nft_flowtable *flowtable)
{
	int err;

	err = nft_trans_flowtable_add(ctx, NFT_MSG_DELFLOWTABLE, flowtable);
	if (err < 0)
		return err;

	nft_deactivate_next(ctx->net, flowtable);
	nft_use_dec(&ctx->table->use);

	return err;
}

/*
 * Tables
 */

static struct nft_table *nft_table_lookup(const struct net *net,
					  const struct nlattr *nla,
					  u8 family, u8 genmask, u32 nlpid)
{
	struct nftables_pernet *nft_net;
	struct nft_table *table;

	if (nla == NULL)
		return ERR_PTR(-EINVAL);

	nft_net = nft_pernet(net);
	list_for_each_entry_rcu(table, &nft_net->tables, list,
				lockdep_is_held(&nft_net->commit_mutex)) {
		if (!nla_strcmp(nla, table->name) &&
		    table->family == family &&
		    nft_active_genmask(table, genmask)) {
			if (nft_table_has_owner(table) &&
			    nlpid && table->nlpid != nlpid)
				return ERR_PTR(-EPERM);

			return table;
		}
	}

	return ERR_PTR(-ENOENT);
}

static struct nft_table *nft_table_lookup_byhandle(const struct net *net,
						   const struct nlattr *nla,
						   int family, u8 genmask, u32 nlpid)
{
	struct nftables_pernet *nft_net;
	struct nft_table *table;

	nft_net = nft_pernet(net);
	list_for_each_entry(table, &nft_net->tables, list) {
		if (be64_to_cpu(nla_get_be64(nla)) == table->handle &&
		    table->family == family &&
		    nft_active_genmask(table, genmask)) {
			if (nft_table_has_owner(table) &&
			    nlpid && table->nlpid != nlpid)
				return ERR_PTR(-EPERM);

			return table;
		}
	}

	return ERR_PTR(-ENOENT);
}

static inline u64 nf_tables_alloc_handle(struct nft_table *table)
{
	return ++table->hgenerator;
}

static const struct nft_chain_type *chain_type[NFPROTO_NUMPROTO][NFT_CHAIN_T_MAX];

static const struct nft_chain_type *
__nft_chain_type_get(u8 family, enum nft_chain_types type)
{
	if (family >= NFPROTO_NUMPROTO ||
	    type >= NFT_CHAIN_T_MAX)
		return NULL;

	return chain_type[family][type];
}

static const struct nft_chain_type *
__nf_tables_chain_type_lookup(const struct nlattr *nla, u8 family)
{
	const struct nft_chain_type *type;
	int i;

	for (i = 0; i < NFT_CHAIN_T_MAX; i++) {
		type = __nft_chain_type_get(family, i);
		if (!type)
			continue;
		if (!nla_strcmp(nla, type->name))
			return type;
	}
	return NULL;
}

struct nft_module_request {
	struct list_head	list;
	char			module[MODULE_NAME_LEN];
	bool			done;
};

#ifdef CONFIG_MODULES
__printf(2, 3) int nft_request_module(struct net *net, const char *fmt,
				      ...)
{
	char module_name[MODULE_NAME_LEN];
	struct nftables_pernet *nft_net;
	struct nft_module_request *req;
	va_list args;
	int ret;

	va_start(args, fmt);
	ret = vsnprintf(module_name, MODULE_NAME_LEN, fmt, args);
	va_end(args);
	if (ret >= MODULE_NAME_LEN)
		return 0;

	nft_net = nft_pernet(net);
	list_for_each_entry(req, &nft_net->module_list, list) {
		if (!strcmp(req->module, module_name)) {
			if (req->done)
				return 0;

			/* A request to load this module already exists. */
			return -EAGAIN;
		}
	}

	req = kmalloc(sizeof(*req), GFP_KERNEL);
	if (!req)
		return -ENOMEM;

	req->done = false;
	strlcpy(req->module, module_name, MODULE_NAME_LEN);
	list_add_tail(&req->list, &nft_net->module_list);

	return -EAGAIN;
}
EXPORT_SYMBOL_GPL(nft_request_module);
#endif

static void lockdep_nfnl_nft_mutex_not_held(void)
{
#ifdef CONFIG_PROVE_LOCKING
	if (debug_locks)
		WARN_ON_ONCE(lockdep_nfnl_is_held(NFNL_SUBSYS_NFTABLES));
#endif
}

static const struct nft_chain_type *
nf_tables_chain_type_lookup(struct net *net, const struct nlattr *nla,
			    u8 family, bool autoload)
{
	const struct nft_chain_type *type;

	type = __nf_tables_chain_type_lookup(nla, family);
	if (type != NULL)
		return type;

	lockdep_nfnl_nft_mutex_not_held();
#ifdef CONFIG_MODULES
	if (autoload) {
		if (nft_request_module(net, "nft-chain-%u-%.*s", family,
				       nla_len(nla),
				       (const char *)nla_data(nla)) == -EAGAIN)
			return ERR_PTR(-EAGAIN);
	}
#endif
	return ERR_PTR(-ENOENT);
}

static __be16 nft_base_seq(const struct net *net)
{
	struct nftables_pernet *nft_net = nft_pernet(net);

	return htons(nft_net->base_seq & 0xffff);
}

static const struct nla_policy nft_table_policy[NFTA_TABLE_MAX + 1] = {
	[NFTA_TABLE_NAME]	= { .type = NLA_STRING,
				    .len = NFT_TABLE_MAXNAMELEN - 1 },
	[NFTA_TABLE_FLAGS]	= { .type = NLA_U32 },
	[NFTA_TABLE_HANDLE]	= { .type = NLA_U64 },
	[NFTA_TABLE_USERDATA]	= { .type = NLA_BINARY,
				    .len = NFT_USERDATA_MAXLEN }
};

static int nf_tables_fill_table_info(struct sk_buff *skb, struct net *net,
				     u32 portid, u32 seq, int event, u32 flags,
				     int family, const struct nft_table *table)
{
	struct nlmsghdr *nlh;

	event = nfnl_msg_type(NFNL_SUBSYS_NFTABLES, event);
	nlh = nfnl_msg_put(skb, portid, seq, event, flags, family,
			   NFNETLINK_V0, nft_base_seq(net));
	if (!nlh)
		goto nla_put_failure;

	if (nla_put_string(skb, NFTA_TABLE_NAME, table->name) ||
	    nla_put_be32(skb, NFTA_TABLE_FLAGS,
			 htonl(table->flags & NFT_TABLE_F_MASK)) ||
	    nla_put_be32(skb, NFTA_TABLE_USE, htonl(table->use)) ||
	    nla_put_be64(skb, NFTA_TABLE_HANDLE, cpu_to_be64(table->handle),
			 NFTA_TABLE_PAD))
		goto nla_put_failure;
	if (nft_table_has_owner(table) &&
	    nla_put_be32(skb, NFTA_TABLE_OWNER, htonl(table->nlpid)))
		goto nla_put_failure;

	if (table->udata) {
		if (nla_put(skb, NFTA_TABLE_USERDATA, table->udlen, table->udata))
			goto nla_put_failure;
	}

	nlmsg_end(skb, nlh);
	return 0;

nla_put_failure:
	nlmsg_trim(skb, nlh);
	return -1;
}

struct nftnl_skb_parms {
	bool report;
};
#define NFT_CB(skb)	(*(struct nftnl_skb_parms*)&((skb)->cb))

static void nft_notify_enqueue(struct sk_buff *skb, bool report,
			       struct list_head *notify_list)
{
	NFT_CB(skb).report = report;
	list_add_tail(&skb->list, notify_list);
}

static void nf_tables_table_notify(const struct nft_ctx *ctx, int event)
{
	struct nftables_pernet *nft_net;
	struct sk_buff *skb;
	u16 flags = 0;
	int err;

	if (!ctx->report &&
	    !nfnetlink_has_listeners(ctx->net, NFNLGRP_NFTABLES))
		return;

	skb = nlmsg_new(NLMSG_GOODSIZE, GFP_KERNEL);
	if (skb == NULL)
		goto err;

	if (ctx->flags & (NLM_F_CREATE | NLM_F_EXCL))
		flags |= ctx->flags & (NLM_F_CREATE | NLM_F_EXCL);

	err = nf_tables_fill_table_info(skb, ctx->net, ctx->portid, ctx->seq,
					event, flags, ctx->family, ctx->table);
	if (err < 0) {
		kfree_skb(skb);
		goto err;
	}

	nft_net = nft_pernet(ctx->net);
	nft_notify_enqueue(skb, ctx->report, &nft_net->notify_list);
	return;
err:
	nfnetlink_set_err(ctx->net, ctx->portid, NFNLGRP_NFTABLES, -ENOBUFS);
}

static int nf_tables_dump_tables(struct sk_buff *skb,
				 struct netlink_callback *cb)
{
	const struct nfgenmsg *nfmsg = nlmsg_data(cb->nlh);
	struct nftables_pernet *nft_net;
	const struct nft_table *table;
	unsigned int idx = 0, s_idx = cb->args[0];
	struct net *net = sock_net(skb->sk);
	int family = nfmsg->nfgen_family;

	rcu_read_lock();
	nft_net = nft_pernet(net);
	cb->seq = READ_ONCE(nft_net->base_seq);

	list_for_each_entry_rcu(table, &nft_net->tables, list) {
		if (family != NFPROTO_UNSPEC && family != table->family)
			continue;

		if (idx < s_idx)
			goto cont;
		if (idx > s_idx)
			memset(&cb->args[1], 0,
			       sizeof(cb->args) - sizeof(cb->args[0]));
		if (!nft_is_active(net, table))
			continue;
		if (nf_tables_fill_table_info(skb, net,
					      NETLINK_CB(cb->skb).portid,
					      cb->nlh->nlmsg_seq,
					      NFT_MSG_NEWTABLE, NLM_F_MULTI,
					      table->family, table) < 0)
			goto done;

		nl_dump_check_consistent(cb, nlmsg_hdr(skb));
cont:
		idx++;
	}
done:
	rcu_read_unlock();
	cb->args[0] = idx;
	return skb->len;
}

static int nft_netlink_dump_start_rcu(struct sock *nlsk, struct sk_buff *skb,
				      const struct nlmsghdr *nlh,
				      struct netlink_dump_control *c)
{
	int err;

	if (!try_module_get(THIS_MODULE))
		return -EINVAL;

	rcu_read_unlock();
	err = netlink_dump_start(nlsk, skb, nlh, c);
	rcu_read_lock();
	module_put(THIS_MODULE);

	return err;
}

/* called with rcu_read_lock held */
static int nf_tables_gettable(struct sk_buff *skb, const struct nfnl_info *info,
			      const struct nlattr * const nla[])
{
	struct netlink_ext_ack *extack = info->extack;
	u8 genmask = nft_genmask_cur(info->net);
	u8 family = info->nfmsg->nfgen_family;
	const struct nft_table *table;
	struct net *net = info->net;
	struct sk_buff *skb2;
	int err;

	if (info->nlh->nlmsg_flags & NLM_F_DUMP) {
		struct netlink_dump_control c = {
			.dump = nf_tables_dump_tables,
			.module = THIS_MODULE,
		};

		return nft_netlink_dump_start_rcu(info->sk, skb, info->nlh, &c);
	}

	table = nft_table_lookup(net, nla[NFTA_TABLE_NAME], family, genmask, 0);
	if (IS_ERR(table)) {
		NL_SET_BAD_ATTR(extack, nla[NFTA_TABLE_NAME]);
		return PTR_ERR(table);
	}

	skb2 = alloc_skb(NLMSG_GOODSIZE, GFP_ATOMIC);
	if (!skb2)
		return -ENOMEM;

	err = nf_tables_fill_table_info(skb2, net, NETLINK_CB(skb).portid,
					info->nlh->nlmsg_seq, NFT_MSG_NEWTABLE,
					0, family, table);
	if (err < 0)
		goto err_fill_table_info;

	return nfnetlink_unicast(skb2, net, NETLINK_CB(skb).portid);

err_fill_table_info:
	kfree_skb(skb2);
	return err;
}

static void nft_table_disable(struct net *net, struct nft_table *table, u32 cnt)
{
	struct nft_chain *chain;
	u32 i = 0;

	list_for_each_entry(chain, &table->chains, list) {
		if (!nft_is_active_next(net, chain))
			continue;
		if (!nft_is_base_chain(chain))
			continue;

		if (cnt && i++ == cnt)
			break;

		nf_tables_unregister_hook(net, table, chain);
	}
}

static int nf_tables_table_enable(struct net *net, struct nft_table *table)
{
	struct nft_chain *chain;
	int err, i = 0;

	list_for_each_entry(chain, &table->chains, list) {
		if (!nft_is_active_next(net, chain))
			continue;
		if (!nft_is_base_chain(chain))
			continue;

		err = nf_tables_register_hook(net, table, chain);
		if (err < 0)
			goto err_register_hooks;

		i++;
	}
	return 0;

err_register_hooks:
	if (i)
		nft_table_disable(net, table, i);
	return err;
}

static void nf_tables_table_disable(struct net *net, struct nft_table *table)
{
	table->flags &= ~NFT_TABLE_F_DORMANT;
	nft_table_disable(net, table, 0);
	table->flags |= NFT_TABLE_F_DORMANT;
}

#define __NFT_TABLE_F_INTERNAL		(NFT_TABLE_F_MASK + 1)
#define __NFT_TABLE_F_WAS_DORMANT	(__NFT_TABLE_F_INTERNAL << 0)
#define __NFT_TABLE_F_WAS_AWAKEN	(__NFT_TABLE_F_INTERNAL << 1)
#define __NFT_TABLE_F_UPDATE		(__NFT_TABLE_F_WAS_DORMANT | \
					 __NFT_TABLE_F_WAS_AWAKEN)

static int nf_tables_updtable(struct nft_ctx *ctx)
{
	struct nft_trans *trans;
	u32 flags;
	int ret;

	if (!ctx->nla[NFTA_TABLE_FLAGS])
		return 0;

	flags = ntohl(nla_get_be32(ctx->nla[NFTA_TABLE_FLAGS]));
	if (flags & ~NFT_TABLE_F_MASK)
		return -EOPNOTSUPP;

	if (flags == ctx->table->flags)
		return 0;

	if ((nft_table_has_owner(ctx->table) &&
	     !(flags & NFT_TABLE_F_OWNER)) ||
	    (!nft_table_has_owner(ctx->table) &&
	     flags & NFT_TABLE_F_OWNER))
		return -EOPNOTSUPP;

	/* No dormant off/on/off/on games in single transaction */
	if (ctx->table->flags & __NFT_TABLE_F_UPDATE)
		return -EINVAL;

	trans = nft_trans_alloc(ctx, NFT_MSG_NEWTABLE,
				sizeof(struct nft_trans_table));
	if (trans == NULL)
		return -ENOMEM;

	if ((flags & NFT_TABLE_F_DORMANT) &&
	    !(ctx->table->flags & NFT_TABLE_F_DORMANT)) {
		ctx->table->flags |= NFT_TABLE_F_DORMANT;
		if (!(ctx->table->flags & __NFT_TABLE_F_UPDATE))
			ctx->table->flags |= __NFT_TABLE_F_WAS_AWAKEN;
	} else if (!(flags & NFT_TABLE_F_DORMANT) &&
		   ctx->table->flags & NFT_TABLE_F_DORMANT) {
		ctx->table->flags &= ~NFT_TABLE_F_DORMANT;
		if (!(ctx->table->flags & __NFT_TABLE_F_UPDATE)) {
			ret = nf_tables_table_enable(ctx->net, ctx->table);
			if (ret < 0)
				goto err_register_hooks;

			ctx->table->flags |= __NFT_TABLE_F_WAS_DORMANT;
		}
	}

	nft_trans_table_update(trans) = true;
	nft_trans_commit_list_add_tail(ctx->net, trans);

	return 0;

err_register_hooks:
	nft_trans_destroy(trans);
	return ret;
}

static u32 nft_chain_hash(const void *data, u32 len, u32 seed)
{
	const char *name = data;

	return jhash(name, strlen(name), seed);
}

static u32 nft_chain_hash_obj(const void *data, u32 len, u32 seed)
{
	const struct nft_chain *chain = data;

	return nft_chain_hash(chain->name, 0, seed);
}

static int nft_chain_hash_cmp(struct rhashtable_compare_arg *arg,
			      const void *ptr)
{
	const struct nft_chain *chain = ptr;
	const char *name = arg->key;

	return strcmp(chain->name, name);
}

static u32 nft_objname_hash(const void *data, u32 len, u32 seed)
{
	const struct nft_object_hash_key *k = data;

	seed ^= hash_ptr(k->table, 32);

	return jhash(k->name, strlen(k->name), seed);
}

static u32 nft_objname_hash_obj(const void *data, u32 len, u32 seed)
{
	const struct nft_object *obj = data;

	return nft_objname_hash(&obj->key, 0, seed);
}

static int nft_objname_hash_cmp(struct rhashtable_compare_arg *arg,
				const void *ptr)
{
	const struct nft_object_hash_key *k = arg->key;
	const struct nft_object *obj = ptr;

	if (obj->key.table != k->table)
		return -1;

	return strcmp(obj->key.name, k->name);
}

static int nf_tables_newtable(struct sk_buff *skb, const struct nfnl_info *info,
			      const struct nlattr * const nla[])
{
	struct nftables_pernet *nft_net = nft_pernet(info->net);
	struct netlink_ext_ack *extack = info->extack;
	u8 genmask = nft_genmask_next(info->net);
	u8 family = info->nfmsg->nfgen_family;
	struct net *net = info->net;
	const struct nlattr *attr;
	struct nft_table *table;
	struct nft_ctx ctx;
	u32 flags = 0;
	int err;

	lockdep_assert_held(&nft_net->commit_mutex);
	attr = nla[NFTA_TABLE_NAME];
	table = nft_table_lookup(net, attr, family, genmask,
				 NETLINK_CB(skb).portid);
	if (IS_ERR(table)) {
		if (PTR_ERR(table) != -ENOENT)
			return PTR_ERR(table);
	} else {
		if (info->nlh->nlmsg_flags & NLM_F_EXCL) {
			NL_SET_BAD_ATTR(extack, attr);
			return -EEXIST;
		}
		if (info->nlh->nlmsg_flags & NLM_F_REPLACE)
			return -EOPNOTSUPP;

		nft_ctx_init(&ctx, net, skb, info->nlh, family, table, NULL, nla);

		return nf_tables_updtable(&ctx);
	}

	if (nla[NFTA_TABLE_FLAGS]) {
		flags = ntohl(nla_get_be32(nla[NFTA_TABLE_FLAGS]));
		if (flags & ~NFT_TABLE_F_MASK)
			return -EOPNOTSUPP;
	}

	err = -ENOMEM;
	table = kzalloc(sizeof(*table), GFP_KERNEL);
	if (table == NULL)
		goto err_kzalloc;

	table->name = nla_strdup(attr, GFP_KERNEL);
	if (table->name == NULL)
		goto err_strdup;

	if (nla[NFTA_TABLE_USERDATA]) {
		table->udata = nla_memdup(nla[NFTA_TABLE_USERDATA], GFP_KERNEL);
		if (table->udata == NULL)
			goto err_table_udata;

		table->udlen = nla_len(nla[NFTA_TABLE_USERDATA]);
	}

	err = rhltable_init(&table->chains_ht, &nft_chain_ht_params);
	if (err)
		goto err_chain_ht;

	INIT_LIST_HEAD(&table->chains);
	INIT_LIST_HEAD(&table->sets);
	INIT_LIST_HEAD(&table->objects);
	INIT_LIST_HEAD(&table->flowtables);
	table->family = family;
	table->flags = flags;
	table->handle = ++nft_net->table_handle;
	if (table->flags & NFT_TABLE_F_OWNER)
		table->nlpid = NETLINK_CB(skb).portid;

	nft_ctx_init(&ctx, net, skb, info->nlh, family, table, NULL, nla);
	err = nft_trans_table_add(&ctx, NFT_MSG_NEWTABLE);
	if (err < 0)
		goto err_trans;

	list_add_tail_rcu(&table->list, &nft_net->tables);
	return 0;
err_trans:
	rhltable_destroy(&table->chains_ht);
err_chain_ht:
	kfree(table->udata);
err_table_udata:
	kfree(table->name);
err_strdup:
	kfree(table);
err_kzalloc:
	return err;
}

static int nft_flush_table(struct nft_ctx *ctx)
{
	struct nft_flowtable *flowtable, *nft;
	struct nft_chain *chain, *nc;
	struct nft_object *obj, *ne;
	struct nft_set *set, *ns;
	int err;

	list_for_each_entry(chain, &ctx->table->chains, list) {
		if (!nft_is_active_next(ctx->net, chain))
			continue;

		if (nft_chain_binding(chain))
			continue;

		ctx->chain = chain;

		err = nft_delrule_by_chain(ctx);
		if (err < 0)
			goto out;
	}

	list_for_each_entry_safe(set, ns, &ctx->table->sets, list) {
		if (!nft_is_active_next(ctx->net, set))
			continue;

		if (nft_set_is_anonymous(set))
			continue;

		err = nft_delset(ctx, set);
		if (err < 0)
			goto out;
	}

	list_for_each_entry_safe(flowtable, nft, &ctx->table->flowtables, list) {
		if (!nft_is_active_next(ctx->net, flowtable))
			continue;

		err = nft_delflowtable(ctx, flowtable);
		if (err < 0)
			goto out;
	}

	list_for_each_entry_safe(obj, ne, &ctx->table->objects, list) {
		if (!nft_is_active_next(ctx->net, obj))
			continue;

		err = nft_delobj(ctx, obj);
		if (err < 0)
			goto out;
	}

	list_for_each_entry_safe(chain, nc, &ctx->table->chains, list) {
		if (!nft_is_active_next(ctx->net, chain))
			continue;

		if (nft_chain_binding(chain))
			continue;

		ctx->chain = chain;

		err = nft_delchain(ctx);
		if (err < 0)
			goto out;
	}

	err = nft_deltable(ctx);
out:
	return err;
}

static int nft_flush(struct nft_ctx *ctx, int family)
{
	struct nftables_pernet *nft_net = nft_pernet(ctx->net);
	const struct nlattr * const *nla = ctx->nla;
	struct nft_table *table, *nt;
	int err = 0;

	list_for_each_entry_safe(table, nt, &nft_net->tables, list) {
		if (family != AF_UNSPEC && table->family != family)
			continue;

		ctx->family = table->family;

		if (!nft_is_active_next(ctx->net, table))
			continue;

		if (nft_table_has_owner(table) && table->nlpid != ctx->portid)
			continue;

		if (nla[NFTA_TABLE_NAME] &&
		    nla_strcmp(nla[NFTA_TABLE_NAME], table->name) != 0)
			continue;

		ctx->table = table;

		err = nft_flush_table(ctx);
		if (err < 0)
			goto out;
	}
out:
	return err;
}

static int nf_tables_deltable(struct sk_buff *skb, const struct nfnl_info *info,
			      const struct nlattr * const nla[])
{
	struct netlink_ext_ack *extack = info->extack;
	u8 genmask = nft_genmask_next(info->net);
	u8 family = info->nfmsg->nfgen_family;
	struct net *net = info->net;
	const struct nlattr *attr;
	struct nft_table *table;
	struct nft_ctx ctx;

	nft_ctx_init(&ctx, net, skb, info->nlh, 0, NULL, NULL, nla);
	if (family == AF_UNSPEC ||
	    (!nla[NFTA_TABLE_NAME] && !nla[NFTA_TABLE_HANDLE]))
		return nft_flush(&ctx, family);

	if (nla[NFTA_TABLE_HANDLE]) {
		attr = nla[NFTA_TABLE_HANDLE];
		table = nft_table_lookup_byhandle(net, attr, family, genmask,
						  NETLINK_CB(skb).portid);
	} else {
		attr = nla[NFTA_TABLE_NAME];
		table = nft_table_lookup(net, attr, family, genmask,
					 NETLINK_CB(skb).portid);
	}

	if (IS_ERR(table)) {
		NL_SET_BAD_ATTR(extack, attr);
		return PTR_ERR(table);
	}

	if (info->nlh->nlmsg_flags & NLM_F_NONREC &&
	    table->use > 0)
		return -EBUSY;

	ctx.family = family;
	ctx.table = table;

	return nft_flush_table(&ctx);
}

static void nf_tables_table_destroy(struct nft_ctx *ctx)
{
	if (WARN_ON(ctx->table->use > 0))
		return;

	rhltable_destroy(&ctx->table->chains_ht);
	kfree(ctx->table->name);
	kfree(ctx->table->udata);
	kfree(ctx->table);
}

void nft_register_chain_type(const struct nft_chain_type *ctype)
{
	nfnl_lock(NFNL_SUBSYS_NFTABLES);
	if (WARN_ON(__nft_chain_type_get(ctype->family, ctype->type))) {
		nfnl_unlock(NFNL_SUBSYS_NFTABLES);
		return;
	}
	chain_type[ctype->family][ctype->type] = ctype;
	nfnl_unlock(NFNL_SUBSYS_NFTABLES);
}
EXPORT_SYMBOL_GPL(nft_register_chain_type);

void nft_unregister_chain_type(const struct nft_chain_type *ctype)
{
	nfnl_lock(NFNL_SUBSYS_NFTABLES);
	chain_type[ctype->family][ctype->type] = NULL;
	nfnl_unlock(NFNL_SUBSYS_NFTABLES);
}
EXPORT_SYMBOL_GPL(nft_unregister_chain_type);

/*
 * Chains
 */

static struct nft_chain *
nft_chain_lookup_byhandle(const struct nft_table *table, u64 handle, u8 genmask)
{
	struct nft_chain *chain;

	list_for_each_entry(chain, &table->chains, list) {
		if (chain->handle == handle &&
		    nft_active_genmask(chain, genmask))
			return chain;
	}

	return ERR_PTR(-ENOENT);
}

static bool lockdep_commit_lock_is_held(const struct net *net)
{
#ifdef CONFIG_PROVE_LOCKING
	struct nftables_pernet *nft_net = nft_pernet(net);

	return lockdep_is_held(&nft_net->commit_mutex);
#else
	return true;
#endif
}

static struct nft_chain *nft_chain_lookup(struct net *net,
					  struct nft_table *table,
					  const struct nlattr *nla, u8 genmask)
{
	char search[NFT_CHAIN_MAXNAMELEN + 1];
	struct rhlist_head *tmp, *list;
	struct nft_chain *chain;

	if (nla == NULL)
		return ERR_PTR(-EINVAL);

	nla_strscpy(search, nla, sizeof(search));

	WARN_ON(!rcu_read_lock_held() &&
		!lockdep_commit_lock_is_held(net));

	chain = ERR_PTR(-ENOENT);
	rcu_read_lock();
	list = rhltable_lookup(&table->chains_ht, search, nft_chain_ht_params);
	if (!list)
		goto out_unlock;

	rhl_for_each_entry_rcu(chain, tmp, list, rhlhead) {
		if (nft_active_genmask(chain, genmask))
			goto out_unlock;
	}
	chain = ERR_PTR(-ENOENT);
out_unlock:
	rcu_read_unlock();
	return chain;
}

static const struct nla_policy nft_chain_policy[NFTA_CHAIN_MAX + 1] = {
	[NFTA_CHAIN_TABLE]	= { .type = NLA_STRING,
				    .len = NFT_TABLE_MAXNAMELEN - 1 },
	[NFTA_CHAIN_HANDLE]	= { .type = NLA_U64 },
	[NFTA_CHAIN_NAME]	= { .type = NLA_STRING,
				    .len = NFT_CHAIN_MAXNAMELEN - 1 },
	[NFTA_CHAIN_HOOK]	= { .type = NLA_NESTED },
	[NFTA_CHAIN_POLICY]	= { .type = NLA_U32 },
	[NFTA_CHAIN_TYPE]	= { .type = NLA_STRING,
				    .len = NFT_MODULE_AUTOLOAD_LIMIT },
	[NFTA_CHAIN_COUNTERS]	= { .type = NLA_NESTED },
	[NFTA_CHAIN_FLAGS]	= { .type = NLA_U32 },
	[NFTA_CHAIN_ID]		= { .type = NLA_U32 },
	[NFTA_CHAIN_USERDATA]	= { .type = NLA_BINARY,
				    .len = NFT_USERDATA_MAXLEN },
};

static const struct nla_policy nft_hook_policy[NFTA_HOOK_MAX + 1] = {
	[NFTA_HOOK_HOOKNUM]	= { .type = NLA_U32 },
	[NFTA_HOOK_PRIORITY]	= { .type = NLA_U32 },
	[NFTA_HOOK_DEV]		= { .type = NLA_STRING,
				    .len = IFNAMSIZ - 1 },
};

static int nft_dump_stats(struct sk_buff *skb, struct nft_stats __percpu *stats)
{
	struct nft_stats *cpu_stats, total;
	struct nlattr *nest;
	unsigned int seq;
	u64 pkts, bytes;
	int cpu;

	if (!stats)
		return 0;

	memset(&total, 0, sizeof(total));
	for_each_possible_cpu(cpu) {
		cpu_stats = per_cpu_ptr(stats, cpu);
		do {
			seq = u64_stats_fetch_begin_irq(&cpu_stats->syncp);
			pkts = cpu_stats->pkts;
			bytes = cpu_stats->bytes;
		} while (u64_stats_fetch_retry_irq(&cpu_stats->syncp, seq));
		total.pkts += pkts;
		total.bytes += bytes;
	}
	nest = nla_nest_start_noflag(skb, NFTA_CHAIN_COUNTERS);
	if (nest == NULL)
		goto nla_put_failure;

	if (nla_put_be64(skb, NFTA_COUNTER_PACKETS, cpu_to_be64(total.pkts),
			 NFTA_COUNTER_PAD) ||
	    nla_put_be64(skb, NFTA_COUNTER_BYTES, cpu_to_be64(total.bytes),
			 NFTA_COUNTER_PAD))
		goto nla_put_failure;

	nla_nest_end(skb, nest);
	return 0;

nla_put_failure:
	return -ENOSPC;
}

static int nft_dump_basechain_hook(struct sk_buff *skb, int family,
				   const struct nft_base_chain *basechain)
{
	const struct nf_hook_ops *ops = &basechain->ops;
	struct nft_hook *hook, *first = NULL;
	struct nlattr *nest, *nest_devs;
	int n = 0;

	nest = nla_nest_start_noflag(skb, NFTA_CHAIN_HOOK);
	if (nest == NULL)
		goto nla_put_failure;
	if (nla_put_be32(skb, NFTA_HOOK_HOOKNUM, htonl(ops->hooknum)))
		goto nla_put_failure;
	if (nla_put_be32(skb, NFTA_HOOK_PRIORITY, htonl(ops->priority)))
		goto nla_put_failure;

	if (nft_base_chain_netdev(family, ops->hooknum)) {
		nest_devs = nla_nest_start_noflag(skb, NFTA_HOOK_DEVS);
		list_for_each_entry(hook, &basechain->hook_list, list) {
			if (!first)
				first = hook;

			if (nla_put_string(skb, NFTA_DEVICE_NAME,
					   hook->ops.dev->name))
				goto nla_put_failure;
			n++;
		}
		nla_nest_end(skb, nest_devs);

		if (n == 1 &&
		    nla_put_string(skb, NFTA_HOOK_DEV, first->ops.dev->name))
			goto nla_put_failure;
	}
	nla_nest_end(skb, nest);

	return 0;
nla_put_failure:
	return -1;
}

static int nf_tables_fill_chain_info(struct sk_buff *skb, struct net *net,
				     u32 portid, u32 seq, int event, u32 flags,
				     int family, const struct nft_table *table,
				     const struct nft_chain *chain)
{
	struct nlmsghdr *nlh;

	event = nfnl_msg_type(NFNL_SUBSYS_NFTABLES, event);
	nlh = nfnl_msg_put(skb, portid, seq, event, flags, family,
			   NFNETLINK_V0, nft_base_seq(net));
	if (!nlh)
		goto nla_put_failure;

	if (nla_put_string(skb, NFTA_CHAIN_TABLE, table->name))
		goto nla_put_failure;
	if (nla_put_be64(skb, NFTA_CHAIN_HANDLE, cpu_to_be64(chain->handle),
			 NFTA_CHAIN_PAD))
		goto nla_put_failure;
	if (nla_put_string(skb, NFTA_CHAIN_NAME, chain->name))
		goto nla_put_failure;

	if (nft_is_base_chain(chain)) {
		const struct nft_base_chain *basechain = nft_base_chain(chain);
		struct nft_stats __percpu *stats;

		if (nft_dump_basechain_hook(skb, family, basechain))
			goto nla_put_failure;

		if (nla_put_be32(skb, NFTA_CHAIN_POLICY,
				 htonl(basechain->policy)))
			goto nla_put_failure;

		if (nla_put_string(skb, NFTA_CHAIN_TYPE, basechain->type->name))
			goto nla_put_failure;

		stats = rcu_dereference_check(basechain->stats,
					      lockdep_commit_lock_is_held(net));
		if (nft_dump_stats(skb, stats))
			goto nla_put_failure;
	}

	if (chain->flags &&
	    nla_put_be32(skb, NFTA_CHAIN_FLAGS, htonl(chain->flags)))
		goto nla_put_failure;

	if (nla_put_be32(skb, NFTA_CHAIN_USE, htonl(chain->use)))
		goto nla_put_failure;

	if (chain->udata &&
	    nla_put(skb, NFTA_CHAIN_USERDATA, chain->udlen, chain->udata))
		goto nla_put_failure;

	nlmsg_end(skb, nlh);
	return 0;

nla_put_failure:
	nlmsg_trim(skb, nlh);
	return -1;
}

static void nf_tables_chain_notify(const struct nft_ctx *ctx, int event)
{
	struct nftables_pernet *nft_net;
	struct sk_buff *skb;
	u16 flags = 0;
	int err;

	if (!ctx->report &&
	    !nfnetlink_has_listeners(ctx->net, NFNLGRP_NFTABLES))
		return;

	skb = nlmsg_new(NLMSG_GOODSIZE, GFP_KERNEL);
	if (skb == NULL)
		goto err;

	if (ctx->flags & (NLM_F_CREATE | NLM_F_EXCL))
		flags |= ctx->flags & (NLM_F_CREATE | NLM_F_EXCL);

	err = nf_tables_fill_chain_info(skb, ctx->net, ctx->portid, ctx->seq,
					event, flags, ctx->family, ctx->table,
					ctx->chain);
	if (err < 0) {
		kfree_skb(skb);
		goto err;
	}

	nft_net = nft_pernet(ctx->net);
	nft_notify_enqueue(skb, ctx->report, &nft_net->notify_list);
	return;
err:
	nfnetlink_set_err(ctx->net, ctx->portid, NFNLGRP_NFTABLES, -ENOBUFS);
}

static int nf_tables_dump_chains(struct sk_buff *skb,
				 struct netlink_callback *cb)
{
	const struct nfgenmsg *nfmsg = nlmsg_data(cb->nlh);
	unsigned int idx = 0, s_idx = cb->args[0];
	struct net *net = sock_net(skb->sk);
	int family = nfmsg->nfgen_family;
	struct nftables_pernet *nft_net;
	const struct nft_table *table;
	const struct nft_chain *chain;

	rcu_read_lock();
	nft_net = nft_pernet(net);
	cb->seq = READ_ONCE(nft_net->base_seq);

	list_for_each_entry_rcu(table, &nft_net->tables, list) {
		if (family != NFPROTO_UNSPEC && family != table->family)
			continue;

		list_for_each_entry_rcu(chain, &table->chains, list) {
			if (idx < s_idx)
				goto cont;
			if (idx > s_idx)
				memset(&cb->args[1], 0,
				       sizeof(cb->args) - sizeof(cb->args[0]));
			if (!nft_is_active(net, chain))
				continue;
			if (nf_tables_fill_chain_info(skb, net,
						      NETLINK_CB(cb->skb).portid,
						      cb->nlh->nlmsg_seq,
						      NFT_MSG_NEWCHAIN,
						      NLM_F_MULTI,
						      table->family, table,
						      chain) < 0)
				goto done;

			nl_dump_check_consistent(cb, nlmsg_hdr(skb));
cont:
			idx++;
		}
	}
done:
	rcu_read_unlock();
	cb->args[0] = idx;
	return skb->len;
}

/* called with rcu_read_lock held */
static int nf_tables_getchain(struct sk_buff *skb, const struct nfnl_info *info,
			      const struct nlattr * const nla[])
{
	struct netlink_ext_ack *extack = info->extack;
	u8 genmask = nft_genmask_cur(info->net);
	u8 family = info->nfmsg->nfgen_family;
	const struct nft_chain *chain;
	struct net *net = info->net;
	struct nft_table *table;
	struct sk_buff *skb2;
	int err;

	if (info->nlh->nlmsg_flags & NLM_F_DUMP) {
		struct netlink_dump_control c = {
			.dump = nf_tables_dump_chains,
			.module = THIS_MODULE,
		};

		return nft_netlink_dump_start_rcu(info->sk, skb, info->nlh, &c);
	}

	table = nft_table_lookup(net, nla[NFTA_CHAIN_TABLE], family, genmask, 0);
	if (IS_ERR(table)) {
		NL_SET_BAD_ATTR(extack, nla[NFTA_CHAIN_TABLE]);
		return PTR_ERR(table);
	}

	chain = nft_chain_lookup(net, table, nla[NFTA_CHAIN_NAME], genmask);
	if (IS_ERR(chain)) {
		NL_SET_BAD_ATTR(extack, nla[NFTA_CHAIN_NAME]);
		return PTR_ERR(chain);
	}

	skb2 = alloc_skb(NLMSG_GOODSIZE, GFP_ATOMIC);
	if (!skb2)
		return -ENOMEM;

	err = nf_tables_fill_chain_info(skb2, net, NETLINK_CB(skb).portid,
					info->nlh->nlmsg_seq, NFT_MSG_NEWCHAIN,
					0, family, table, chain);
	if (err < 0)
		goto err_fill_chain_info;

	return nfnetlink_unicast(skb2, net, NETLINK_CB(skb).portid);

err_fill_chain_info:
	kfree_skb(skb2);
	return err;
}

static const struct nla_policy nft_counter_policy[NFTA_COUNTER_MAX + 1] = {
	[NFTA_COUNTER_PACKETS]	= { .type = NLA_U64 },
	[NFTA_COUNTER_BYTES]	= { .type = NLA_U64 },
};

static struct nft_stats __percpu *nft_stats_alloc(const struct nlattr *attr)
{
	struct nlattr *tb[NFTA_COUNTER_MAX+1];
	struct nft_stats __percpu *newstats;
	struct nft_stats *stats;
	int err;

	err = nla_parse_nested_deprecated(tb, NFTA_COUNTER_MAX, attr,
					  nft_counter_policy, NULL);
	if (err < 0)
		return ERR_PTR(err);

	if (!tb[NFTA_COUNTER_BYTES] || !tb[NFTA_COUNTER_PACKETS])
		return ERR_PTR(-EINVAL);

	newstats = netdev_alloc_pcpu_stats(struct nft_stats);
	if (newstats == NULL)
		return ERR_PTR(-ENOMEM);

	/* Restore old counters on this cpu, no problem. Per-cpu statistics
	 * are not exposed to userspace.
	 */
	preempt_disable();
	stats = this_cpu_ptr(newstats);
	stats->bytes = be64_to_cpu(nla_get_be64(tb[NFTA_COUNTER_BYTES]));
	stats->pkts = be64_to_cpu(nla_get_be64(tb[NFTA_COUNTER_PACKETS]));
	preempt_enable();

	return newstats;
}

static void nft_chain_stats_replace(struct nft_trans *trans)
{
	struct nft_base_chain *chain = nft_base_chain(trans->ctx.chain);

	if (!nft_trans_chain_stats(trans))
		return;

	nft_trans_chain_stats(trans) =
		rcu_replace_pointer(chain->stats, nft_trans_chain_stats(trans),
				    lockdep_commit_lock_is_held(trans->ctx.net));

	if (!nft_trans_chain_stats(trans))
		static_branch_inc(&nft_counters_enabled);
}

static void nf_tables_chain_free_chain_rules(struct nft_chain *chain)
{
	struct nft_rule **g0 = rcu_dereference_raw(chain->rules_gen_0);
	struct nft_rule **g1 = rcu_dereference_raw(chain->rules_gen_1);

	if (g0 != g1)
		kvfree(g1);
	kvfree(g0);

	/* should be NULL either via abort or via successful commit */
	WARN_ON_ONCE(chain->rules_next);
	kvfree(chain->rules_next);
}

void nf_tables_chain_destroy(struct nft_ctx *ctx)
{
	struct nft_chain *chain = ctx->chain;
	struct nft_hook *hook, *next;

	if (WARN_ON(chain->use > 0))
		return;

	/* no concurrent access possible anymore */
	nf_tables_chain_free_chain_rules(chain);

	if (nft_is_base_chain(chain)) {
		struct nft_base_chain *basechain = nft_base_chain(chain);

		if (nft_base_chain_netdev(ctx->family, basechain->ops.hooknum)) {
			list_for_each_entry_safe(hook, next,
						 &basechain->hook_list, list) {
				list_del_rcu(&hook->list);
				kfree_rcu(hook, rcu);
			}
		}
		module_put(basechain->type->owner);
		if (rcu_access_pointer(basechain->stats)) {
			static_branch_dec(&nft_counters_enabled);
			free_percpu(rcu_dereference_raw(basechain->stats));
		}
		kfree(chain->name);
		kfree(chain->udata);
		kfree(basechain);
	} else {
		kfree(chain->name);
		kfree(chain->udata);
		kfree(chain);
	}
}

static struct nft_hook *nft_netdev_hook_alloc(struct net *net,
					      const struct nlattr *attr)
{
	struct net_device *dev;
	char ifname[IFNAMSIZ];
	struct nft_hook *hook;
	int err;

	hook = kmalloc(sizeof(struct nft_hook), GFP_KERNEL);
	if (!hook) {
		err = -ENOMEM;
		goto err_hook_alloc;
	}

	nla_strscpy(ifname, attr, IFNAMSIZ);
	/* nf_tables_netdev_event() is called under rtnl_mutex, this is
	 * indirectly serializing all the other holders of the commit_mutex with
	 * the rtnl_mutex.
	 */
	dev = __dev_get_by_name(net, ifname);
	if (!dev) {
		err = -ENOENT;
		goto err_hook_dev;
	}
	hook->ops.dev = dev;

	return hook;

err_hook_dev:
	kfree(hook);
err_hook_alloc:
	return ERR_PTR(err);
}

static struct nft_hook *nft_hook_list_find(struct list_head *hook_list,
					   const struct nft_hook *this)
{
	struct nft_hook *hook;

	list_for_each_entry(hook, hook_list, list) {
		if (this->ops.dev == hook->ops.dev)
			return hook;
	}

	return NULL;
}

static int nf_tables_parse_netdev_hooks(struct net *net,
					const struct nlattr *attr,
					struct list_head *hook_list)
{
	struct nft_hook *hook, *next;
	const struct nlattr *tmp;
	int rem, n = 0, err;

	nla_for_each_nested(tmp, attr, rem) {
		if (nla_type(tmp) != NFTA_DEVICE_NAME) {
			err = -EINVAL;
			goto err_hook;
		}

		hook = nft_netdev_hook_alloc(net, tmp);
		if (IS_ERR(hook)) {
			err = PTR_ERR(hook);
			goto err_hook;
		}
		if (nft_hook_list_find(hook_list, hook)) {
			kfree(hook);
			err = -EEXIST;
			goto err_hook;
		}
		list_add_tail(&hook->list, hook_list);
		n++;

		if (n == NFT_NETDEVICE_MAX) {
			err = -EFBIG;
			goto err_hook;
		}
	}

	return 0;

err_hook:
	list_for_each_entry_safe(hook, next, hook_list, list) {
		list_del(&hook->list);
		kfree(hook);
	}
	return err;
}

struct nft_chain_hook {
	u32				num;
	s32				priority;
	const struct nft_chain_type	*type;
	struct list_head		list;
};

static int nft_chain_parse_netdev(struct net *net,
				  struct nlattr *tb[],
				  struct list_head *hook_list)
{
	struct nft_hook *hook;
	int err;

	if (tb[NFTA_HOOK_DEV]) {
		hook = nft_netdev_hook_alloc(net, tb[NFTA_HOOK_DEV]);
		if (IS_ERR(hook))
			return PTR_ERR(hook);

		list_add_tail(&hook->list, hook_list);
	} else if (tb[NFTA_HOOK_DEVS]) {
		err = nf_tables_parse_netdev_hooks(net, tb[NFTA_HOOK_DEVS],
						   hook_list);
		if (err < 0)
			return err;

		if (list_empty(hook_list))
			return -EINVAL;
	} else {
		return -EINVAL;
	}

	return 0;
}

static int nft_chain_parse_hook(struct net *net,
				const struct nlattr * const nla[],
				struct nft_chain_hook *hook, u8 family,
				struct netlink_ext_ack *extack, bool autoload)
{
	struct nftables_pernet *nft_net = nft_pernet(net);
	struct nlattr *ha[NFTA_HOOK_MAX + 1];
	const struct nft_chain_type *type;
	int err;

	lockdep_assert_held(&nft_net->commit_mutex);
	lockdep_nfnl_nft_mutex_not_held();

	err = nla_parse_nested_deprecated(ha, NFTA_HOOK_MAX,
					  nla[NFTA_CHAIN_HOOK],
					  nft_hook_policy, NULL);
	if (err < 0)
		return err;

	if (ha[NFTA_HOOK_HOOKNUM] == NULL ||
	    ha[NFTA_HOOK_PRIORITY] == NULL)
		return -EINVAL;

	hook->num = ntohl(nla_get_be32(ha[NFTA_HOOK_HOOKNUM]));
	hook->priority = ntohl(nla_get_be32(ha[NFTA_HOOK_PRIORITY]));

	type = __nft_chain_type_get(family, NFT_CHAIN_T_DEFAULT);
	if (!type)
		return -EOPNOTSUPP;

	if (nla[NFTA_CHAIN_TYPE]) {
		type = nf_tables_chain_type_lookup(net, nla[NFTA_CHAIN_TYPE],
						   family, autoload);
		if (IS_ERR(type)) {
			NL_SET_BAD_ATTR(extack, nla[NFTA_CHAIN_TYPE]);
			return PTR_ERR(type);
		}
	}
	if (hook->num >= NFT_MAX_HOOKS || !(type->hook_mask & (1 << hook->num)))
		return -EOPNOTSUPP;

	if (type->type == NFT_CHAIN_T_NAT &&
	    hook->priority <= NF_IP_PRI_CONNTRACK)
		return -EOPNOTSUPP;

	if (!try_module_get(type->owner)) {
		if (nla[NFTA_CHAIN_TYPE])
			NL_SET_BAD_ATTR(extack, nla[NFTA_CHAIN_TYPE]);
		return -ENOENT;
	}

	hook->type = type;

	INIT_LIST_HEAD(&hook->list);
	if (nft_base_chain_netdev(family, hook->num)) {
		err = nft_chain_parse_netdev(net, ha, &hook->list);
		if (err < 0) {
			module_put(type->owner);
			return err;
		}
	} else if (ha[NFTA_HOOK_DEV] || ha[NFTA_HOOK_DEVS]) {
		module_put(type->owner);
		return -EOPNOTSUPP;
	}

	return 0;
}

static void nft_chain_release_hook(struct nft_chain_hook *hook)
{
	struct nft_hook *h, *next;

	list_for_each_entry_safe(h, next, &hook->list, list) {
		list_del(&h->list);
		kfree(h);
	}
	module_put(hook->type->owner);
}

struct nft_rules_old {
	struct rcu_head h;
	struct nft_rule **start;
};

static struct nft_rule **nf_tables_chain_alloc_rules(const struct nft_chain *chain,
						     unsigned int alloc)
{
	if (alloc > INT_MAX)
		return NULL;

	alloc += 1;	/* NULL, ends rules */
	if (sizeof(struct nft_rule *) > INT_MAX / alloc)
		return NULL;

	alloc *= sizeof(struct nft_rule *);
	alloc += sizeof(struct nft_rules_old);

	return kvmalloc(alloc, GFP_KERNEL);
}

static void nft_basechain_hook_init(struct nf_hook_ops *ops, u8 family,
				    const struct nft_chain_hook *hook,
				    struct nft_chain *chain)
{
	ops->pf			= family;
	ops->hooknum		= hook->num;
	ops->priority		= hook->priority;
	ops->priv		= chain;
	ops->hook		= hook->type->hooks[ops->hooknum];
	ops->hook_ops_type	= NF_HOOK_OP_NF_TABLES;
}

static int nft_basechain_init(struct nft_base_chain *basechain, u8 family,
			      struct nft_chain_hook *hook, u32 flags)
{
	struct nft_chain *chain;
	struct nft_hook *h;

	basechain->type = hook->type;
	INIT_LIST_HEAD(&basechain->hook_list);
	chain = &basechain->chain;

	if (nft_base_chain_netdev(family, hook->num)) {
		list_splice_init(&hook->list, &basechain->hook_list);
		list_for_each_entry(h, &basechain->hook_list, list)
			nft_basechain_hook_init(&h->ops, family, hook, chain);

		basechain->ops.hooknum	= hook->num;
		basechain->ops.priority	= hook->priority;
	} else {
		nft_basechain_hook_init(&basechain->ops, family, hook, chain);
	}

	chain->flags |= NFT_CHAIN_BASE | flags;
	basechain->policy = NF_ACCEPT;
	if (chain->flags & NFT_CHAIN_HW_OFFLOAD &&
	    !nft_chain_offload_support(basechain)) {
		list_splice_init(&basechain->hook_list, &hook->list);
		return -EOPNOTSUPP;
	}

	flow_block_init(&basechain->flow_block);

	return 0;
}

int nft_chain_add(struct nft_table *table, struct nft_chain *chain)
{
	int err;

	err = rhltable_insert_key(&table->chains_ht, chain->name,
				  &chain->rhlhead, nft_chain_ht_params);
	if (err)
		return err;

	list_add_tail_rcu(&chain->list, &table->chains);

	return 0;
}

static u64 chain_id;

static int nf_tables_addchain(struct nft_ctx *ctx, u8 family, u8 genmask,
			      u8 policy, u32 flags,
			      struct netlink_ext_ack *extack)
{
	const struct nlattr * const *nla = ctx->nla;
	struct nft_table *table = ctx->table;
	struct nft_base_chain *basechain;
	struct net *net = ctx->net;
	char name[NFT_NAME_MAXLEN];
	struct nft_trans *trans;
	struct nft_chain *chain;
	struct nft_rule **rules;
	int err;

	if (nla[NFTA_CHAIN_HOOK]) {
		struct nft_stats __percpu *stats = NULL;
		struct nft_chain_hook hook;

		if (flags & NFT_CHAIN_BINDING)
			return -EOPNOTSUPP;

		err = nft_chain_parse_hook(net, nla, &hook, family, extack,
					   true);
		if (err < 0)
			return err;

		basechain = kzalloc(sizeof(*basechain), GFP_KERNEL);
		if (basechain == NULL) {
			nft_chain_release_hook(&hook);
			return -ENOMEM;
		}
		chain = &basechain->chain;

		if (nla[NFTA_CHAIN_COUNTERS]) {
			stats = nft_stats_alloc(nla[NFTA_CHAIN_COUNTERS]);
			if (IS_ERR(stats)) {
				nft_chain_release_hook(&hook);
				kfree(basechain);
				return PTR_ERR(stats);
			}
			rcu_assign_pointer(basechain->stats, stats);
		}

		err = nft_basechain_init(basechain, family, &hook, flags);
		if (err < 0) {
			nft_chain_release_hook(&hook);
			kfree(basechain);
			free_percpu(stats);
			return err;
		}
		if (stats)
			static_branch_inc(&nft_counters_enabled);
	} else {
		if (flags & NFT_CHAIN_BASE)
			return -EINVAL;
		if (flags & NFT_CHAIN_HW_OFFLOAD)
			return -EOPNOTSUPP;

		chain = kzalloc(sizeof(*chain), GFP_KERNEL);
		if (chain == NULL)
			return -ENOMEM;

		chain->flags = flags;
	}
	ctx->chain = chain;

	INIT_LIST_HEAD(&chain->rules);
	chain->handle = nf_tables_alloc_handle(table);
	chain->table = table;

	if (nla[NFTA_CHAIN_NAME]) {
		chain->name = nla_strdup(nla[NFTA_CHAIN_NAME], GFP_KERNEL);
	} else {
		if (!(flags & NFT_CHAIN_BINDING)) {
			err = -EINVAL;
			goto err_destroy_chain;
		}

		snprintf(name, sizeof(name), "__chain%llu", ++chain_id);
		chain->name = kstrdup(name, GFP_KERNEL);
	}

	if (!chain->name) {
		err = -ENOMEM;
		goto err_destroy_chain;
	}

	if (nla[NFTA_CHAIN_USERDATA]) {
		chain->udata = nla_memdup(nla[NFTA_CHAIN_USERDATA], GFP_KERNEL);
		if (chain->udata == NULL) {
			err = -ENOMEM;
			goto err_destroy_chain;
		}
		chain->udlen = nla_len(nla[NFTA_CHAIN_USERDATA]);
	}

	rules = nf_tables_chain_alloc_rules(chain, 0);
	if (!rules) {
		err = -ENOMEM;
		goto err_destroy_chain;
	}

	*rules = NULL;
	rcu_assign_pointer(chain->rules_gen_0, rules);
	rcu_assign_pointer(chain->rules_gen_1, rules);

	err = nf_tables_register_hook(net, table, chain);
	if (err < 0)
		goto err_destroy_chain;

	if (!nft_use_inc(&table->use)) {
		err = -EMFILE;
		goto err_use;
	}

	trans = nft_trans_chain_add(ctx, NFT_MSG_NEWCHAIN);
	if (IS_ERR(trans)) {
		err = PTR_ERR(trans);
		goto err_unregister_hook;
	}

	nft_trans_chain_policy(trans) = NFT_CHAIN_POLICY_UNSET;
	if (nft_is_base_chain(chain))
		nft_trans_chain_policy(trans) = policy;

	err = nft_chain_add(table, chain);
	if (err < 0) {
		nft_trans_destroy(trans);
		goto err_unregister_hook;
	}

	return 0;

err_unregister_hook:
	nft_use_dec_restore(&table->use);
err_use:
	nf_tables_unregister_hook(net, table, chain);
err_destroy_chain:
	nf_tables_chain_destroy(ctx);

	return err;
}

static bool nft_hook_list_equal(struct list_head *hook_list1,
				struct list_head *hook_list2)
{
	struct nft_hook *hook;
	int n = 0, m = 0;

	n = 0;
	list_for_each_entry(hook, hook_list2, list) {
		if (!nft_hook_list_find(hook_list1, hook))
			return false;

		n++;
	}
	list_for_each_entry(hook, hook_list1, list)
		m++;

	return n == m;
}

static int nf_tables_updchain(struct nft_ctx *ctx, u8 genmask, u8 policy,
			      u32 flags, const struct nlattr *attr,
			      struct netlink_ext_ack *extack)
{
	const struct nlattr * const *nla = ctx->nla;
	struct nft_table *table = ctx->table;
	struct nft_chain *chain = ctx->chain;
	struct nft_base_chain *basechain;
	struct nft_stats *stats = NULL;
	struct nft_chain_hook hook;
	struct nf_hook_ops *ops;
	struct nft_trans *trans;
	int err;

	if (chain->flags ^ flags)
		return -EOPNOTSUPP;

	if (nla[NFTA_CHAIN_HOOK]) {
		if (!nft_is_base_chain(chain)) {
			NL_SET_BAD_ATTR(extack, attr);
			return -EEXIST;
		}
		err = nft_chain_parse_hook(ctx->net, nla, &hook, ctx->family,
					   extack, false);
		if (err < 0)
			return err;

		basechain = nft_base_chain(chain);
		if (basechain->type != hook.type) {
			nft_chain_release_hook(&hook);
			NL_SET_BAD_ATTR(extack, attr);
			return -EEXIST;
		}

		if (nft_base_chain_netdev(ctx->family, hook.num)) {
			if (!nft_hook_list_equal(&basechain->hook_list,
						 &hook.list)) {
				nft_chain_release_hook(&hook);
				NL_SET_BAD_ATTR(extack, attr);
				return -EEXIST;
			}
		} else {
			ops = &basechain->ops;
			if (ops->hooknum != hook.num ||
			    ops->priority != hook.priority) {
				nft_chain_release_hook(&hook);
				NL_SET_BAD_ATTR(extack, attr);
				return -EEXIST;
			}
		}
		nft_chain_release_hook(&hook);
	}

	if (nla[NFTA_CHAIN_HANDLE] &&
	    nla[NFTA_CHAIN_NAME]) {
		struct nft_chain *chain2;

		chain2 = nft_chain_lookup(ctx->net, table,
					  nla[NFTA_CHAIN_NAME], genmask);
		if (!IS_ERR(chain2)) {
			NL_SET_BAD_ATTR(extack, nla[NFTA_CHAIN_NAME]);
			return -EEXIST;
		}
	}

	if (nla[NFTA_CHAIN_COUNTERS]) {
		if (!nft_is_base_chain(chain))
			return -EOPNOTSUPP;

		stats = nft_stats_alloc(nla[NFTA_CHAIN_COUNTERS]);
		if (IS_ERR(stats))
			return PTR_ERR(stats);
	}

	err = -ENOMEM;
	trans = nft_trans_alloc(ctx, NFT_MSG_NEWCHAIN,
				sizeof(struct nft_trans_chain));
	if (trans == NULL)
		goto err;

	nft_trans_chain_stats(trans) = stats;
	nft_trans_chain_update(trans) = true;

	if (nla[NFTA_CHAIN_POLICY])
		nft_trans_chain_policy(trans) = policy;
	else
		nft_trans_chain_policy(trans) = -1;

	if (nla[NFTA_CHAIN_HANDLE] &&
	    nla[NFTA_CHAIN_NAME]) {
		struct nftables_pernet *nft_net = nft_pernet(ctx->net);
		struct nft_trans *tmp;
		char *name;

		err = -ENOMEM;
		name = nla_strdup(nla[NFTA_CHAIN_NAME], GFP_KERNEL);
		if (!name)
			goto err;

		err = -EEXIST;
		list_for_each_entry(tmp, &nft_net->commit_list, list) {
			if (tmp->msg_type == NFT_MSG_NEWCHAIN &&
			    tmp->ctx.table == table &&
			    nft_trans_chain_update(tmp) &&
			    nft_trans_chain_name(tmp) &&
			    strcmp(name, nft_trans_chain_name(tmp)) == 0) {
				NL_SET_BAD_ATTR(extack, nla[NFTA_CHAIN_NAME]);
				kfree(name);
				goto err;
			}
		}

		nft_trans_chain_name(trans) = name;
	}
	nft_trans_commit_list_add_tail(ctx->net, trans);

	return 0;
err:
	free_percpu(stats);
	kfree(trans);
	return err;
}

static struct nft_chain *nft_chain_lookup_byid(const struct net *net,
					       const struct nft_table *table,
					       const struct nlattr *nla, u8 genmask)
{
	struct nftables_pernet *nft_net = nft_pernet(net);
	u32 id = ntohl(nla_get_be32(nla));
	struct nft_trans *trans;

	list_for_each_entry(trans, &nft_net->commit_list, list) {
		struct nft_chain *chain = trans->ctx.chain;

		if (trans->msg_type == NFT_MSG_NEWCHAIN &&
		    chain->table == table &&
		    id == nft_trans_chain_id(trans) &&
		    nft_active_genmask(chain, genmask))
			return chain;
	}
	return ERR_PTR(-ENOENT);
}

static int nf_tables_newchain(struct sk_buff *skb, const struct nfnl_info *info,
			      const struct nlattr * const nla[])
{
	struct nftables_pernet *nft_net = nft_pernet(info->net);
	struct netlink_ext_ack *extack = info->extack;
	u8 genmask = nft_genmask_next(info->net);
	u8 family = info->nfmsg->nfgen_family;
	struct nft_chain *chain = NULL;
	struct net *net = info->net;
	const struct nlattr *attr;
	struct nft_table *table;
	u8 policy = NF_ACCEPT;
	struct nft_ctx ctx;
	u64 handle = 0;
	u32 flags = 0;

	lockdep_assert_held(&nft_net->commit_mutex);

	table = nft_table_lookup(net, nla[NFTA_CHAIN_TABLE], family, genmask,
				 NETLINK_CB(skb).portid);
	if (IS_ERR(table)) {
		NL_SET_BAD_ATTR(extack, nla[NFTA_CHAIN_TABLE]);
		return PTR_ERR(table);
	}

	chain = NULL;
	attr = nla[NFTA_CHAIN_NAME];

	if (nla[NFTA_CHAIN_HANDLE]) {
		handle = be64_to_cpu(nla_get_be64(nla[NFTA_CHAIN_HANDLE]));
		chain = nft_chain_lookup_byhandle(table, handle, genmask);
		if (IS_ERR(chain)) {
			NL_SET_BAD_ATTR(extack, nla[NFTA_CHAIN_HANDLE]);
			return PTR_ERR(chain);
		}
		attr = nla[NFTA_CHAIN_HANDLE];
	} else if (nla[NFTA_CHAIN_NAME]) {
		chain = nft_chain_lookup(net, table, attr, genmask);
		if (IS_ERR(chain)) {
			if (PTR_ERR(chain) != -ENOENT) {
				NL_SET_BAD_ATTR(extack, attr);
				return PTR_ERR(chain);
			}
			chain = NULL;
		}
	} else if (!nla[NFTA_CHAIN_ID]) {
		return -EINVAL;
	}

	if (nla[NFTA_CHAIN_POLICY]) {
		if (chain != NULL &&
		    !nft_is_base_chain(chain)) {
			NL_SET_BAD_ATTR(extack, nla[NFTA_CHAIN_POLICY]);
			return -EOPNOTSUPP;
		}

		if (chain == NULL &&
		    nla[NFTA_CHAIN_HOOK] == NULL) {
			NL_SET_BAD_ATTR(extack, nla[NFTA_CHAIN_POLICY]);
			return -EOPNOTSUPP;
		}

		policy = ntohl(nla_get_be32(nla[NFTA_CHAIN_POLICY]));
		switch (policy) {
		case NF_DROP:
		case NF_ACCEPT:
			break;
		default:
			return -EINVAL;
		}
	}

	if (nla[NFTA_CHAIN_FLAGS])
		flags = ntohl(nla_get_be32(nla[NFTA_CHAIN_FLAGS]));
	else if (chain)
		flags = chain->flags;

	if (flags & ~NFT_CHAIN_FLAGS)
		return -EOPNOTSUPP;

	nft_ctx_init(&ctx, net, skb, info->nlh, family, table, chain, nla);

	if (chain != NULL) {
		if (chain->flags & NFT_CHAIN_BINDING)
			return -EINVAL;

		if (info->nlh->nlmsg_flags & NLM_F_EXCL) {
			NL_SET_BAD_ATTR(extack, attr);
			return -EEXIST;
		}
		if (info->nlh->nlmsg_flags & NLM_F_REPLACE)
			return -EOPNOTSUPP;

		flags |= chain->flags & NFT_CHAIN_BASE;
		return nf_tables_updchain(&ctx, genmask, policy, flags, attr,
					  extack);
	}

	return nf_tables_addchain(&ctx, family, genmask, policy, flags, extack);
}

static int nf_tables_delchain(struct sk_buff *skb, const struct nfnl_info *info,
			      const struct nlattr * const nla[])
{
	struct netlink_ext_ack *extack = info->extack;
	u8 genmask = nft_genmask_next(info->net);
	u8 family = info->nfmsg->nfgen_family;
	struct net *net = info->net;
	const struct nlattr *attr;
	struct nft_table *table;
	struct nft_chain *chain;
	struct nft_rule *rule;
	struct nft_ctx ctx;
	u64 handle;
	u32 use;
	int err;

	table = nft_table_lookup(net, nla[NFTA_CHAIN_TABLE], family, genmask,
				 NETLINK_CB(skb).portid);
	if (IS_ERR(table)) {
		NL_SET_BAD_ATTR(extack, nla[NFTA_CHAIN_TABLE]);
		return PTR_ERR(table);
	}

	if (nla[NFTA_CHAIN_HANDLE]) {
		attr = nla[NFTA_CHAIN_HANDLE];
		handle = be64_to_cpu(nla_get_be64(attr));
		chain = nft_chain_lookup_byhandle(table, handle, genmask);
	} else {
		attr = nla[NFTA_CHAIN_NAME];
		chain = nft_chain_lookup(net, table, attr, genmask);
	}
	if (IS_ERR(chain)) {
		NL_SET_BAD_ATTR(extack, attr);
		return PTR_ERR(chain);
	}

	if (nft_chain_binding(chain))
		return -EOPNOTSUPP;

	if (info->nlh->nlmsg_flags & NLM_F_NONREC &&
	    chain->use > 0)
		return -EBUSY;

	nft_ctx_init(&ctx, net, skb, info->nlh, family, table, chain, nla);

	use = chain->use;
	list_for_each_entry(rule, &chain->rules, list) {
		if (!nft_is_active_next(net, rule))
			continue;
		use--;

		err = nft_delrule(&ctx, rule);
		if (err < 0)
			return err;
	}

	/* There are rules and elements that are still holding references to us,
	 * we cannot do a recursive removal in this case.
	 */
	if (use > 0) {
		NL_SET_BAD_ATTR(extack, attr);
		return -EBUSY;
	}

	return nft_delchain(&ctx);
}

/*
 * Expressions
 */

/**
 *	nft_register_expr - register nf_tables expr type
 *	@type: expr type
 *
 *	Registers the expr type for use with nf_tables. Returns zero on
 *	success or a negative errno code otherwise.
 */
int nft_register_expr(struct nft_expr_type *type)
{
	nfnl_lock(NFNL_SUBSYS_NFTABLES);
	if (type->family == NFPROTO_UNSPEC)
		list_add_tail_rcu(&type->list, &nf_tables_expressions);
	else
		list_add_rcu(&type->list, &nf_tables_expressions);
	nfnl_unlock(NFNL_SUBSYS_NFTABLES);
	return 0;
}
EXPORT_SYMBOL_GPL(nft_register_expr);

/**
 *	nft_unregister_expr - unregister nf_tables expr type
 *	@type: expr type
 *
 * 	Unregisters the expr typefor use with nf_tables.
 */
void nft_unregister_expr(struct nft_expr_type *type)
{
	nfnl_lock(NFNL_SUBSYS_NFTABLES);
	list_del_rcu(&type->list);
	nfnl_unlock(NFNL_SUBSYS_NFTABLES);
}
EXPORT_SYMBOL_GPL(nft_unregister_expr);

static const struct nft_expr_type *__nft_expr_type_get(u8 family,
						       struct nlattr *nla)
{
	const struct nft_expr_type *type, *candidate = NULL;

	list_for_each_entry(type, &nf_tables_expressions, list) {
		if (!nla_strcmp(nla, type->name)) {
			if (!type->family && !candidate)
				candidate = type;
			else if (type->family == family)
				candidate = type;
		}
	}
	return candidate;
}

#ifdef CONFIG_MODULES
static int nft_expr_type_request_module(struct net *net, u8 family,
					struct nlattr *nla)
{
	if (nft_request_module(net, "nft-expr-%u-%.*s", family,
			       nla_len(nla), (char *)nla_data(nla)) == -EAGAIN)
		return -EAGAIN;

	return 0;
}
#endif

static const struct nft_expr_type *nft_expr_type_get(struct net *net,
						     u8 family,
						     struct nlattr *nla)
{
	const struct nft_expr_type *type;

	if (nla == NULL)
		return ERR_PTR(-EINVAL);

	type = __nft_expr_type_get(family, nla);
	if (type != NULL && try_module_get(type->owner))
		return type;

	lockdep_nfnl_nft_mutex_not_held();
#ifdef CONFIG_MODULES
	if (type == NULL) {
		if (nft_expr_type_request_module(net, family, nla) == -EAGAIN)
			return ERR_PTR(-EAGAIN);

		if (nft_request_module(net, "nft-expr-%.*s",
				       nla_len(nla),
				       (char *)nla_data(nla)) == -EAGAIN)
			return ERR_PTR(-EAGAIN);
	}
#endif
	return ERR_PTR(-ENOENT);
}

static const struct nla_policy nft_expr_policy[NFTA_EXPR_MAX + 1] = {
	[NFTA_EXPR_NAME]	= { .type = NLA_STRING,
				    .len = NFT_MODULE_AUTOLOAD_LIMIT },
	[NFTA_EXPR_DATA]	= { .type = NLA_NESTED },
};

static int nf_tables_fill_expr_info(struct sk_buff *skb,
				    const struct nft_expr *expr)
{
	if (nla_put_string(skb, NFTA_EXPR_NAME, expr->ops->type->name))
		goto nla_put_failure;

	if (expr->ops->dump) {
		struct nlattr *data = nla_nest_start_noflag(skb,
							    NFTA_EXPR_DATA);
		if (data == NULL)
			goto nla_put_failure;
		if (expr->ops->dump(skb, expr) < 0)
			goto nla_put_failure;
		nla_nest_end(skb, data);
	}

	return skb->len;

nla_put_failure:
	return -1;
};

int nft_expr_dump(struct sk_buff *skb, unsigned int attr,
		  const struct nft_expr *expr)
{
	struct nlattr *nest;

	nest = nla_nest_start_noflag(skb, attr);
	if (!nest)
		goto nla_put_failure;
	if (nf_tables_fill_expr_info(skb, expr) < 0)
		goto nla_put_failure;
	nla_nest_end(skb, nest);
	return 0;

nla_put_failure:
	return -1;
}

struct nft_expr_info {
	const struct nft_expr_ops	*ops;
	const struct nlattr		*attr;
	struct nlattr			*tb[NFT_EXPR_MAXATTR + 1];
};

static int nf_tables_expr_parse(const struct nft_ctx *ctx,
				const struct nlattr *nla,
				struct nft_expr_info *info)
{
	const struct nft_expr_type *type;
	const struct nft_expr_ops *ops;
	struct nlattr *tb[NFTA_EXPR_MAX + 1];
	int err;

	err = nla_parse_nested_deprecated(tb, NFTA_EXPR_MAX, nla,
					  nft_expr_policy, NULL);
	if (err < 0)
		return err;

	type = nft_expr_type_get(ctx->net, ctx->family, tb[NFTA_EXPR_NAME]);
	if (IS_ERR(type))
		return PTR_ERR(type);

	if (tb[NFTA_EXPR_DATA]) {
		err = nla_parse_nested_deprecated(info->tb, type->maxattr,
						  tb[NFTA_EXPR_DATA],
						  type->policy, NULL);
		if (err < 0)
			goto err1;
	} else
		memset(info->tb, 0, sizeof(info->tb[0]) * (type->maxattr + 1));

	if (type->select_ops != NULL) {
		ops = type->select_ops(ctx,
				       (const struct nlattr * const *)info->tb);
		if (IS_ERR(ops)) {
			err = PTR_ERR(ops);
#ifdef CONFIG_MODULES
			if (err == -EAGAIN)
				if (nft_expr_type_request_module(ctx->net,
								 ctx->family,
								 tb[NFTA_EXPR_NAME]) != -EAGAIN)
					err = -ENOENT;
#endif
			goto err1;
		}
	} else
		ops = type->ops;

	info->attr = nla;
	info->ops = ops;

	return 0;

err1:
	module_put(type->owner);
	return err;
}

static int nf_tables_newexpr(const struct nft_ctx *ctx,
			     const struct nft_expr_info *expr_info,
			     struct nft_expr *expr)
{
	const struct nft_expr_ops *ops = expr_info->ops;
	int err;

	expr->ops = ops;
	if (ops->init) {
		err = ops->init(ctx, expr, (const struct nlattr **)expr_info->tb);
		if (err < 0)
			goto err1;
	}

	return 0;
err1:
	expr->ops = NULL;
	return err;
}

static void nf_tables_expr_destroy(const struct nft_ctx *ctx,
				   struct nft_expr *expr)
{
	const struct nft_expr_type *type = expr->ops->type;

	if (expr->ops->destroy)
		expr->ops->destroy(ctx, expr);
	module_put(type->owner);
}

static struct nft_expr *nft_expr_init(const struct nft_ctx *ctx,
				      const struct nlattr *nla)
{
	struct nft_expr_info expr_info;
	struct nft_expr *expr;
	struct module *owner;
	int err;

	err = nf_tables_expr_parse(ctx, nla, &expr_info);
	if (err < 0)
		goto err_expr_parse;

	err = -EOPNOTSUPP;
	if (!(expr_info.ops->type->flags & NFT_EXPR_STATEFUL))
		goto err_expr_stateful;

	err = -ENOMEM;
	expr = kzalloc(expr_info.ops->size, GFP_KERNEL);
	if (expr == NULL)
		goto err_expr_stateful;

	err = nf_tables_newexpr(ctx, &expr_info, expr);
	if (err < 0)
		goto err_expr_new;

	return expr;
err_expr_new:
	kfree(expr);
err_expr_stateful:
	owner = expr_info.ops->type->owner;
	if (expr_info.ops->type->release_ops)
		expr_info.ops->type->release_ops(expr_info.ops);

	module_put(owner);
err_expr_parse:
	return ERR_PTR(err);
}

int nft_expr_clone(struct nft_expr *dst, struct nft_expr *src)
{
	int err;

	if (src->ops->clone) {
		dst->ops = src->ops;
		err = src->ops->clone(dst, src);
		if (err < 0)
			return err;
	} else {
		memcpy(dst, src, src->ops->size);
	}

	__module_get(src->ops->type->owner);

	return 0;
}

void nft_expr_destroy(const struct nft_ctx *ctx, struct nft_expr *expr)
{
	nf_tables_expr_destroy(ctx, expr);
	kfree(expr);
}

/*
 * Rules
 */

static struct nft_rule *__nft_rule_lookup(const struct nft_chain *chain,
					  u64 handle)
{
	struct nft_rule *rule;

	// FIXME: this sucks
	list_for_each_entry_rcu(rule, &chain->rules, list) {
		if (handle == rule->handle)
			return rule;
	}

	return ERR_PTR(-ENOENT);
}

static struct nft_rule *nft_rule_lookup(const struct nft_chain *chain,
					const struct nlattr *nla)
{
	if (nla == NULL)
		return ERR_PTR(-EINVAL);

	return __nft_rule_lookup(chain, be64_to_cpu(nla_get_be64(nla)));
}

static const struct nla_policy nft_rule_policy[NFTA_RULE_MAX + 1] = {
	[NFTA_RULE_TABLE]	= { .type = NLA_STRING,
				    .len = NFT_TABLE_MAXNAMELEN - 1 },
	[NFTA_RULE_CHAIN]	= { .type = NLA_STRING,
				    .len = NFT_CHAIN_MAXNAMELEN - 1 },
	[NFTA_RULE_HANDLE]	= { .type = NLA_U64 },
	[NFTA_RULE_EXPRESSIONS]	= { .type = NLA_NESTED },
	[NFTA_RULE_COMPAT]	= { .type = NLA_NESTED },
	[NFTA_RULE_POSITION]	= { .type = NLA_U64 },
	[NFTA_RULE_USERDATA]	= { .type = NLA_BINARY,
				    .len = NFT_USERDATA_MAXLEN },
	[NFTA_RULE_ID]		= { .type = NLA_U32 },
	[NFTA_RULE_POSITION_ID]	= { .type = NLA_U32 },
	[NFTA_RULE_CHAIN_ID]	= { .type = NLA_U32 },
};

static int nf_tables_fill_rule_info(struct sk_buff *skb, struct net *net,
				    u32 portid, u32 seq, int event,
				    u32 flags, int family,
				    const struct nft_table *table,
				    const struct nft_chain *chain,
				    const struct nft_rule *rule, u64 handle)
{
	struct nlmsghdr *nlh;
	const struct nft_expr *expr, *next;
	struct nlattr *list;
	u16 type = nfnl_msg_type(NFNL_SUBSYS_NFTABLES, event);

	nlh = nfnl_msg_put(skb, portid, seq, type, flags, family, NFNETLINK_V0,
			   nft_base_seq(net));
	if (!nlh)
		goto nla_put_failure;

	if (nla_put_string(skb, NFTA_RULE_TABLE, table->name))
		goto nla_put_failure;
	if (nla_put_string(skb, NFTA_RULE_CHAIN, chain->name))
		goto nla_put_failure;
	if (nla_put_be64(skb, NFTA_RULE_HANDLE, cpu_to_be64(rule->handle),
			 NFTA_RULE_PAD))
		goto nla_put_failure;

	if (event != NFT_MSG_DELRULE && handle) {
		if (nla_put_be64(skb, NFTA_RULE_POSITION, cpu_to_be64(handle),
				 NFTA_RULE_PAD))
			goto nla_put_failure;
	}

	if (chain->flags & NFT_CHAIN_HW_OFFLOAD)
		nft_flow_rule_stats(chain, rule);

	list = nla_nest_start_noflag(skb, NFTA_RULE_EXPRESSIONS);
	if (list == NULL)
		goto nla_put_failure;
	nft_rule_for_each_expr(expr, next, rule) {
		if (nft_expr_dump(skb, NFTA_LIST_ELEM, expr) < 0)
			goto nla_put_failure;
	}
	nla_nest_end(skb, list);

	if (rule->udata) {
		struct nft_userdata *udata = nft_userdata(rule);
		if (nla_put(skb, NFTA_RULE_USERDATA, udata->len + 1,
			    udata->data) < 0)
			goto nla_put_failure;
	}

	nlmsg_end(skb, nlh);
	return 0;

nla_put_failure:
	nlmsg_trim(skb, nlh);
	return -1;
}

static void nf_tables_rule_notify(const struct nft_ctx *ctx,
				  const struct nft_rule *rule, int event)
{
	struct nftables_pernet *nft_net = nft_pernet(ctx->net);
	const struct nft_rule *prule;
	struct sk_buff *skb;
	u64 handle = 0;
	u16 flags = 0;
	int err;

	if (!ctx->report &&
	    !nfnetlink_has_listeners(ctx->net, NFNLGRP_NFTABLES))
		return;

	skb = nlmsg_new(NLMSG_GOODSIZE, GFP_KERNEL);
	if (skb == NULL)
		goto err;

	if (event == NFT_MSG_NEWRULE &&
	    !list_is_first(&rule->list, &ctx->chain->rules) &&
	    !list_is_last(&rule->list, &ctx->chain->rules)) {
		prule = list_prev_entry(rule, list);
		handle = prule->handle;
	}
	if (ctx->flags & (NLM_F_APPEND | NLM_F_REPLACE))
		flags |= NLM_F_APPEND;
	if (ctx->flags & (NLM_F_CREATE | NLM_F_EXCL))
		flags |= ctx->flags & (NLM_F_CREATE | NLM_F_EXCL);

	err = nf_tables_fill_rule_info(skb, ctx->net, ctx->portid, ctx->seq,
				       event, flags, ctx->family, ctx->table,
				       ctx->chain, rule, handle);
	if (err < 0) {
		kfree_skb(skb);
		goto err;
	}

	nft_notify_enqueue(skb, ctx->report, &nft_net->notify_list);
	return;
err:
	nfnetlink_set_err(ctx->net, ctx->portid, NFNLGRP_NFTABLES, -ENOBUFS);
}

struct nft_rule_dump_ctx {
	char *table;
	char *chain;
};

static int __nf_tables_dump_rules(struct sk_buff *skb,
				  unsigned int *idx,
				  struct netlink_callback *cb,
				  const struct nft_table *table,
				  const struct nft_chain *chain)
{
	struct net *net = sock_net(skb->sk);
	const struct nft_rule *rule, *prule;
	unsigned int s_idx = cb->args[0];
	u64 handle;

	prule = NULL;
	list_for_each_entry_rcu(rule, &chain->rules, list) {
		if (!nft_is_active(net, rule))
			goto cont_skip;
		if (*idx < s_idx)
			goto cont;
		if (prule)
			handle = prule->handle;
		else
			handle = 0;

		if (nf_tables_fill_rule_info(skb, net, NETLINK_CB(cb->skb).portid,
					cb->nlh->nlmsg_seq,
					NFT_MSG_NEWRULE,
					NLM_F_MULTI | NLM_F_APPEND,
					table->family,
					table, chain, rule, handle) < 0)
			return 1;

		nl_dump_check_consistent(cb, nlmsg_hdr(skb));
cont:
		prule = rule;
cont_skip:
		(*idx)++;
	}
	return 0;
}

static int nf_tables_dump_rules(struct sk_buff *skb,
				struct netlink_callback *cb)
{
	const struct nfgenmsg *nfmsg = nlmsg_data(cb->nlh);
	const struct nft_rule_dump_ctx *ctx = cb->data;
	struct nft_table *table;
	const struct nft_chain *chain;
	unsigned int idx = 0;
	struct net *net = sock_net(skb->sk);
	int family = nfmsg->nfgen_family;
	struct nftables_pernet *nft_net;

	rcu_read_lock();
	nft_net = nft_pernet(net);
	cb->seq = READ_ONCE(nft_net->base_seq);

	list_for_each_entry_rcu(table, &nft_net->tables, list) {
		if (family != NFPROTO_UNSPEC && family != table->family)
			continue;

		if (ctx && ctx->table && strcmp(ctx->table, table->name) != 0)
			continue;

		if (ctx && ctx->table && ctx->chain) {
			struct rhlist_head *list, *tmp;

			list = rhltable_lookup(&table->chains_ht, ctx->chain,
					       nft_chain_ht_params);
			if (!list)
				goto done;

			rhl_for_each_entry_rcu(chain, tmp, list, rhlhead) {
				if (!nft_is_active(net, chain))
					continue;
				__nf_tables_dump_rules(skb, &idx,
						       cb, table, chain);
				break;
			}
			goto done;
		}

		list_for_each_entry_rcu(chain, &table->chains, list) {
			if (__nf_tables_dump_rules(skb, &idx, cb, table, chain))
				goto done;
		}

		if (ctx && ctx->table)
			break;
	}
done:
	rcu_read_unlock();

	cb->args[0] = idx;
	return skb->len;
}

static int nf_tables_dump_rules_start(struct netlink_callback *cb)
{
	const struct nlattr * const *nla = cb->data;
	struct nft_rule_dump_ctx *ctx = NULL;

	if (nla[NFTA_RULE_TABLE] || nla[NFTA_RULE_CHAIN]) {
		ctx = kzalloc(sizeof(*ctx), GFP_ATOMIC);
		if (!ctx)
			return -ENOMEM;

		if (nla[NFTA_RULE_TABLE]) {
			ctx->table = nla_strdup(nla[NFTA_RULE_TABLE],
							GFP_ATOMIC);
			if (!ctx->table) {
				kfree(ctx);
				return -ENOMEM;
			}
		}
		if (nla[NFTA_RULE_CHAIN]) {
			ctx->chain = nla_strdup(nla[NFTA_RULE_CHAIN],
						GFP_ATOMIC);
			if (!ctx->chain) {
				kfree(ctx->table);
				kfree(ctx);
				return -ENOMEM;
			}
		}
	}

	cb->data = ctx;
	return 0;
}

static int nf_tables_dump_rules_done(struct netlink_callback *cb)
{
	struct nft_rule_dump_ctx *ctx = cb->data;

	if (ctx) {
		kfree(ctx->table);
		kfree(ctx->chain);
		kfree(ctx);
	}
	return 0;
}

/* called with rcu_read_lock held */
static int nf_tables_getrule(struct sk_buff *skb, const struct nfnl_info *info,
			     const struct nlattr * const nla[])
{
	struct netlink_ext_ack *extack = info->extack;
	u8 genmask = nft_genmask_cur(info->net);
	u8 family = info->nfmsg->nfgen_family;
	const struct nft_chain *chain;
	const struct nft_rule *rule;
	struct net *net = info->net;
	struct nft_table *table;
	struct sk_buff *skb2;
	int err;

	if (info->nlh->nlmsg_flags & NLM_F_DUMP) {
		struct netlink_dump_control c = {
			.start= nf_tables_dump_rules_start,
			.dump = nf_tables_dump_rules,
			.done = nf_tables_dump_rules_done,
			.module = THIS_MODULE,
			.data = (void *)nla,
		};

		return nft_netlink_dump_start_rcu(info->sk, skb, info->nlh, &c);
	}

	table = nft_table_lookup(net, nla[NFTA_RULE_TABLE], family, genmask, 0);
	if (IS_ERR(table)) {
		NL_SET_BAD_ATTR(extack, nla[NFTA_RULE_TABLE]);
		return PTR_ERR(table);
	}

	chain = nft_chain_lookup(net, table, nla[NFTA_RULE_CHAIN], genmask);
	if (IS_ERR(chain)) {
		NL_SET_BAD_ATTR(extack, nla[NFTA_RULE_CHAIN]);
		return PTR_ERR(chain);
	}

	rule = nft_rule_lookup(chain, nla[NFTA_RULE_HANDLE]);
	if (IS_ERR(rule)) {
		NL_SET_BAD_ATTR(extack, nla[NFTA_RULE_HANDLE]);
		return PTR_ERR(rule);
	}

	skb2 = alloc_skb(NLMSG_GOODSIZE, GFP_ATOMIC);
	if (!skb2)
		return -ENOMEM;

	err = nf_tables_fill_rule_info(skb2, net, NETLINK_CB(skb).portid,
				       info->nlh->nlmsg_seq, NFT_MSG_NEWRULE, 0,
				       family, table, chain, rule, 0);
	if (err < 0)
		goto err_fill_rule_info;

	return nfnetlink_unicast(skb2, net, NETLINK_CB(skb).portid);

err_fill_rule_info:
	kfree_skb(skb2);
	return err;
}

void nf_tables_rule_destroy(const struct nft_ctx *ctx, struct nft_rule *rule)
{
	struct nft_expr *expr, *next;

	/*
	 * Careful: some expressions might not be initialized in case this
	 * is called on error from nf_tables_newrule().
	 */
	expr = nft_expr_first(rule);
	while (nft_expr_more(rule, expr)) {
		next = nft_expr_next(expr);
		nf_tables_expr_destroy(ctx, expr);
		expr = next;
	}
	kfree(rule);
}

static void nf_tables_rule_release(const struct nft_ctx *ctx, struct nft_rule *rule)
{
	nft_rule_expr_deactivate(ctx, rule, NFT_TRANS_RELEASE);
	nf_tables_rule_destroy(ctx, rule);
}

int nft_chain_validate(const struct nft_ctx *ctx, const struct nft_chain *chain)
{
	struct nft_expr *expr, *last;
	const struct nft_data *data;
	struct nft_rule *rule;
	int err;

	if (ctx->level == NFT_JUMP_STACK_SIZE)
		return -EMLINK;

	list_for_each_entry(rule, &chain->rules, list) {
		if (!nft_is_active_next(ctx->net, rule))
			continue;

		nft_rule_for_each_expr(expr, last, rule) {
			if (!expr->ops->validate)
				continue;

			err = expr->ops->validate(ctx, expr, &data);
			if (err < 0)
				return err;
		}
	}

	return 0;
}
EXPORT_SYMBOL_GPL(nft_chain_validate);

static int nft_table_validate(struct net *net, const struct nft_table *table)
{
	struct nft_chain *chain;
	struct nft_ctx ctx = {
		.net	= net,
		.family	= table->family,
	};
	int err;

	list_for_each_entry(chain, &table->chains, list) {
		if (!nft_is_base_chain(chain))
			continue;

		ctx.chain = chain;
		err = nft_chain_validate(&ctx, chain);
		if (err < 0)
			return err;
	}

	return 0;
}

int nft_setelem_validate(const struct nft_ctx *ctx, struct nft_set *set,
			 const struct nft_set_iter *iter,
			 struct nft_set_elem *elem)
{
	const struct nft_set_ext *ext = nft_set_elem_ext(set, elem->priv);
	struct nft_ctx *pctx = (struct nft_ctx *)ctx;
	const struct nft_data *data;
	int err;

	if (nft_set_ext_exists(ext, NFT_SET_EXT_FLAGS) &&
	    *nft_set_ext_flags(ext) & NFT_SET_ELEM_INTERVAL_END)
		return 0;

	data = nft_set_ext_data(ext);
	switch (data->verdict.code) {
	case NFT_JUMP:
	case NFT_GOTO:
		pctx->level++;
		err = nft_chain_validate(ctx, data->verdict.chain);
		if (err < 0)
			return err;
		pctx->level--;
		break;
	default:
		break;
	}

	return 0;
}

int nft_set_catchall_validate(const struct nft_ctx *ctx, struct nft_set *set)
{
	u8 genmask = nft_genmask_next(ctx->net);
	struct nft_set_elem_catchall *catchall;
	struct nft_set_elem elem;
	struct nft_set_ext *ext;
	int ret = 0;

	list_for_each_entry_rcu(catchall, &set->catchall_list, list) {
		ext = nft_set_elem_ext(set, catchall->elem);
		if (!nft_set_elem_active(ext, genmask))
			continue;

		elem.priv = catchall->elem;
		ret = nft_setelem_validate(ctx, set, NULL, &elem);
		if (ret < 0)
			return ret;
	}

	return ret;
}

static struct nft_rule *nft_rule_lookup_byid(const struct net *net,
					     const struct nft_chain *chain,
					     const struct nlattr *nla);

#define NFT_RULE_MAXEXPRS	128

static int nf_tables_newrule(struct sk_buff *skb, const struct nfnl_info *info,
			     const struct nlattr * const nla[])
{
	struct nftables_pernet *nft_net = nft_pernet(info->net);
	struct netlink_ext_ack *extack = info->extack;
	unsigned int size, i, n, ulen = 0, usize = 0;
	u8 genmask = nft_genmask_next(info->net);
	struct nft_rule *rule, *old_rule = NULL;
	struct nft_expr_info *expr_info = NULL;
	u8 family = info->nfmsg->nfgen_family;
	struct nft_flow_rule *flow = NULL;
	struct net *net = info->net;
	struct nft_userdata *udata;
	struct nft_table *table;
	struct nft_chain *chain;
	struct nft_trans *trans;
	u64 handle, pos_handle;
	struct nft_expr *expr;
	struct nft_ctx ctx;
	struct nlattr *tmp;
	int err, rem;

	lockdep_assert_held(&nft_net->commit_mutex);

	table = nft_table_lookup(net, nla[NFTA_RULE_TABLE], family, genmask,
				 NETLINK_CB(skb).portid);
	if (IS_ERR(table)) {
		NL_SET_BAD_ATTR(extack, nla[NFTA_RULE_TABLE]);
		return PTR_ERR(table);
	}

	if (nla[NFTA_RULE_CHAIN]) {
		chain = nft_chain_lookup(net, table, nla[NFTA_RULE_CHAIN],
					 genmask);
		if (IS_ERR(chain)) {
			NL_SET_BAD_ATTR(extack, nla[NFTA_RULE_CHAIN]);
			return PTR_ERR(chain);
		}

	} else if (nla[NFTA_RULE_CHAIN_ID]) {
		chain = nft_chain_lookup_byid(net, table, nla[NFTA_RULE_CHAIN_ID],
					      genmask);
		if (IS_ERR(chain)) {
			NL_SET_BAD_ATTR(extack, nla[NFTA_RULE_CHAIN_ID]);
			return PTR_ERR(chain);
		}
	} else {
		return -EINVAL;
	}

	if (nft_chain_is_bound(chain))
		return -EOPNOTSUPP;

	if (nla[NFTA_RULE_HANDLE]) {
		handle = be64_to_cpu(nla_get_be64(nla[NFTA_RULE_HANDLE]));
		rule = __nft_rule_lookup(chain, handle);
		if (IS_ERR(rule)) {
			NL_SET_BAD_ATTR(extack, nla[NFTA_RULE_HANDLE]);
			return PTR_ERR(rule);
		}

		if (info->nlh->nlmsg_flags & NLM_F_EXCL) {
			NL_SET_BAD_ATTR(extack, nla[NFTA_RULE_HANDLE]);
			return -EEXIST;
		}
		if (info->nlh->nlmsg_flags & NLM_F_REPLACE)
			old_rule = rule;
		else
			return -EOPNOTSUPP;
	} else {
		if (!(info->nlh->nlmsg_flags & NLM_F_CREATE) ||
		    info->nlh->nlmsg_flags & NLM_F_REPLACE)
			return -EINVAL;
		handle = nf_tables_alloc_handle(table);

		if (nla[NFTA_RULE_POSITION]) {
			pos_handle = be64_to_cpu(nla_get_be64(nla[NFTA_RULE_POSITION]));
			old_rule = __nft_rule_lookup(chain, pos_handle);
			if (IS_ERR(old_rule)) {
				NL_SET_BAD_ATTR(extack, nla[NFTA_RULE_POSITION]);
				return PTR_ERR(old_rule);
			}
		} else if (nla[NFTA_RULE_POSITION_ID]) {
			old_rule = nft_rule_lookup_byid(net, chain, nla[NFTA_RULE_POSITION_ID]);
			if (IS_ERR(old_rule)) {
				NL_SET_BAD_ATTR(extack, nla[NFTA_RULE_POSITION_ID]);
				return PTR_ERR(old_rule);
			}
		}
	}

	nft_ctx_init(&ctx, net, skb, info->nlh, family, table, chain, nla);

	n = 0;
	size = 0;
	if (nla[NFTA_RULE_EXPRESSIONS]) {
		expr_info = kvmalloc_array(NFT_RULE_MAXEXPRS,
					   sizeof(struct nft_expr_info),
					   GFP_KERNEL);
		if (!expr_info)
			return -ENOMEM;

		nla_for_each_nested(tmp, nla[NFTA_RULE_EXPRESSIONS], rem) {
			err = -EINVAL;
			if (nla_type(tmp) != NFTA_LIST_ELEM)
				goto err_release_expr;
			if (n == NFT_RULE_MAXEXPRS)
				goto err_release_expr;
			err = nf_tables_expr_parse(&ctx, tmp, &expr_info[n]);
			if (err < 0) {
				NL_SET_BAD_ATTR(extack, tmp);
				goto err_release_expr;
			}
			size += expr_info[n].ops->size;
			n++;
		}
	}
	/* Check for overflow of dlen field */
	err = -EFBIG;
	if (size >= 1 << 12)
		goto err_release_expr;

	if (nla[NFTA_RULE_USERDATA]) {
		ulen = nla_len(nla[NFTA_RULE_USERDATA]);
		if (ulen > 0)
			usize = sizeof(struct nft_userdata) + ulen;
	}

	err = -ENOMEM;
	rule = kzalloc(sizeof(*rule) + size + usize, GFP_KERNEL);
	if (rule == NULL)
		goto err_release_expr;

	nft_activate_next(net, rule);

	rule->handle = handle;
	rule->dlen   = size;
	rule->udata  = ulen ? 1 : 0;

	if (ulen) {
		udata = nft_userdata(rule);
		udata->len = ulen - 1;
		nla_memcpy(udata->data, nla[NFTA_RULE_USERDATA], ulen);
	}

	expr = nft_expr_first(rule);
	for (i = 0; i < n; i++) {
		err = nf_tables_newexpr(&ctx, &expr_info[i], expr);
		if (err < 0) {
			NL_SET_BAD_ATTR(extack, expr_info[i].attr);
			goto err_release_rule;
		}

		if (expr_info[i].ops->validate)
			nft_validate_state_update(net, NFT_VALIDATE_NEED);

		expr_info[i].ops = NULL;
		expr = nft_expr_next(expr);
	}

	if (chain->flags & NFT_CHAIN_HW_OFFLOAD) {
		flow = nft_flow_rule_create(net, rule);
		if (IS_ERR(flow)) {
			err = PTR_ERR(flow);
			goto err_release_rule;
		}
	}

	if (!nft_use_inc(&chain->use)) {
		err = -EMFILE;
		goto err_release_rule;
	}

	if (info->nlh->nlmsg_flags & NLM_F_REPLACE) {
		if (nft_chain_binding(chain)) {
			err = -EOPNOTSUPP;
			goto err_destroy_flow_rule;
		}

		err = nft_delrule(&ctx, old_rule);
		if (err < 0)
			goto err_destroy_flow_rule;

		trans = nft_trans_rule_add(&ctx, NFT_MSG_NEWRULE, rule);
		if (trans == NULL) {
			err = -ENOMEM;
			goto err_destroy_flow_rule;
		}
		list_add_tail_rcu(&rule->list, &old_rule->list);
	} else {
		trans = nft_trans_rule_add(&ctx, NFT_MSG_NEWRULE, rule);
		if (!trans) {
			err = -ENOMEM;
			goto err_destroy_flow_rule;
		}

		if (info->nlh->nlmsg_flags & NLM_F_APPEND) {
			if (old_rule)
				list_add_rcu(&rule->list, &old_rule->list);
			else
				list_add_tail_rcu(&rule->list, &chain->rules);
		 } else {
			if (old_rule)
				list_add_tail_rcu(&rule->list, &old_rule->list);
			else
				list_add_rcu(&rule->list, &chain->rules);
		}
	}
	kvfree(expr_info);

	if (flow)
		nft_trans_flow_rule(trans) = flow;

	if (nft_net->validate_state == NFT_VALIDATE_DO)
		return nft_table_validate(net, table);

	return 0;

err_destroy_flow_rule:
	nft_use_dec_restore(&chain->use);
	if (flow)
		nft_flow_rule_destroy(flow);
err_release_rule:
	nft_rule_expr_deactivate(&ctx, rule, NFT_TRANS_PREPARE_ERROR);
	nf_tables_rule_destroy(&ctx, rule);
err_release_expr:
	for (i = 0; i < n; i++) {
		if (expr_info[i].ops) {
			module_put(expr_info[i].ops->type->owner);
			if (expr_info[i].ops->type->release_ops)
				expr_info[i].ops->type->release_ops(expr_info[i].ops);
		}
	}
	kvfree(expr_info);

	return err;
}

static struct nft_rule *nft_rule_lookup_byid(const struct net *net,
					     const struct nft_chain *chain,
					     const struct nlattr *nla)
{
	struct nftables_pernet *nft_net = nft_pernet(net);
	u32 id = ntohl(nla_get_be32(nla));
	struct nft_trans *trans;

	list_for_each_entry(trans, &nft_net->commit_list, list) {
		if (trans->msg_type == NFT_MSG_NEWRULE &&
		    trans->ctx.chain == chain &&
		    id == nft_trans_rule_id(trans))
			return nft_trans_rule(trans);
	}
	return ERR_PTR(-ENOENT);
}

static int nf_tables_delrule(struct sk_buff *skb, const struct nfnl_info *info,
			     const struct nlattr * const nla[])
{
	struct netlink_ext_ack *extack = info->extack;
	u8 genmask = nft_genmask_next(info->net);
	u8 family = info->nfmsg->nfgen_family;
	struct nft_chain *chain = NULL;
	struct net *net = info->net;
	struct nft_table *table;
	struct nft_rule *rule;
	struct nft_ctx ctx;
	int err = 0;

	table = nft_table_lookup(net, nla[NFTA_RULE_TABLE], family, genmask,
				 NETLINK_CB(skb).portid);
	if (IS_ERR(table)) {
		NL_SET_BAD_ATTR(extack, nla[NFTA_RULE_TABLE]);
		return PTR_ERR(table);
	}

	if (nla[NFTA_RULE_CHAIN]) {
		chain = nft_chain_lookup(net, table, nla[NFTA_RULE_CHAIN],
					 genmask);
		if (IS_ERR(chain)) {
			NL_SET_BAD_ATTR(extack, nla[NFTA_RULE_CHAIN]);
			return PTR_ERR(chain);
		}
		if (nft_chain_binding(chain))
			return -EOPNOTSUPP;
	}

	nft_ctx_init(&ctx, net, skb, info->nlh, family, table, chain, nla);

	if (chain) {
		if (nla[NFTA_RULE_HANDLE]) {
			rule = nft_rule_lookup(chain, nla[NFTA_RULE_HANDLE]);
			if (IS_ERR(rule)) {
				NL_SET_BAD_ATTR(extack, nla[NFTA_RULE_HANDLE]);
				return PTR_ERR(rule);
			}

			err = nft_delrule(&ctx, rule);
		} else if (nla[NFTA_RULE_ID]) {
			rule = nft_rule_lookup_byid(net, chain, nla[NFTA_RULE_ID]);
			if (IS_ERR(rule)) {
				NL_SET_BAD_ATTR(extack, nla[NFTA_RULE_ID]);
				return PTR_ERR(rule);
			}

			err = nft_delrule(&ctx, rule);
		} else {
			err = nft_delrule_by_chain(&ctx);
		}
	} else {
		list_for_each_entry(chain, &table->chains, list) {
			if (!nft_is_active_next(net, chain))
				continue;
			if (nft_chain_binding(chain))
				continue;

			ctx.chain = chain;
			err = nft_delrule_by_chain(&ctx);
			if (err < 0)
				break;
		}
	}

	return err;
}

/*
 * Sets
 */
static const struct nft_set_type *nft_set_types[] = {
	&nft_set_hash_fast_type,
	&nft_set_hash_type,
	&nft_set_rhash_type,
	&nft_set_bitmap_type,
	&nft_set_rbtree_type,
#if defined(CONFIG_X86_64) && !defined(CONFIG_UML)
	&nft_set_pipapo_avx2_type,
#endif
	&nft_set_pipapo_type,
};

#define NFT_SET_FEATURES	(NFT_SET_INTERVAL | NFT_SET_MAP | \
				 NFT_SET_TIMEOUT | NFT_SET_OBJECT | \
				 NFT_SET_EVAL)

static bool nft_set_ops_candidate(const struct nft_set_type *type, u32 flags)
{
	return (flags & type->features) == (flags & NFT_SET_FEATURES);
}

/*
 * Select a set implementation based on the data characteristics and the
 * given policy. The total memory use might not be known if no size is
 * given, in that case the amount of memory per element is used.
 */
static const struct nft_set_ops *
nft_select_set_ops(const struct nft_ctx *ctx,
		   const struct nlattr * const nla[],
		   const struct nft_set_desc *desc)
{
	struct nftables_pernet *nft_net = nft_pernet(ctx->net);
	const struct nft_set_ops *ops, *bops;
	struct nft_set_estimate est, best;
	const struct nft_set_type *type;
	u32 flags = 0;
	int i;

	lockdep_assert_held(&nft_net->commit_mutex);
	lockdep_nfnl_nft_mutex_not_held();

	if (nla[NFTA_SET_FLAGS] != NULL)
		flags = ntohl(nla_get_be32(nla[NFTA_SET_FLAGS]));

	bops	    = NULL;
	best.size   = ~0;
	best.lookup = ~0;
	best.space  = ~0;

	for (i = 0; i < ARRAY_SIZE(nft_set_types); i++) {
		type = nft_set_types[i];
		ops = &type->ops;

		if (!nft_set_ops_candidate(type, flags))
			continue;
		if (!ops->estimate(desc, flags, &est))
			continue;

		switch (desc->policy) {
		case NFT_SET_POL_PERFORMANCE:
			if (est.lookup < best.lookup)
				break;
			if (est.lookup == best.lookup &&
			    est.space < best.space)
				break;
			continue;
		case NFT_SET_POL_MEMORY:
			if (!desc->size) {
				if (est.space < best.space)
					break;
				if (est.space == best.space &&
				    est.lookup < best.lookup)
					break;
			} else if (est.size < best.size || !bops) {
				break;
			}
			continue;
		default:
			break;
		}

		bops = ops;
		best = est;
	}

	if (bops != NULL)
		return bops;

	return ERR_PTR(-EOPNOTSUPP);
}

static const struct nla_policy nft_set_policy[NFTA_SET_MAX + 1] = {
	[NFTA_SET_TABLE]		= { .type = NLA_STRING,
					    .len = NFT_TABLE_MAXNAMELEN - 1 },
	[NFTA_SET_NAME]			= { .type = NLA_STRING,
					    .len = NFT_SET_MAXNAMELEN - 1 },
	[NFTA_SET_FLAGS]		= { .type = NLA_U32 },
	[NFTA_SET_KEY_TYPE]		= { .type = NLA_U32 },
	[NFTA_SET_KEY_LEN]		= { .type = NLA_U32 },
	[NFTA_SET_DATA_TYPE]		= { .type = NLA_U32 },
	[NFTA_SET_DATA_LEN]		= { .type = NLA_U32 },
	[NFTA_SET_POLICY]		= { .type = NLA_U32 },
	[NFTA_SET_DESC]			= { .type = NLA_NESTED },
	[NFTA_SET_ID]			= { .type = NLA_U32 },
	[NFTA_SET_TIMEOUT]		= { .type = NLA_U64 },
	[NFTA_SET_GC_INTERVAL]		= { .type = NLA_U32 },
	[NFTA_SET_USERDATA]		= { .type = NLA_BINARY,
					    .len  = NFT_USERDATA_MAXLEN },
	[NFTA_SET_OBJ_TYPE]		= { .type = NLA_U32 },
	[NFTA_SET_HANDLE]		= { .type = NLA_U64 },
	[NFTA_SET_EXPR]			= { .type = NLA_NESTED },
	[NFTA_SET_EXPRESSIONS]		= { .type = NLA_NESTED },
};

static const struct nla_policy nft_set_desc_policy[NFTA_SET_DESC_MAX + 1] = {
	[NFTA_SET_DESC_SIZE]		= { .type = NLA_U32 },
	[NFTA_SET_DESC_CONCAT]		= { .type = NLA_NESTED },
};

static struct nft_set *nft_set_lookup(const struct nft_table *table,
				      const struct nlattr *nla, u8 genmask)
{
	struct nft_set *set;

	if (nla == NULL)
		return ERR_PTR(-EINVAL);

	list_for_each_entry_rcu(set, &table->sets, list) {
		if (!nla_strcmp(nla, set->name) &&
		    nft_active_genmask(set, genmask))
			return set;
	}
	return ERR_PTR(-ENOENT);
}

static struct nft_set *nft_set_lookup_byhandle(const struct nft_table *table,
					       const struct nlattr *nla,
					       u8 genmask)
{
	struct nft_set *set;

	list_for_each_entry(set, &table->sets, list) {
		if (be64_to_cpu(nla_get_be64(nla)) == set->handle &&
		    nft_active_genmask(set, genmask))
			return set;
	}
	return ERR_PTR(-ENOENT);
}

static struct nft_set *nft_set_lookup_byid(const struct net *net,
					   const struct nft_table *table,
					   const struct nlattr *nla, u8 genmask)
{
	struct nftables_pernet *nft_net = nft_pernet(net);
	u32 id = ntohl(nla_get_be32(nla));
	struct nft_trans *trans;

	list_for_each_entry(trans, &nft_net->commit_list, list) {
		if (trans->msg_type == NFT_MSG_NEWSET) {
			struct nft_set *set = nft_trans_set(trans);

			if (id == nft_trans_set_id(trans) &&
			    set->table == table &&
			    nft_active_genmask(set, genmask))
				return set;
		}
	}
	return ERR_PTR(-ENOENT);
}

struct nft_set *nft_set_lookup_global(const struct net *net,
				      const struct nft_table *table,
				      const struct nlattr *nla_set_name,
				      const struct nlattr *nla_set_id,
				      u8 genmask)
{
	struct nft_set *set;

	set = nft_set_lookup(table, nla_set_name, genmask);
	if (IS_ERR(set)) {
		if (!nla_set_id)
			return set;

		set = nft_set_lookup_byid(net, table, nla_set_id, genmask);
	}
	return set;
}
EXPORT_SYMBOL_GPL(nft_set_lookup_global);

static int nf_tables_set_alloc_name(struct nft_ctx *ctx, struct nft_set *set,
				    const char *name)
{
	const struct nft_set *i;
	const char *p;
	unsigned long *inuse;
	unsigned int n = 0, min = 0;

	p = strchr(name, '%');
	if (p != NULL) {
		if (p[1] != 'd' || strchr(p + 2, '%'))
			return -EINVAL;

		inuse = (unsigned long *)get_zeroed_page(GFP_KERNEL);
		if (inuse == NULL)
			return -ENOMEM;
cont:
		list_for_each_entry(i, &ctx->table->sets, list) {
			int tmp;

			if (!nft_is_active_next(ctx->net, i))
				continue;
			if (!sscanf(i->name, name, &tmp))
				continue;
			if (tmp < min || tmp >= min + BITS_PER_BYTE * PAGE_SIZE)
				continue;

			set_bit(tmp - min, inuse);
		}

		n = find_first_zero_bit(inuse, BITS_PER_BYTE * PAGE_SIZE);
		if (n >= BITS_PER_BYTE * PAGE_SIZE) {
			min += BITS_PER_BYTE * PAGE_SIZE;
			memset(inuse, 0, PAGE_SIZE);
			goto cont;
		}
		free_page((unsigned long)inuse);
	}

	set->name = kasprintf(GFP_KERNEL, name, min + n);
	if (!set->name)
		return -ENOMEM;

	list_for_each_entry(i, &ctx->table->sets, list) {
		if (!nft_is_active_next(ctx->net, i))
			continue;
		if (!strcmp(set->name, i->name)) {
			kfree(set->name);
			set->name = NULL;
			return -ENFILE;
		}
	}
	return 0;
}

int nf_msecs_to_jiffies64(const struct nlattr *nla, u64 *result)
{
	u64 ms = be64_to_cpu(nla_get_be64(nla));
	u64 max = (u64)(~((u64)0));

	max = div_u64(max, NSEC_PER_MSEC);
	if (ms >= max)
		return -ERANGE;

	ms *= NSEC_PER_MSEC;
	*result = nsecs_to_jiffies64(ms);
	return 0;
}

__be64 nf_jiffies64_to_msecs(u64 input)
{
	return cpu_to_be64(jiffies64_to_msecs(input));
}

static int nf_tables_fill_set_concat(struct sk_buff *skb,
				     const struct nft_set *set)
{
	struct nlattr *concat, *field;
	int i;

	concat = nla_nest_start_noflag(skb, NFTA_SET_DESC_CONCAT);
	if (!concat)
		return -ENOMEM;

	for (i = 0; i < set->field_count; i++) {
		field = nla_nest_start_noflag(skb, NFTA_LIST_ELEM);
		if (!field)
			return -ENOMEM;

		if (nla_put_be32(skb, NFTA_SET_FIELD_LEN,
				 htonl(set->field_len[i])))
			return -ENOMEM;

		nla_nest_end(skb, field);
	}

	nla_nest_end(skb, concat);

	return 0;
}

static int nf_tables_fill_set(struct sk_buff *skb, const struct nft_ctx *ctx,
			      const struct nft_set *set, u16 event, u16 flags)
{
	u64 timeout = READ_ONCE(set->timeout);
	u32 gc_int = READ_ONCE(set->gc_int);
	u32 portid = ctx->portid;
	struct nlmsghdr *nlh;
	struct nlattr *nest;
	u32 seq = ctx->seq;
	int i;

	event = nfnl_msg_type(NFNL_SUBSYS_NFTABLES, event);
	nlh = nfnl_msg_put(skb, portid, seq, event, flags, ctx->family,
			   NFNETLINK_V0, nft_base_seq(ctx->net));
	if (!nlh)
		goto nla_put_failure;

	if (nla_put_string(skb, NFTA_SET_TABLE, ctx->table->name))
		goto nla_put_failure;
	if (nla_put_string(skb, NFTA_SET_NAME, set->name))
		goto nla_put_failure;
	if (nla_put_be64(skb, NFTA_SET_HANDLE, cpu_to_be64(set->handle),
			 NFTA_SET_PAD))
		goto nla_put_failure;
	if (set->flags != 0)
		if (nla_put_be32(skb, NFTA_SET_FLAGS, htonl(set->flags)))
			goto nla_put_failure;

	if (nla_put_be32(skb, NFTA_SET_KEY_TYPE, htonl(set->ktype)))
		goto nla_put_failure;
	if (nla_put_be32(skb, NFTA_SET_KEY_LEN, htonl(set->klen)))
		goto nla_put_failure;
	if (set->flags & NFT_SET_MAP) {
		if (nla_put_be32(skb, NFTA_SET_DATA_TYPE, htonl(set->dtype)))
			goto nla_put_failure;
		if (nla_put_be32(skb, NFTA_SET_DATA_LEN, htonl(set->dlen)))
			goto nla_put_failure;
	}
	if (set->flags & NFT_SET_OBJECT &&
	    nla_put_be32(skb, NFTA_SET_OBJ_TYPE, htonl(set->objtype)))
		goto nla_put_failure;

	if (timeout &&
	    nla_put_be64(skb, NFTA_SET_TIMEOUT,
			 nf_jiffies64_to_msecs(timeout),
			 NFTA_SET_PAD))
		goto nla_put_failure;
	if (gc_int &&
	    nla_put_be32(skb, NFTA_SET_GC_INTERVAL, htonl(gc_int)))
		goto nla_put_failure;

	if (set->policy != NFT_SET_POL_PERFORMANCE) {
		if (nla_put_be32(skb, NFTA_SET_POLICY, htonl(set->policy)))
			goto nla_put_failure;
	}

	if (set->udata &&
	    nla_put(skb, NFTA_SET_USERDATA, set->udlen, set->udata))
		goto nla_put_failure;

	nest = nla_nest_start_noflag(skb, NFTA_SET_DESC);
	if (!nest)
		goto nla_put_failure;
	if (set->size &&
	    nla_put_be32(skb, NFTA_SET_DESC_SIZE, htonl(set->size)))
		goto nla_put_failure;

	if (set->field_count > 1 &&
	    nf_tables_fill_set_concat(skb, set))
		goto nla_put_failure;

	nla_nest_end(skb, nest);

	if (set->num_exprs == 1) {
		nest = nla_nest_start_noflag(skb, NFTA_SET_EXPR);
		if (nf_tables_fill_expr_info(skb, set->exprs[0]) < 0)
			goto nla_put_failure;

		nla_nest_end(skb, nest);
	} else if (set->num_exprs > 1) {
		nest = nla_nest_start_noflag(skb, NFTA_SET_EXPRESSIONS);
		if (nest == NULL)
			goto nla_put_failure;

		for (i = 0; i < set->num_exprs; i++) {
			if (nft_expr_dump(skb, NFTA_LIST_ELEM,
					  set->exprs[i]) < 0)
				goto nla_put_failure;
		}
		nla_nest_end(skb, nest);
	}

	nlmsg_end(skb, nlh);
	return 0;

nla_put_failure:
	nlmsg_trim(skb, nlh);
	return -1;
}

static void nf_tables_set_notify(const struct nft_ctx *ctx,
				 const struct nft_set *set, int event,
			         gfp_t gfp_flags)
{
	struct nftables_pernet *nft_net = nft_pernet(ctx->net);
	u32 portid = ctx->portid;
	struct sk_buff *skb;
	u16 flags = 0;
	int err;

	if (!ctx->report &&
	    !nfnetlink_has_listeners(ctx->net, NFNLGRP_NFTABLES))
		return;

	skb = nlmsg_new(NLMSG_GOODSIZE, gfp_flags);
	if (skb == NULL)
		goto err;

	if (ctx->flags & (NLM_F_CREATE | NLM_F_EXCL))
		flags |= ctx->flags & (NLM_F_CREATE | NLM_F_EXCL);

	err = nf_tables_fill_set(skb, ctx, set, event, flags);
	if (err < 0) {
		kfree_skb(skb);
		goto err;
	}

	nft_notify_enqueue(skb, ctx->report, &nft_net->notify_list);
	return;
err:
	nfnetlink_set_err(ctx->net, portid, NFNLGRP_NFTABLES, -ENOBUFS);
}

static int nf_tables_dump_sets(struct sk_buff *skb, struct netlink_callback *cb)
{
	const struct nft_set *set;
	unsigned int idx, s_idx = cb->args[0];
	struct nft_table *table, *cur_table = (struct nft_table *)cb->args[2];
	struct net *net = sock_net(skb->sk);
	struct nft_ctx *ctx = cb->data, ctx_set;
	struct nftables_pernet *nft_net;

	if (cb->args[1])
		return skb->len;

	rcu_read_lock();
	nft_net = nft_pernet(net);
	cb->seq = READ_ONCE(nft_net->base_seq);

	list_for_each_entry_rcu(table, &nft_net->tables, list) {
		if (ctx->family != NFPROTO_UNSPEC &&
		    ctx->family != table->family)
			continue;

		if (ctx->table && ctx->table != table)
			continue;

		if (cur_table) {
			if (cur_table != table)
				continue;

			cur_table = NULL;
		}
		idx = 0;
		list_for_each_entry_rcu(set, &table->sets, list) {
			if (idx < s_idx)
				goto cont;
			if (!nft_is_active(net, set))
				goto cont;

			ctx_set = *ctx;
			ctx_set.table = table;
			ctx_set.family = table->family;

			if (nf_tables_fill_set(skb, &ctx_set, set,
					       NFT_MSG_NEWSET,
					       NLM_F_MULTI) < 0) {
				cb->args[0] = idx;
				cb->args[2] = (unsigned long) table;
				goto done;
			}
			nl_dump_check_consistent(cb, nlmsg_hdr(skb));
cont:
			idx++;
		}
		if (s_idx)
			s_idx = 0;
	}
	cb->args[1] = 1;
done:
	rcu_read_unlock();
	return skb->len;
}

static int nf_tables_dump_sets_start(struct netlink_callback *cb)
{
	struct nft_ctx *ctx_dump = NULL;

	ctx_dump = kmemdup(cb->data, sizeof(*ctx_dump), GFP_ATOMIC);
	if (ctx_dump == NULL)
		return -ENOMEM;

	cb->data = ctx_dump;
	return 0;
}

static int nf_tables_dump_sets_done(struct netlink_callback *cb)
{
	kfree(cb->data);
	return 0;
}

/* called with rcu_read_lock held */
static int nf_tables_getset(struct sk_buff *skb, const struct nfnl_info *info,
			    const struct nlattr * const nla[])
{
	struct netlink_ext_ack *extack = info->extack;
	u8 genmask = nft_genmask_cur(info->net);
	u8 family = info->nfmsg->nfgen_family;
	struct nft_table *table = NULL;
	struct net *net = info->net;
	const struct nft_set *set;
	struct sk_buff *skb2;
	struct nft_ctx ctx;
	int err;

	if (nla[NFTA_SET_TABLE]) {
		table = nft_table_lookup(net, nla[NFTA_SET_TABLE], family,
					 genmask, 0);
		if (IS_ERR(table)) {
			NL_SET_BAD_ATTR(extack, nla[NFTA_SET_TABLE]);
			return PTR_ERR(table);
		}
	}

	nft_ctx_init(&ctx, net, skb, info->nlh, family, table, NULL, nla);

	if (info->nlh->nlmsg_flags & NLM_F_DUMP) {
		struct netlink_dump_control c = {
			.start = nf_tables_dump_sets_start,
			.dump = nf_tables_dump_sets,
			.done = nf_tables_dump_sets_done,
			.data = &ctx,
			.module = THIS_MODULE,
		};

		return nft_netlink_dump_start_rcu(info->sk, skb, info->nlh, &c);
	}

	/* Only accept unspec with dump */
	if (info->nfmsg->nfgen_family == NFPROTO_UNSPEC)
		return -EAFNOSUPPORT;
	if (!nla[NFTA_SET_TABLE])
		return -EINVAL;

	set = nft_set_lookup(table, nla[NFTA_SET_NAME], genmask);
	if (IS_ERR(set))
		return PTR_ERR(set);

	skb2 = alloc_skb(NLMSG_GOODSIZE, GFP_ATOMIC);
	if (skb2 == NULL)
		return -ENOMEM;

	err = nf_tables_fill_set(skb2, &ctx, set, NFT_MSG_NEWSET, 0);
	if (err < 0)
		goto err_fill_set_info;

	return nfnetlink_unicast(skb2, net, NETLINK_CB(skb).portid);

err_fill_set_info:
	kfree_skb(skb2);
	return err;
}

static const struct nla_policy nft_concat_policy[NFTA_SET_FIELD_MAX + 1] = {
	[NFTA_SET_FIELD_LEN]	= { .type = NLA_U32 },
};

static int nft_set_desc_concat_parse(const struct nlattr *attr,
				     struct nft_set_desc *desc)
{
	struct nlattr *tb[NFTA_SET_FIELD_MAX + 1];
	u32 len;
	int err;

	if (desc->field_count >= ARRAY_SIZE(desc->field_len))
		return -E2BIG;

	err = nla_parse_nested_deprecated(tb, NFTA_SET_FIELD_MAX, attr,
					  nft_concat_policy, NULL);
	if (err < 0)
		return err;

	if (!tb[NFTA_SET_FIELD_LEN])
		return -EINVAL;

	len = ntohl(nla_get_be32(tb[NFTA_SET_FIELD_LEN]));
	if (!len || len > U8_MAX)
		return -EINVAL;

	desc->field_len[desc->field_count++] = len;

	return 0;
}

static int nft_set_desc_concat(struct nft_set_desc *desc,
			       const struct nlattr *nla)
{
	struct nlattr *attr;
	u32 num_regs = 0;
	int rem, err, i;

	nla_for_each_nested(attr, nla, rem) {
		if (nla_type(attr) != NFTA_LIST_ELEM)
			return -EINVAL;

		err = nft_set_desc_concat_parse(attr, desc);
		if (err < 0)
			return err;
	}

	for (i = 0; i < desc->field_count; i++)
		num_regs += DIV_ROUND_UP(desc->field_len[i], sizeof(u32));

	if (num_regs > NFT_REG32_COUNT)
		return -E2BIG;

	return 0;
}

static int nf_tables_set_desc_parse(struct nft_set_desc *desc,
				    const struct nlattr *nla)
{
	struct nlattr *da[NFTA_SET_DESC_MAX + 1];
	int err;

	err = nla_parse_nested_deprecated(da, NFTA_SET_DESC_MAX, nla,
					  nft_set_desc_policy, NULL);
	if (err < 0)
		return err;

	if (da[NFTA_SET_DESC_SIZE] != NULL)
		desc->size = ntohl(nla_get_be32(da[NFTA_SET_DESC_SIZE]));
	if (da[NFTA_SET_DESC_CONCAT])
		err = nft_set_desc_concat(desc, da[NFTA_SET_DESC_CONCAT]);

	return err;
}

static int nft_set_expr_alloc(struct nft_ctx *ctx, struct nft_set *set,
			      const struct nlattr * const *nla,
			      struct nft_expr **exprs, int *num_exprs,
			      u32 flags)
{
	struct nft_expr *expr;
	int err, i;

	if (nla[NFTA_SET_EXPR]) {
		expr = nft_set_elem_expr_alloc(ctx, set, nla[NFTA_SET_EXPR]);
		if (IS_ERR(expr)) {
			err = PTR_ERR(expr);
			goto err_set_expr_alloc;
		}
		exprs[0] = expr;
		(*num_exprs)++;
	} else if (nla[NFTA_SET_EXPRESSIONS]) {
		struct nlattr *tmp;
		int left;

		if (!(flags & NFT_SET_EXPR)) {
			err = -EINVAL;
			goto err_set_expr_alloc;
		}
		i = 0;
		nla_for_each_nested(tmp, nla[NFTA_SET_EXPRESSIONS], left) {
			if (i == NFT_SET_EXPR_MAX) {
				err = -E2BIG;
				goto err_set_expr_alloc;
			}
			if (nla_type(tmp) != NFTA_LIST_ELEM) {
				err = -EINVAL;
				goto err_set_expr_alloc;
			}
			expr = nft_set_elem_expr_alloc(ctx, set, tmp);
			if (IS_ERR(expr)) {
				err = PTR_ERR(expr);
				goto err_set_expr_alloc;
			}
			exprs[i++] = expr;
			(*num_exprs)++;
		}
	}

	return 0;

err_set_expr_alloc:
	for (i = 0; i < *num_exprs; i++)
		nft_expr_destroy(ctx, exprs[i]);

	return err;
}

static bool nft_set_is_same(const struct nft_set *set,
			    const struct nft_set_desc *desc,
			    struct nft_expr *exprs[], u32 num_exprs, u32 flags)
{
	int i;

	if (set->ktype != desc->ktype ||
	    set->dtype != desc->dtype ||
	    set->flags != flags ||
	    set->klen != desc->klen ||
	    set->dlen != desc->dlen ||
	    set->field_count != desc->field_count ||
	    set->num_exprs != num_exprs)
		return false;

	for (i = 0; i < desc->field_count; i++) {
		if (set->field_len[i] != desc->field_len[i])
			return false;
	}

	for (i = 0; i < num_exprs; i++) {
		if (set->exprs[i]->ops != exprs[i]->ops)
			return false;
	}

	return true;
}

static int nf_tables_newset(struct sk_buff *skb, const struct nfnl_info *info,
			    const struct nlattr * const nla[])
{
	struct netlink_ext_ack *extack = info->extack;
	u8 genmask = nft_genmask_next(info->net);
	u8 family = info->nfmsg->nfgen_family;
	const struct nft_set_ops *ops;
	struct net *net = info->net;
	struct nft_set_desc desc;
	struct nft_table *table;
	unsigned char *udata;
	struct nft_set *set;
	struct nft_ctx ctx;
	size_t alloc_size;
	int num_exprs = 0;
	char *name;
	int err, i;
	u16 udlen;
	u32 flags;
	u64 size;

	if (nla[NFTA_SET_TABLE] == NULL ||
	    nla[NFTA_SET_NAME] == NULL ||
	    nla[NFTA_SET_KEY_LEN] == NULL ||
	    nla[NFTA_SET_ID] == NULL)
		return -EINVAL;

	memset(&desc, 0, sizeof(desc));

	desc.ktype = NFT_DATA_VALUE;
	if (nla[NFTA_SET_KEY_TYPE] != NULL) {
		desc.ktype = ntohl(nla_get_be32(nla[NFTA_SET_KEY_TYPE]));
		if ((desc.ktype & NFT_DATA_RESERVED_MASK) == NFT_DATA_RESERVED_MASK)
			return -EINVAL;
	}

	desc.klen = ntohl(nla_get_be32(nla[NFTA_SET_KEY_LEN]));
	if (desc.klen == 0 || desc.klen > NFT_DATA_VALUE_MAXLEN)
		return -EINVAL;

	flags = 0;
	if (nla[NFTA_SET_FLAGS] != NULL) {
		flags = ntohl(nla_get_be32(nla[NFTA_SET_FLAGS]));
		if (flags & ~(NFT_SET_ANONYMOUS | NFT_SET_CONSTANT |
			      NFT_SET_INTERVAL | NFT_SET_TIMEOUT |
			      NFT_SET_MAP | NFT_SET_EVAL |
			      NFT_SET_OBJECT | NFT_SET_CONCAT | NFT_SET_EXPR))
			return -EOPNOTSUPP;
		/* Only one of these operations is supported */
		if ((flags & (NFT_SET_MAP | NFT_SET_OBJECT)) ==
			     (NFT_SET_MAP | NFT_SET_OBJECT))
			return -EOPNOTSUPP;
		if ((flags & (NFT_SET_EVAL | NFT_SET_OBJECT)) ==
			     (NFT_SET_EVAL | NFT_SET_OBJECT))
			return -EOPNOTSUPP;
	}

	desc.dtype = 0;
	if (nla[NFTA_SET_DATA_TYPE] != NULL) {
		if (!(flags & NFT_SET_MAP))
			return -EINVAL;

		desc.dtype = ntohl(nla_get_be32(nla[NFTA_SET_DATA_TYPE]));
		if ((desc.dtype & NFT_DATA_RESERVED_MASK) == NFT_DATA_RESERVED_MASK &&
		    desc.dtype != NFT_DATA_VERDICT)
			return -EINVAL;

		if (desc.dtype != NFT_DATA_VERDICT) {
			if (nla[NFTA_SET_DATA_LEN] == NULL)
				return -EINVAL;
			desc.dlen = ntohl(nla_get_be32(nla[NFTA_SET_DATA_LEN]));
			if (desc.dlen == 0 || desc.dlen > NFT_DATA_VALUE_MAXLEN)
				return -EINVAL;
		} else
			desc.dlen = sizeof(struct nft_verdict);
	} else if (flags & NFT_SET_MAP)
		return -EINVAL;

	if (nla[NFTA_SET_OBJ_TYPE] != NULL) {
		if (!(flags & NFT_SET_OBJECT))
			return -EINVAL;

		desc.objtype = ntohl(nla_get_be32(nla[NFTA_SET_OBJ_TYPE]));
		if (desc.objtype == NFT_OBJECT_UNSPEC ||
		    desc.objtype > NFT_OBJECT_MAX)
			return -EOPNOTSUPP;
	} else if (flags & NFT_SET_OBJECT)
		return -EINVAL;
	else
		desc.objtype = NFT_OBJECT_UNSPEC;

	desc.timeout = 0;
	if (nla[NFTA_SET_TIMEOUT] != NULL) {
		if (!(flags & NFT_SET_TIMEOUT))
			return -EINVAL;

		err = nf_msecs_to_jiffies64(nla[NFTA_SET_TIMEOUT], &desc.timeout);
		if (err)
			return err;
	}
	desc.gc_int = 0;
	if (nla[NFTA_SET_GC_INTERVAL] != NULL) {
		if (!(flags & NFT_SET_TIMEOUT))
			return -EINVAL;
		desc.gc_int = ntohl(nla_get_be32(nla[NFTA_SET_GC_INTERVAL]));
	}

	desc.policy = NFT_SET_POL_PERFORMANCE;
	if (nla[NFTA_SET_POLICY] != NULL)
		desc.policy = ntohl(nla_get_be32(nla[NFTA_SET_POLICY]));

	if (nla[NFTA_SET_DESC] != NULL) {
		err = nf_tables_set_desc_parse(&desc, nla[NFTA_SET_DESC]);
		if (err < 0)
			return err;

		if (desc.field_count > 1 && !(flags & NFT_SET_CONCAT))
			return -EINVAL;
	} else if (flags & NFT_SET_CONCAT) {
		return -EINVAL;
	}

	if (nla[NFTA_SET_EXPR] || nla[NFTA_SET_EXPRESSIONS])
		desc.expr = true;

	table = nft_table_lookup(net, nla[NFTA_SET_TABLE], family, genmask,
				 NETLINK_CB(skb).portid);
	if (IS_ERR(table)) {
		NL_SET_BAD_ATTR(extack, nla[NFTA_SET_TABLE]);
		return PTR_ERR(table);
	}

	nft_ctx_init(&ctx, net, skb, info->nlh, family, table, NULL, nla);

	set = nft_set_lookup(table, nla[NFTA_SET_NAME], genmask);
	if (IS_ERR(set)) {
		if (PTR_ERR(set) != -ENOENT) {
			NL_SET_BAD_ATTR(extack, nla[NFTA_SET_NAME]);
			return PTR_ERR(set);
		}
	} else {
		struct nft_expr *exprs[NFT_SET_EXPR_MAX] = {};

		if (info->nlh->nlmsg_flags & NLM_F_EXCL) {
			NL_SET_BAD_ATTR(extack, nla[NFTA_SET_NAME]);
			return -EEXIST;
		}
		if (info->nlh->nlmsg_flags & NLM_F_REPLACE)
			return -EOPNOTSUPP;

		if (nft_set_is_anonymous(set))
			return -EOPNOTSUPP;

		err = nft_set_expr_alloc(&ctx, set, nla, exprs, &num_exprs, flags);
		if (err < 0)
			return err;

		err = 0;
		if (!nft_set_is_same(set, &desc, exprs, num_exprs, flags)) {
			NL_SET_BAD_ATTR(extack, nla[NFTA_SET_NAME]);
			err = -EEXIST;
		}

		for (i = 0; i < num_exprs; i++)
			nft_expr_destroy(&ctx, exprs[i]);

		if (err < 0)
			return err;

		return __nft_trans_set_add(&ctx, NFT_MSG_NEWSET, set, &desc);
	}

	if (!(info->nlh->nlmsg_flags & NLM_F_CREATE))
		return -ENOENT;

	ops = nft_select_set_ops(&ctx, nla, &desc);
	if (IS_ERR(ops))
		return PTR_ERR(ops);

	udlen = 0;
	if (nla[NFTA_SET_USERDATA])
		udlen = nla_len(nla[NFTA_SET_USERDATA]);

	size = 0;
	if (ops->privsize != NULL)
		size = ops->privsize(nla, &desc);
	alloc_size = sizeof(*set) + size + udlen;
	if (alloc_size < size || alloc_size > INT_MAX)
		return -ENOMEM;

	if (!nft_use_inc(&table->use))
		return -EMFILE;

	set = kvzalloc(alloc_size, GFP_KERNEL);
	if (!set) {
		err = -ENOMEM;
		goto err_alloc;
	}

	name = nla_strdup(nla[NFTA_SET_NAME], GFP_KERNEL);
	if (!name) {
		err = -ENOMEM;
		goto err_set_name;
	}

	err = nf_tables_set_alloc_name(&ctx, set, name);
	kfree(name);
	if (err < 0)
		goto err_set_name;

	udata = NULL;
	if (udlen) {
		udata = set->data + size;
		nla_memcpy(udata, nla[NFTA_SET_USERDATA], udlen);
	}

	INIT_LIST_HEAD(&set->bindings);
	INIT_LIST_HEAD(&set->catchall_list);
	refcount_set(&set->refs, 1);
	set->table = table;
	write_pnet(&set->net, net);
	set->ops = ops;
	set->ktype = desc.ktype;
	set->klen = desc.klen;
	set->dtype = desc.dtype;
	set->objtype = desc.objtype;
	set->dlen = desc.dlen;
	set->flags = flags;
	set->size = desc.size;
	set->policy = desc.policy;
	set->udlen = udlen;
	set->udata = udata;
	set->timeout = desc.timeout;
	set->gc_int = desc.gc_int;

	set->field_count = desc.field_count;
	for (i = 0; i < desc.field_count; i++)
		set->field_len[i] = desc.field_len[i];

	err = ops->init(set, &desc, nla);
	if (err < 0)
		goto err_set_init;

	err = nft_set_expr_alloc(&ctx, set, nla, set->exprs, &num_exprs, flags);
	if (err < 0)
		goto err_set_destroy;

	set->num_exprs = num_exprs;
	set->handle = nf_tables_alloc_handle(table);
	INIT_LIST_HEAD(&set->pending_update);

	err = nft_trans_set_add(&ctx, NFT_MSG_NEWSET, set);
	if (err < 0)
		goto err_set_expr_alloc;

	list_add_tail_rcu(&set->list, &table->sets);

	return 0;

err_set_expr_alloc:
	for (i = 0; i < set->num_exprs; i++)
		nft_expr_destroy(&ctx, set->exprs[i]);
err_set_destroy:
	ops->destroy(&ctx, set);
err_set_init:
	kfree(set->name);
err_set_name:
	kvfree(set);
err_alloc:
	nft_use_dec_restore(&table->use);

	return err;
}

static void nft_set_catchall_destroy(const struct nft_ctx *ctx,
				     struct nft_set *set)
{
	struct nft_set_elem_catchall *next, *catchall;

	list_for_each_entry_safe(catchall, next, &set->catchall_list, list) {
		list_del_rcu(&catchall->list);
		nf_tables_set_elem_destroy(ctx, set, catchall->elem);
		kfree_rcu(catchall, rcu);
	}
}

static void nft_set_put(struct nft_set *set)
{
	if (refcount_dec_and_test(&set->refs)) {
		kfree(set->name);
		kvfree(set);
	}
}

static void nft_set_destroy(const struct nft_ctx *ctx, struct nft_set *set)
{
	int i;

	if (WARN_ON(set->use > 0))
		return;

	for (i = 0; i < set->num_exprs; i++)
		nft_expr_destroy(ctx, set->exprs[i]);

	set->ops->destroy(ctx, set);
	nft_set_catchall_destroy(ctx, set);
	nft_set_put(set);
}

static int nf_tables_delset(struct sk_buff *skb, const struct nfnl_info *info,
			    const struct nlattr * const nla[])
{
	struct netlink_ext_ack *extack = info->extack;
	u8 genmask = nft_genmask_next(info->net);
	u8 family = info->nfmsg->nfgen_family;
	struct net *net = info->net;
	const struct nlattr *attr;
	struct nft_table *table;
	struct nft_set *set;
	struct nft_ctx ctx;

	if (info->nfmsg->nfgen_family == NFPROTO_UNSPEC)
		return -EAFNOSUPPORT;

	table = nft_table_lookup(net, nla[NFTA_SET_TABLE], family,
				 genmask, NETLINK_CB(skb).portid);
	if (IS_ERR(table)) {
		NL_SET_BAD_ATTR(extack, nla[NFTA_SET_TABLE]);
		return PTR_ERR(table);
	}

	if (nla[NFTA_SET_HANDLE]) {
		attr = nla[NFTA_SET_HANDLE];
		set = nft_set_lookup_byhandle(table, attr, genmask);
	} else {
		attr = nla[NFTA_SET_NAME];
		set = nft_set_lookup(table, attr, genmask);
	}

	if (IS_ERR(set)) {
		NL_SET_BAD_ATTR(extack, attr);
		return PTR_ERR(set);
	}
	if (set->use ||
	    (info->nlh->nlmsg_flags & NLM_F_NONREC &&
	     atomic_read(&set->nelems) > 0)) {
		NL_SET_BAD_ATTR(extack, attr);
		return -EBUSY;
	}

	nft_ctx_init(&ctx, net, skb, info->nlh, family, table, NULL, nla);

	return nft_delset(&ctx, set);
}

static int nft_validate_register_store(const struct nft_ctx *ctx,
				       enum nft_registers reg,
				       const struct nft_data *data,
				       enum nft_data_types type,
				       unsigned int len);

static int nft_setelem_data_validate(const struct nft_ctx *ctx,
				     struct nft_set *set,
				     struct nft_set_elem *elem)
{
	const struct nft_set_ext *ext = nft_set_elem_ext(set, elem->priv);
	enum nft_registers dreg;

	dreg = nft_type_to_reg(set->dtype);
	return nft_validate_register_store(ctx, dreg, nft_set_ext_data(ext),
					   set->dtype == NFT_DATA_VERDICT ?
					   NFT_DATA_VERDICT : NFT_DATA_VALUE,
					   set->dlen);
}

static int nf_tables_bind_check_setelem(const struct nft_ctx *ctx,
					struct nft_set *set,
					const struct nft_set_iter *iter,
					struct nft_set_elem *elem)
{
	return nft_setelem_data_validate(ctx, set, elem);
}

static int nft_set_catchall_bind_check(const struct nft_ctx *ctx,
				       struct nft_set *set)
{
	u8 genmask = nft_genmask_next(ctx->net);
	struct nft_set_elem_catchall *catchall;
	struct nft_set_elem elem;
	struct nft_set_ext *ext;
	int ret = 0;

	list_for_each_entry_rcu(catchall, &set->catchall_list, list) {
		ext = nft_set_elem_ext(set, catchall->elem);
		if (!nft_set_elem_active(ext, genmask))
			continue;

		elem.priv = catchall->elem;
		ret = nft_setelem_data_validate(ctx, set, &elem);
		if (ret < 0)
			break;
	}

	return ret;
}

int nf_tables_bind_set(const struct nft_ctx *ctx, struct nft_set *set,
		       struct nft_set_binding *binding)
{
	struct nft_set_binding *i;
	struct nft_set_iter iter;

	if (!list_empty(&set->bindings) && nft_set_is_anonymous(set))
		return -EBUSY;

	if (binding->flags & NFT_SET_MAP) {
		/* If the set is already bound to the same chain all
		 * jumps are already validated for that chain.
		 */
		list_for_each_entry(i, &set->bindings, list) {
			if (i->flags & NFT_SET_MAP &&
			    i->chain == binding->chain)
				goto bind;
		}

		iter.genmask	= nft_genmask_next(ctx->net);
		iter.skip 	= 0;
		iter.count	= 0;
		iter.err	= 0;
		iter.fn		= nf_tables_bind_check_setelem;

		set->ops->walk(ctx, set, &iter);
		if (!iter.err)
			iter.err = nft_set_catchall_bind_check(ctx, set);

		if (iter.err < 0)
			return iter.err;
	}
bind:
	if (!nft_use_inc(&set->use))
		return -EMFILE;

	binding->chain = ctx->chain;
	list_add_tail_rcu(&binding->list, &set->bindings);
	nft_set_trans_bind(ctx, set);

	return 0;
}
EXPORT_SYMBOL_GPL(nf_tables_bind_set);

static void nf_tables_unbind_set(const struct nft_ctx *ctx, struct nft_set *set,
				 struct nft_set_binding *binding, bool event)
{
	list_del_rcu(&binding->list);

	if (list_empty(&set->bindings) && nft_set_is_anonymous(set)) {
		list_del_rcu(&set->list);
		if (event)
			nf_tables_set_notify(ctx, set, NFT_MSG_DELSET,
					     GFP_KERNEL);
	}
}

static void nft_setelem_data_activate(const struct net *net,
				      const struct nft_set *set,
				      struct nft_set_elem *elem);

static int nft_mapelem_activate(const struct nft_ctx *ctx,
				struct nft_set *set,
				const struct nft_set_iter *iter,
				struct nft_set_elem *elem)
{
	nft_setelem_data_activate(ctx->net, set, elem);

	return 0;
}

static void nft_map_catchall_activate(const struct nft_ctx *ctx,
				      struct nft_set *set)
{
	u8 genmask = nft_genmask_next(ctx->net);
	struct nft_set_elem_catchall *catchall;
	struct nft_set_elem elem;
	struct nft_set_ext *ext;

	list_for_each_entry(catchall, &set->catchall_list, list) {
		ext = nft_set_elem_ext(set, catchall->elem);
		if (!nft_set_elem_active(ext, genmask))
			continue;

		elem.priv = catchall->elem;
		nft_setelem_data_activate(ctx->net, set, &elem);
		break;
	}
}

static void nft_map_activate(const struct nft_ctx *ctx, struct nft_set *set)
{
	struct nft_set_iter iter = {
		.genmask	= nft_genmask_next(ctx->net),
		.fn		= nft_mapelem_activate,
	};

	set->ops->walk(ctx, set, &iter);
	WARN_ON_ONCE(iter.err);

	nft_map_catchall_activate(ctx, set);
}

void nf_tables_activate_set(const struct nft_ctx *ctx, struct nft_set *set)
{
	if (nft_set_is_anonymous(set)) {
		if (set->flags & (NFT_SET_MAP | NFT_SET_OBJECT))
			nft_map_activate(ctx, set);

		nft_clear(ctx->net, set);
	}

	nft_use_inc_restore(&set->use);
}
EXPORT_SYMBOL_GPL(nf_tables_activate_set);

void nf_tables_deactivate_set(const struct nft_ctx *ctx, struct nft_set *set,
			      struct nft_set_binding *binding,
			      enum nft_trans_phase phase)
{
	switch (phase) {
	case NFT_TRANS_PREPARE_ERROR:
		nft_set_trans_unbind(ctx, set);
		if (nft_set_is_anonymous(set))
			nft_deactivate_next(ctx->net, set);
		else
			list_del_rcu(&binding->list);

		nft_use_dec(&set->use);
		break;
	case NFT_TRANS_PREPARE:
		if (nft_set_is_anonymous(set)) {
			if (set->flags & (NFT_SET_MAP | NFT_SET_OBJECT))
				nft_map_deactivate(ctx, set);

			nft_deactivate_next(ctx->net, set);
		}
		nft_use_dec(&set->use);
		return;
	case NFT_TRANS_ABORT:
	case NFT_TRANS_RELEASE:
		if (nft_set_is_anonymous(set) &&
		    set->flags & (NFT_SET_MAP | NFT_SET_OBJECT))
			nft_map_deactivate(ctx, set);

		nft_use_dec(&set->use);
		fallthrough;
	default:
		nf_tables_unbind_set(ctx, set, binding,
				     phase == NFT_TRANS_COMMIT);
	}
}
EXPORT_SYMBOL_GPL(nf_tables_deactivate_set);

void nf_tables_destroy_set(const struct nft_ctx *ctx, struct nft_set *set)
{
	if (list_empty(&set->bindings) && nft_set_is_anonymous(set))
		nft_set_destroy(ctx, set);
}
EXPORT_SYMBOL_GPL(nf_tables_destroy_set);

const struct nft_set_ext_type nft_set_ext_types[] = {
	[NFT_SET_EXT_KEY]		= {
		.align	= __alignof__(u32),
	},
	[NFT_SET_EXT_DATA]		= {
		.align	= __alignof__(u32),
	},
	[NFT_SET_EXT_EXPRESSIONS]	= {
		.align	= __alignof__(struct nft_set_elem_expr),
	},
	[NFT_SET_EXT_OBJREF]		= {
		.len	= sizeof(struct nft_object *),
		.align	= __alignof__(struct nft_object *),
	},
	[NFT_SET_EXT_FLAGS]		= {
		.len	= sizeof(u8),
		.align	= __alignof__(u8),
	},
	[NFT_SET_EXT_TIMEOUT]		= {
		.len	= sizeof(u64),
		.align	= __alignof__(u64),
	},
	[NFT_SET_EXT_EXPIRATION]	= {
		.len	= sizeof(u64),
		.align	= __alignof__(u64),
	},
	[NFT_SET_EXT_USERDATA]		= {
		.len	= sizeof(struct nft_userdata),
		.align	= __alignof__(struct nft_userdata),
	},
	[NFT_SET_EXT_KEY_END]		= {
		.align	= __alignof__(u32),
	},
};

/*
 * Set elements
 */

static const struct nla_policy nft_set_elem_policy[NFTA_SET_ELEM_MAX + 1] = {
	[NFTA_SET_ELEM_KEY]		= { .type = NLA_NESTED },
	[NFTA_SET_ELEM_DATA]		= { .type = NLA_NESTED },
	[NFTA_SET_ELEM_FLAGS]		= { .type = NLA_U32 },
	[NFTA_SET_ELEM_TIMEOUT]		= { .type = NLA_U64 },
	[NFTA_SET_ELEM_EXPIRATION]	= { .type = NLA_U64 },
	[NFTA_SET_ELEM_USERDATA]	= { .type = NLA_BINARY,
					    .len = NFT_USERDATA_MAXLEN },
	[NFTA_SET_ELEM_EXPR]		= { .type = NLA_NESTED },
	[NFTA_SET_ELEM_OBJREF]		= { .type = NLA_STRING,
					    .len = NFT_OBJ_MAXNAMELEN - 1 },
	[NFTA_SET_ELEM_KEY_END]		= { .type = NLA_NESTED },
	[NFTA_SET_ELEM_EXPRESSIONS]	= { .type = NLA_NESTED },
};

static const struct nla_policy nft_set_elem_list_policy[NFTA_SET_ELEM_LIST_MAX + 1] = {
	[NFTA_SET_ELEM_LIST_TABLE]	= { .type = NLA_STRING,
					    .len = NFT_TABLE_MAXNAMELEN - 1 },
	[NFTA_SET_ELEM_LIST_SET]	= { .type = NLA_STRING,
					    .len = NFT_SET_MAXNAMELEN - 1 },
	[NFTA_SET_ELEM_LIST_ELEMENTS]	= { .type = NLA_NESTED },
	[NFTA_SET_ELEM_LIST_SET_ID]	= { .type = NLA_U32 },
};

static int nft_set_elem_expr_dump(struct sk_buff *skb,
				  const struct nft_set *set,
				  const struct nft_set_ext *ext)
{
	struct nft_set_elem_expr *elem_expr;
	u32 size, num_exprs = 0;
	struct nft_expr *expr;
	struct nlattr *nest;

	elem_expr = nft_set_ext_expr(ext);
	nft_setelem_expr_foreach(expr, elem_expr, size)
		num_exprs++;

	if (num_exprs == 1) {
		expr = nft_setelem_expr_at(elem_expr, 0);
		if (nft_expr_dump(skb, NFTA_SET_ELEM_EXPR, expr) < 0)
			return -1;

		return 0;
	} else if (num_exprs > 1) {
		nest = nla_nest_start_noflag(skb, NFTA_SET_ELEM_EXPRESSIONS);
		if (nest == NULL)
			goto nla_put_failure;

		nft_setelem_expr_foreach(expr, elem_expr, size) {
			expr = nft_setelem_expr_at(elem_expr, size);
			if (nft_expr_dump(skb, NFTA_LIST_ELEM, expr) < 0)
				goto nla_put_failure;
		}
		nla_nest_end(skb, nest);
	}
	return 0;

nla_put_failure:
	return -1;
}

static int nf_tables_fill_setelem(struct sk_buff *skb,
				  const struct nft_set *set,
				  const struct nft_set_elem *elem)
{
	const struct nft_set_ext *ext = nft_set_elem_ext(set, elem->priv);
	unsigned char *b = skb_tail_pointer(skb);
	struct nlattr *nest;

	nest = nla_nest_start_noflag(skb, NFTA_LIST_ELEM);
	if (nest == NULL)
		goto nla_put_failure;

	if (nft_set_ext_exists(ext, NFT_SET_EXT_KEY) &&
	    nft_data_dump(skb, NFTA_SET_ELEM_KEY, nft_set_ext_key(ext),
			  NFT_DATA_VALUE, set->klen) < 0)
		goto nla_put_failure;

	if (nft_set_ext_exists(ext, NFT_SET_EXT_KEY_END) &&
	    nft_data_dump(skb, NFTA_SET_ELEM_KEY_END, nft_set_ext_key_end(ext),
			  NFT_DATA_VALUE, set->klen) < 0)
		goto nla_put_failure;

	if (nft_set_ext_exists(ext, NFT_SET_EXT_DATA) &&
	    nft_data_dump(skb, NFTA_SET_ELEM_DATA, nft_set_ext_data(ext),
			  set->dtype == NFT_DATA_VERDICT ? NFT_DATA_VERDICT : NFT_DATA_VALUE,
			  set->dlen) < 0)
		goto nla_put_failure;

	if (nft_set_ext_exists(ext, NFT_SET_EXT_EXPRESSIONS) &&
	    nft_set_elem_expr_dump(skb, set, ext))
		goto nla_put_failure;

	if (nft_set_ext_exists(ext, NFT_SET_EXT_OBJREF) &&
	    nla_put_string(skb, NFTA_SET_ELEM_OBJREF,
			   (*nft_set_ext_obj(ext))->key.name) < 0)
		goto nla_put_failure;

	if (nft_set_ext_exists(ext, NFT_SET_EXT_FLAGS) &&
	    nla_put_be32(skb, NFTA_SET_ELEM_FLAGS,
		         htonl(*nft_set_ext_flags(ext))))
		goto nla_put_failure;

	if (nft_set_ext_exists(ext, NFT_SET_EXT_TIMEOUT) &&
	    nla_put_be64(skb, NFTA_SET_ELEM_TIMEOUT,
			 nf_jiffies64_to_msecs(*nft_set_ext_timeout(ext)),
			 NFTA_SET_ELEM_PAD))
		goto nla_put_failure;

	if (nft_set_ext_exists(ext, NFT_SET_EXT_EXPIRATION)) {
		u64 expires, now = get_jiffies_64();

		expires = *nft_set_ext_expiration(ext);
		if (time_before64(now, expires))
			expires -= now;
		else
			expires = 0;

		if (nla_put_be64(skb, NFTA_SET_ELEM_EXPIRATION,
				 nf_jiffies64_to_msecs(expires),
				 NFTA_SET_ELEM_PAD))
			goto nla_put_failure;
	}

	if (nft_set_ext_exists(ext, NFT_SET_EXT_USERDATA)) {
		struct nft_userdata *udata;

		udata = nft_set_ext_userdata(ext);
		if (nla_put(skb, NFTA_SET_ELEM_USERDATA,
			    udata->len + 1, udata->data))
			goto nla_put_failure;
	}

	nla_nest_end(skb, nest);
	return 0;

nla_put_failure:
	nlmsg_trim(skb, b);
	return -EMSGSIZE;
}

struct nft_set_dump_args {
	const struct netlink_callback	*cb;
	struct nft_set_iter		iter;
	struct sk_buff			*skb;
};

static int nf_tables_dump_setelem(const struct nft_ctx *ctx,
				  struct nft_set *set,
				  const struct nft_set_iter *iter,
				  struct nft_set_elem *elem)
{
	const struct nft_set_ext *ext = nft_set_elem_ext(set, elem->priv);
	struct nft_set_dump_args *args;

	if (nft_set_elem_expired(ext))
		return 0;

	args = container_of(iter, struct nft_set_dump_args, iter);
	return nf_tables_fill_setelem(args->skb, set, elem);
}

struct nft_set_dump_ctx {
	const struct nft_set	*set;
	struct nft_ctx		ctx;
};

static int nft_set_catchall_dump(struct net *net, struct sk_buff *skb,
				 const struct nft_set *set)
{
	struct nft_set_elem_catchall *catchall;
	u8 genmask = nft_genmask_cur(net);
	struct nft_set_elem elem;
	struct nft_set_ext *ext;
	int ret = 0;

	list_for_each_entry_rcu(catchall, &set->catchall_list, list) {
		ext = nft_set_elem_ext(set, catchall->elem);
		if (!nft_set_elem_active(ext, genmask) ||
		    nft_set_elem_expired(ext))
			continue;

		elem.priv = catchall->elem;
		ret = nf_tables_fill_setelem(skb, set, &elem);
		break;
	}

	return ret;
}

static int nf_tables_dump_set(struct sk_buff *skb, struct netlink_callback *cb)
{
	struct nft_set_dump_ctx *dump_ctx = cb->data;
	struct net *net = sock_net(skb->sk);
	struct nftables_pernet *nft_net;
	struct nft_table *table;
	struct nft_set *set;
	struct nft_set_dump_args args;
	bool set_found = false;
	struct nlmsghdr *nlh;
	struct nlattr *nest;
	u32 portid, seq;
	int event;

	rcu_read_lock();
	nft_net = nft_pernet(net);
	cb->seq = READ_ONCE(nft_net->base_seq);

	list_for_each_entry_rcu(table, &nft_net->tables, list) {
		if (dump_ctx->ctx.family != NFPROTO_UNSPEC &&
		    dump_ctx->ctx.family != table->family)
			continue;

		if (table != dump_ctx->ctx.table)
			continue;

		list_for_each_entry_rcu(set, &table->sets, list) {
			if (set == dump_ctx->set) {
				set_found = true;
				break;
			}
		}
		break;
	}

	if (!set_found) {
		rcu_read_unlock();
		return -ENOENT;
	}

	event  = nfnl_msg_type(NFNL_SUBSYS_NFTABLES, NFT_MSG_NEWSETELEM);
	portid = NETLINK_CB(cb->skb).portid;
	seq    = cb->nlh->nlmsg_seq;

	nlh = nfnl_msg_put(skb, portid, seq, event, NLM_F_MULTI,
			   table->family, NFNETLINK_V0, nft_base_seq(net));
	if (!nlh)
		goto nla_put_failure;

	if (nla_put_string(skb, NFTA_SET_ELEM_LIST_TABLE, table->name))
		goto nla_put_failure;
	if (nla_put_string(skb, NFTA_SET_ELEM_LIST_SET, set->name))
		goto nla_put_failure;

	nest = nla_nest_start_noflag(skb, NFTA_SET_ELEM_LIST_ELEMENTS);
	if (nest == NULL)
		goto nla_put_failure;

	args.cb			= cb;
	args.skb		= skb;
	args.iter.genmask	= nft_genmask_cur(net);
	args.iter.skip		= cb->args[0];
	args.iter.count		= 0;
	args.iter.err		= 0;
	args.iter.fn		= nf_tables_dump_setelem;
	set->ops->walk(&dump_ctx->ctx, set, &args.iter);

	if (!args.iter.err && args.iter.count == cb->args[0])
		args.iter.err = nft_set_catchall_dump(net, skb, set);
	rcu_read_unlock();

	nla_nest_end(skb, nest);
	nlmsg_end(skb, nlh);

	if (args.iter.err && args.iter.err != -EMSGSIZE)
		return args.iter.err;
	if (args.iter.count == cb->args[0])
		return 0;

	cb->args[0] = args.iter.count;
	return skb->len;

nla_put_failure:
	rcu_read_unlock();
	return -ENOSPC;
}

static int nf_tables_dump_set_start(struct netlink_callback *cb)
{
	struct nft_set_dump_ctx *dump_ctx = cb->data;

	cb->data = kmemdup(dump_ctx, sizeof(*dump_ctx), GFP_ATOMIC);

	return cb->data ? 0 : -ENOMEM;
}

static int nf_tables_dump_set_done(struct netlink_callback *cb)
{
	kfree(cb->data);
	return 0;
}

static int nf_tables_fill_setelem_info(struct sk_buff *skb,
				       const struct nft_ctx *ctx, u32 seq,
				       u32 portid, int event, u16 flags,
				       const struct nft_set *set,
				       const struct nft_set_elem *elem)
{
	struct nlmsghdr *nlh;
	struct nlattr *nest;
	int err;

	event = nfnl_msg_type(NFNL_SUBSYS_NFTABLES, event);
	nlh = nfnl_msg_put(skb, portid, seq, event, flags, ctx->family,
			   NFNETLINK_V0, nft_base_seq(ctx->net));
	if (!nlh)
		goto nla_put_failure;

	if (nla_put_string(skb, NFTA_SET_TABLE, ctx->table->name))
		goto nla_put_failure;
	if (nla_put_string(skb, NFTA_SET_NAME, set->name))
		goto nla_put_failure;

	nest = nla_nest_start_noflag(skb, NFTA_SET_ELEM_LIST_ELEMENTS);
	if (nest == NULL)
		goto nla_put_failure;

	err = nf_tables_fill_setelem(skb, set, elem);
	if (err < 0)
		goto nla_put_failure;

	nla_nest_end(skb, nest);

	nlmsg_end(skb, nlh);
	return 0;

nla_put_failure:
	nlmsg_trim(skb, nlh);
	return -1;
}

static int nft_setelem_parse_flags(const struct nft_set *set,
				   const struct nlattr *attr, u32 *flags)
{
	if (attr == NULL)
		return 0;

	*flags = ntohl(nla_get_be32(attr));
	if (*flags & ~(NFT_SET_ELEM_INTERVAL_END | NFT_SET_ELEM_CATCHALL))
		return -EOPNOTSUPP;
	if (!(set->flags & NFT_SET_INTERVAL) &&
	    *flags & NFT_SET_ELEM_INTERVAL_END)
		return -EINVAL;
	if ((*flags & (NFT_SET_ELEM_INTERVAL_END | NFT_SET_ELEM_CATCHALL)) ==
	    (NFT_SET_ELEM_INTERVAL_END | NFT_SET_ELEM_CATCHALL))
		return -EINVAL;

	return 0;
}

static int nft_setelem_parse_key(struct nft_ctx *ctx, struct nft_set *set,
				 struct nft_data *key, struct nlattr *attr)
{
	struct nft_data_desc desc = {
		.type	= NFT_DATA_VALUE,
		.size	= NFT_DATA_VALUE_MAXLEN,
		.len	= set->klen,
	};

	return nft_data_init(ctx, key, &desc, attr);
}

static int nft_setelem_parse_data(struct nft_ctx *ctx, struct nft_set *set,
				  struct nft_data_desc *desc,
				  struct nft_data *data,
				  struct nlattr *attr)
{
	u32 dtype;

	if (set->dtype == NFT_DATA_VERDICT)
		dtype = NFT_DATA_VERDICT;
	else
		dtype = NFT_DATA_VALUE;

	desc->type = dtype;
	desc->size = NFT_DATA_VALUE_MAXLEN;
	desc->len = set->dlen;
	desc->flags = NFT_DATA_DESC_SETELEM;

	return nft_data_init(ctx, data, desc, attr);
}

static void *nft_setelem_catchall_get(const struct net *net,
				      const struct nft_set *set)
{
	struct nft_set_elem_catchall *catchall;
	u8 genmask = nft_genmask_cur(net);
	struct nft_set_ext *ext;
	void *priv = NULL;

	list_for_each_entry_rcu(catchall, &set->catchall_list, list) {
		ext = nft_set_elem_ext(set, catchall->elem);
		if (!nft_set_elem_active(ext, genmask) ||
		    nft_set_elem_expired(ext))
			continue;

		priv = catchall->elem;
		break;
	}

	return priv;
}

static int nft_setelem_get(struct nft_ctx *ctx, struct nft_set *set,
			   struct nft_set_elem *elem, u32 flags)
{
	void *priv;

	if (!(flags & NFT_SET_ELEM_CATCHALL)) {
		priv = set->ops->get(ctx->net, set, elem, flags);
		if (IS_ERR(priv))
			return PTR_ERR(priv);
	} else {
		priv = nft_setelem_catchall_get(ctx->net, set);
		if (!priv)
			return -ENOENT;
	}
	elem->priv = priv;

	return 0;
}

static int nft_get_set_elem(struct nft_ctx *ctx, struct nft_set *set,
			    const struct nlattr *attr)
{
	struct nlattr *nla[NFTA_SET_ELEM_MAX + 1];
	struct nft_set_elem elem;
	struct sk_buff *skb;
	uint32_t flags = 0;
	int err;

	err = nla_parse_nested_deprecated(nla, NFTA_SET_ELEM_MAX, attr,
					  nft_set_elem_policy, NULL);
	if (err < 0)
		return err;

	err = nft_setelem_parse_flags(set, nla[NFTA_SET_ELEM_FLAGS], &flags);
	if (err < 0)
		return err;

	if (!nla[NFTA_SET_ELEM_KEY] && !(flags & NFT_SET_ELEM_CATCHALL))
		return -EINVAL;

	if (nla[NFTA_SET_ELEM_KEY]) {
		err = nft_setelem_parse_key(ctx, set, &elem.key.val,
					    nla[NFTA_SET_ELEM_KEY]);
		if (err < 0)
			return err;
	}

	if (nla[NFTA_SET_ELEM_KEY_END]) {
		err = nft_setelem_parse_key(ctx, set, &elem.key_end.val,
					    nla[NFTA_SET_ELEM_KEY_END]);
		if (err < 0)
			return err;
	}

	err = nft_setelem_get(ctx, set, &elem, flags);
	if (err < 0)
		return err;

	err = -ENOMEM;
	skb = nlmsg_new(NLMSG_GOODSIZE, GFP_ATOMIC);
	if (skb == NULL)
		return err;

	err = nf_tables_fill_setelem_info(skb, ctx, ctx->seq, ctx->portid,
					  NFT_MSG_NEWSETELEM, 0, set, &elem);
	if (err < 0)
		goto err_fill_setelem;

	return nfnetlink_unicast(skb, ctx->net, ctx->portid);

err_fill_setelem:
	kfree_skb(skb);
	return err;
}

/* called with rcu_read_lock held */
static int nf_tables_getsetelem(struct sk_buff *skb,
				const struct nfnl_info *info,
				const struct nlattr * const nla[])
{
	struct netlink_ext_ack *extack = info->extack;
	u8 genmask = nft_genmask_cur(info->net);
	u8 family = info->nfmsg->nfgen_family;
	struct net *net = info->net;
	struct nft_table *table;
	struct nft_set *set;
	struct nlattr *attr;
	struct nft_ctx ctx;
	int rem, err = 0;

	table = nft_table_lookup(net, nla[NFTA_SET_ELEM_LIST_TABLE], family,
				 genmask, 0);
	if (IS_ERR(table)) {
		NL_SET_BAD_ATTR(extack, nla[NFTA_SET_ELEM_LIST_TABLE]);
		return PTR_ERR(table);
	}

	set = nft_set_lookup(table, nla[NFTA_SET_ELEM_LIST_SET], genmask);
	if (IS_ERR(set))
		return PTR_ERR(set);

	nft_ctx_init(&ctx, net, skb, info->nlh, family, table, NULL, nla);

	if (info->nlh->nlmsg_flags & NLM_F_DUMP) {
		struct netlink_dump_control c = {
			.start = nf_tables_dump_set_start,
			.dump = nf_tables_dump_set,
			.done = nf_tables_dump_set_done,
			.module = THIS_MODULE,
		};
		struct nft_set_dump_ctx dump_ctx = {
			.set = set,
			.ctx = ctx,
		};

		c.data = &dump_ctx;
		return nft_netlink_dump_start_rcu(info->sk, skb, info->nlh, &c);
	}

	if (!nla[NFTA_SET_ELEM_LIST_ELEMENTS])
		return -EINVAL;

	nla_for_each_nested(attr, nla[NFTA_SET_ELEM_LIST_ELEMENTS], rem) {
		err = nft_get_set_elem(&ctx, set, attr);
		if (err < 0)
			break;
	}

	return err;
}

static void nf_tables_setelem_notify(const struct nft_ctx *ctx,
				     const struct nft_set *set,
				     const struct nft_set_elem *elem,
				     int event)
{
	struct nftables_pernet *nft_net;
	struct net *net = ctx->net;
	u32 portid = ctx->portid;
	struct sk_buff *skb;
	u16 flags = 0;
	int err;

	if (!ctx->report && !nfnetlink_has_listeners(net, NFNLGRP_NFTABLES))
		return;

	skb = nlmsg_new(NLMSG_GOODSIZE, GFP_KERNEL);
	if (skb == NULL)
		goto err;

	if (ctx->flags & (NLM_F_CREATE | NLM_F_EXCL))
		flags |= ctx->flags & (NLM_F_CREATE | NLM_F_EXCL);

	err = nf_tables_fill_setelem_info(skb, ctx, 0, portid, event, flags,
					  set, elem);
	if (err < 0) {
		kfree_skb(skb);
		goto err;
	}

	nft_net = nft_pernet(net);
	nft_notify_enqueue(skb, ctx->report, &nft_net->notify_list);
	return;
err:
	nfnetlink_set_err(net, portid, NFNLGRP_NFTABLES, -ENOBUFS);
}

static struct nft_trans *nft_trans_elem_alloc(struct nft_ctx *ctx,
					      int msg_type,
					      struct nft_set *set)
{
	struct nft_trans *trans;

	trans = nft_trans_alloc(ctx, msg_type, sizeof(struct nft_trans_elem));
	if (trans == NULL)
		return NULL;

	nft_trans_elem_set(trans) = set;
	return trans;
}

struct nft_expr *nft_set_elem_expr_alloc(const struct nft_ctx *ctx,
					 const struct nft_set *set,
					 const struct nlattr *attr)
{
	struct nft_expr *expr;
	int err;

	expr = nft_expr_init(ctx, attr);
	if (IS_ERR(expr))
		return expr;

	err = -EOPNOTSUPP;
	if (expr->ops->type->flags & NFT_EXPR_GC) {
		if (set->flags & NFT_SET_TIMEOUT)
			goto err_set_elem_expr;
		if (!set->ops->gc_init)
			goto err_set_elem_expr;
		set->ops->gc_init(set);
	}

	return expr;

err_set_elem_expr:
	nft_expr_destroy(ctx, expr);
	return ERR_PTR(err);
}

void *nft_set_elem_init(const struct nft_set *set,
			const struct nft_set_ext_tmpl *tmpl,
			const u32 *key, const u32 *key_end,
			const u32 *data, u64 timeout, u64 expiration, gfp_t gfp)
{
	struct nft_set_ext *ext;
	void *elem;

	elem = kzalloc(set->ops->elemsize + tmpl->len, gfp);
	if (elem == NULL)
		return NULL;

	ext = nft_set_elem_ext(set, elem);
	nft_set_ext_init(ext, tmpl);

	if (nft_set_ext_exists(ext, NFT_SET_EXT_KEY))
		memcpy(nft_set_ext_key(ext), key, set->klen);
	if (nft_set_ext_exists(ext, NFT_SET_EXT_KEY_END))
		memcpy(nft_set_ext_key_end(ext), key_end, set->klen);
	if (nft_set_ext_exists(ext, NFT_SET_EXT_DATA))
		memcpy(nft_set_ext_data(ext), data, set->dlen);
	if (nft_set_ext_exists(ext, NFT_SET_EXT_EXPIRATION)) {
		*nft_set_ext_expiration(ext) = get_jiffies_64() + expiration;
		if (expiration == 0)
			*nft_set_ext_expiration(ext) += timeout;
	}
	if (nft_set_ext_exists(ext, NFT_SET_EXT_TIMEOUT))
		*nft_set_ext_timeout(ext) = timeout;

	return elem;
}

static void __nft_set_elem_expr_destroy(const struct nft_ctx *ctx,
					struct nft_expr *expr)
{
	if (expr->ops->destroy_clone) {
		expr->ops->destroy_clone(ctx, expr);
		module_put(expr->ops->type->owner);
	} else {
		nf_tables_expr_destroy(ctx, expr);
	}
}

static void nft_set_elem_expr_destroy(const struct nft_ctx *ctx,
				      struct nft_set_elem_expr *elem_expr)
{
	struct nft_expr *expr;
	u32 size;

	nft_setelem_expr_foreach(expr, elem_expr, size)
		__nft_set_elem_expr_destroy(ctx, expr);
}

/* Drop references and destroy. Called from gc, dynset and abort path. */
void nft_set_elem_destroy(const struct nft_set *set, void *elem,
			  bool destroy_expr)
{
	struct nft_set_ext *ext = nft_set_elem_ext(set, elem);
	struct nft_ctx ctx = {
		.net	= read_pnet(&set->net),
		.family	= set->table->family,
	};

	nft_data_release(nft_set_ext_key(ext), NFT_DATA_VALUE);
	if (nft_set_ext_exists(ext, NFT_SET_EXT_DATA))
		nft_data_release(nft_set_ext_data(ext), set->dtype);
	if (destroy_expr && nft_set_ext_exists(ext, NFT_SET_EXT_EXPRESSIONS))
		nft_set_elem_expr_destroy(&ctx, nft_set_ext_expr(ext));

	if (nft_set_ext_exists(ext, NFT_SET_EXT_OBJREF))
		nft_use_dec(&(*nft_set_ext_obj(ext))->use);
	kfree(elem);
}
EXPORT_SYMBOL_GPL(nft_set_elem_destroy);

/* Destroy element. References have been already dropped in the preparation
 * path via nft_setelem_data_deactivate().
 */
void nf_tables_set_elem_destroy(const struct nft_ctx *ctx,
				const struct nft_set *set, void *elem)
{
	struct nft_set_ext *ext = nft_set_elem_ext(set, elem);

	if (nft_set_ext_exists(ext, NFT_SET_EXT_EXPRESSIONS))
		nft_set_elem_expr_destroy(ctx, nft_set_ext_expr(ext));

	kfree(elem);
}

int nft_set_elem_expr_clone(const struct nft_ctx *ctx, struct nft_set *set,
			    struct nft_expr *expr_array[])
{
	struct nft_expr *expr;
	int err, i, k;

	for (i = 0; i < set->num_exprs; i++) {
		expr = kzalloc(set->exprs[i]->ops->size, GFP_KERNEL);
		if (!expr)
			goto err_expr;

		err = nft_expr_clone(expr, set->exprs[i]);
		if (err < 0) {
			kfree(expr);
			goto err_expr;
		}
		expr_array[i] = expr;
	}

	return 0;

err_expr:
	for (k = i - 1; k >= 0; k--)
		nft_expr_destroy(ctx, expr_array[k]);

	return -ENOMEM;
}

static int nft_set_elem_expr_setup(struct nft_ctx *ctx,
				   const struct nft_set_ext *ext,
				   struct nft_expr *expr_array[],
				   u32 num_exprs)
{
	struct nft_set_elem_expr *elem_expr = nft_set_ext_expr(ext);
	struct nft_expr *expr;
	int i, err;

	for (i = 0; i < num_exprs; i++) {
		expr = nft_setelem_expr_at(elem_expr, elem_expr->size);
		err = nft_expr_clone(expr, expr_array[i]);
		if (err < 0)
			goto err_elem_expr_setup;

		elem_expr->size += expr_array[i]->ops->size;
		nft_expr_destroy(ctx, expr_array[i]);
		expr_array[i] = NULL;
	}

	return 0;

err_elem_expr_setup:
	for (; i < num_exprs; i++) {
		nft_expr_destroy(ctx, expr_array[i]);
		expr_array[i] = NULL;
	}

	return -ENOMEM;
}

struct nft_set_ext *nft_set_catchall_lookup(const struct net *net,
					    const struct nft_set *set)
{
	struct nft_set_elem_catchall *catchall;
	u8 genmask = nft_genmask_cur(net);
	struct nft_set_ext *ext;

	list_for_each_entry_rcu(catchall, &set->catchall_list, list) {
		ext = nft_set_elem_ext(set, catchall->elem);
		if (nft_set_elem_active(ext, genmask) &&
		    !nft_set_elem_expired(ext) &&
		    !nft_set_elem_is_dead(ext))
			return ext;
	}

	return NULL;
}
EXPORT_SYMBOL_GPL(nft_set_catchall_lookup);

static int nft_setelem_catchall_insert(const struct net *net,
				       struct nft_set *set,
				       const struct nft_set_elem *elem,
				       struct nft_set_ext **pext)
{
	struct nft_set_elem_catchall *catchall;
	u8 genmask = nft_genmask_next(net);
	struct nft_set_ext *ext;

	list_for_each_entry(catchall, &set->catchall_list, list) {
		ext = nft_set_elem_ext(set, catchall->elem);
		if (nft_set_elem_active(ext, genmask)) {
			*pext = ext;
			return -EEXIST;
		}
	}

	catchall = kmalloc(sizeof(*catchall), GFP_KERNEL);
	if (!catchall)
		return -ENOMEM;

	catchall->elem = elem->priv;
	list_add_tail_rcu(&catchall->list, &set->catchall_list);

	return 0;
}

static int nft_setelem_insert(const struct net *net,
			      struct nft_set *set,
			      const struct nft_set_elem *elem,
			      struct nft_set_ext **ext, unsigned int flags)
{
	int ret;

	if (flags & NFT_SET_ELEM_CATCHALL)
		ret = nft_setelem_catchall_insert(net, set, elem, ext);
	else
		ret = set->ops->insert(net, set, elem, ext);

	return ret;
}

static bool nft_setelem_is_catchall(const struct nft_set *set,
				    const struct nft_set_elem *elem)
{
	struct nft_set_ext *ext = nft_set_elem_ext(set, elem->priv);

	if (nft_set_ext_exists(ext, NFT_SET_EXT_FLAGS) &&
	    *nft_set_ext_flags(ext) & NFT_SET_ELEM_CATCHALL)
		return true;

	return false;
}

static void nft_setelem_activate(struct net *net, struct nft_set *set,
				 struct nft_set_elem *elem)
{
	struct nft_set_ext *ext = nft_set_elem_ext(set, elem->priv);

	if (nft_setelem_is_catchall(set, elem)) {
		nft_set_elem_change_active(net, set, ext);
	} else {
		set->ops->activate(net, set, elem);
	}
}

static int nft_setelem_catchall_deactivate(const struct net *net,
					   struct nft_set *set,
					   struct nft_set_elem *elem)
{
	struct nft_set_elem_catchall *catchall;
	struct nft_set_ext *ext;

	list_for_each_entry(catchall, &set->catchall_list, list) {
		ext = nft_set_elem_ext(set, catchall->elem);
		if (!nft_is_active(net, ext))
			continue;

		kfree(elem->priv);
		elem->priv = catchall->elem;
		nft_set_elem_change_active(net, set, ext);
		return 0;
	}

	return -ENOENT;
}

static int __nft_setelem_deactivate(const struct net *net,
				    struct nft_set *set,
				    struct nft_set_elem *elem)
{
	void *priv;

	priv = set->ops->deactivate(net, set, elem);
	if (!priv)
		return -ENOENT;

	kfree(elem->priv);
	elem->priv = priv;
	set->ndeact++;

	return 0;
}

static int nft_setelem_deactivate(const struct net *net,
				  struct nft_set *set,
				  struct nft_set_elem *elem, u32 flags)
{
	int ret;

	if (flags & NFT_SET_ELEM_CATCHALL)
		ret = nft_setelem_catchall_deactivate(net, set, elem);
	else
		ret = __nft_setelem_deactivate(net, set, elem);

	return ret;
}

static void nft_setelem_catchall_destroy(struct nft_set_elem_catchall *catchall)
{
	list_del_rcu(&catchall->list);
	kfree_rcu(catchall, rcu);
}

static void nft_setelem_catchall_remove(const struct net *net,
					const struct nft_set *set,
					const struct nft_set_elem *elem)
{
	struct nft_set_elem_catchall *catchall, *next;

	list_for_each_entry_safe(catchall, next, &set->catchall_list, list) {
		if (catchall->elem == elem->priv) {
			nft_setelem_catchall_destroy(catchall);
			break;
		}
	}
}

static void nft_setelem_remove(const struct net *net,
			       const struct nft_set *set,
			       const struct nft_set_elem *elem)
{
	if (nft_setelem_is_catchall(set, elem))
		nft_setelem_catchall_remove(net, set, elem);
	else
		set->ops->remove(net, set, elem);
}

static bool nft_setelem_valid_key_end(const struct nft_set *set,
				      struct nlattr **nla, u32 flags)
{
	if ((set->flags & (NFT_SET_CONCAT | NFT_SET_INTERVAL)) ==
			  (NFT_SET_CONCAT | NFT_SET_INTERVAL)) {
		if (flags & NFT_SET_ELEM_INTERVAL_END)
			return false;

		if (nla[NFTA_SET_ELEM_KEY_END] &&
		    flags & NFT_SET_ELEM_CATCHALL)
			return false;
	} else {
		if (nla[NFTA_SET_ELEM_KEY_END])
			return false;
	}

	return true;
}

static int nft_add_set_elem(struct nft_ctx *ctx, struct nft_set *set,
			    const struct nlattr *attr, u32 nlmsg_flags)
{
	struct nft_expr *expr_array[NFT_SET_EXPR_MAX] = {};
	struct nlattr *nla[NFTA_SET_ELEM_MAX + 1];
	u8 genmask = nft_genmask_next(ctx->net);
	u32 flags = 0, size = 0, num_exprs = 0;
	struct nft_set_ext_tmpl tmpl;
	struct nft_set_ext *ext, *ext2;
	struct nft_set_elem elem;
	struct nft_set_binding *binding;
	struct nft_object *obj = NULL;
	struct nft_userdata *udata;
	struct nft_data_desc desc;
	enum nft_registers dreg;
	struct nft_trans *trans;
	u64 timeout;
	u64 expiration;
	int err, i;
	u8 ulen;

	err = nla_parse_nested_deprecated(nla, NFTA_SET_ELEM_MAX, attr,
					  nft_set_elem_policy, NULL);
	if (err < 0)
		return err;

	nft_set_ext_prepare(&tmpl);

	err = nft_setelem_parse_flags(set, nla[NFTA_SET_ELEM_FLAGS], &flags);
	if (err < 0)
		return err;

	if (((flags & NFT_SET_ELEM_CATCHALL) && nla[NFTA_SET_ELEM_KEY]) ||
	    (!(flags & NFT_SET_ELEM_CATCHALL) && !nla[NFTA_SET_ELEM_KEY]))
		return -EINVAL;

	if (flags != 0) {
		err = nft_set_ext_add(&tmpl, NFT_SET_EXT_FLAGS);
		if (err < 0)
			return err;
	}

	if (set->flags & NFT_SET_MAP) {
		if (nla[NFTA_SET_ELEM_DATA] == NULL &&
		    !(flags & NFT_SET_ELEM_INTERVAL_END))
			return -EINVAL;
	} else {
		if (nla[NFTA_SET_ELEM_DATA] != NULL)
			return -EINVAL;
	}

	if (set->flags & NFT_SET_OBJECT) {
		if (!nla[NFTA_SET_ELEM_OBJREF] &&
		    !(flags & NFT_SET_ELEM_INTERVAL_END))
			return -EINVAL;
	} else {
		if (nla[NFTA_SET_ELEM_OBJREF])
			return -EINVAL;
	}

	if (!nft_setelem_valid_key_end(set, nla, flags))
		return -EINVAL;

	if ((flags & NFT_SET_ELEM_INTERVAL_END) &&
	     (nla[NFTA_SET_ELEM_DATA] ||
	      nla[NFTA_SET_ELEM_OBJREF] ||
	      nla[NFTA_SET_ELEM_TIMEOUT] ||
	      nla[NFTA_SET_ELEM_EXPIRATION] ||
	      nla[NFTA_SET_ELEM_USERDATA] ||
	      nla[NFTA_SET_ELEM_EXPR] ||
	      nla[NFTA_SET_ELEM_KEY_END] ||
	      nla[NFTA_SET_ELEM_EXPRESSIONS]))
		return -EINVAL;

	timeout = 0;
	if (nla[NFTA_SET_ELEM_TIMEOUT] != NULL) {
		if (!(set->flags & NFT_SET_TIMEOUT))
			return -EINVAL;
		err = nf_msecs_to_jiffies64(nla[NFTA_SET_ELEM_TIMEOUT],
					    &timeout);
		if (err)
			return err;
	} else if (set->flags & NFT_SET_TIMEOUT &&
		   !(flags & NFT_SET_ELEM_INTERVAL_END)) {
		timeout = READ_ONCE(set->timeout);
	}

	expiration = 0;
	if (nla[NFTA_SET_ELEM_EXPIRATION] != NULL) {
		if (!(set->flags & NFT_SET_TIMEOUT))
			return -EINVAL;
		err = nf_msecs_to_jiffies64(nla[NFTA_SET_ELEM_EXPIRATION],
					    &expiration);
		if (err)
			return err;
	}

	if (nla[NFTA_SET_ELEM_EXPR]) {
		struct nft_expr *expr;

		if (set->num_exprs && set->num_exprs != 1)
			return -EOPNOTSUPP;

		expr = nft_set_elem_expr_alloc(ctx, set,
					       nla[NFTA_SET_ELEM_EXPR]);
		if (IS_ERR(expr))
			return PTR_ERR(expr);

		expr_array[0] = expr;
		num_exprs = 1;

		if (set->num_exprs && set->exprs[0]->ops != expr->ops) {
			err = -EOPNOTSUPP;
			goto err_set_elem_expr;
		}
	} else if (nla[NFTA_SET_ELEM_EXPRESSIONS]) {
		struct nft_expr *expr;
		struct nlattr *tmp;
		int left;

		i = 0;
		nla_for_each_nested(tmp, nla[NFTA_SET_ELEM_EXPRESSIONS], left) {
			if (i == NFT_SET_EXPR_MAX ||
			    (set->num_exprs && set->num_exprs == i)) {
				err = -E2BIG;
				goto err_set_elem_expr;
			}
			if (nla_type(tmp) != NFTA_LIST_ELEM) {
				err = -EINVAL;
				goto err_set_elem_expr;
			}
			expr = nft_set_elem_expr_alloc(ctx, set, tmp);
			if (IS_ERR(expr)) {
				err = PTR_ERR(expr);
				goto err_set_elem_expr;
			}
			expr_array[i] = expr;
			num_exprs++;

			if (set->num_exprs && expr->ops != set->exprs[i]->ops) {
				err = -EOPNOTSUPP;
				goto err_set_elem_expr;
			}
			i++;
		}
		if (set->num_exprs && set->num_exprs != i) {
			err = -EOPNOTSUPP;
			goto err_set_elem_expr;
		}
	} else if (set->num_exprs > 0 &&
		   !(flags & NFT_SET_ELEM_INTERVAL_END)) {
		err = nft_set_elem_expr_clone(ctx, set, expr_array);
		if (err < 0)
			goto err_set_elem_expr_clone;

		num_exprs = set->num_exprs;
	}

	if (nla[NFTA_SET_ELEM_KEY]) {
		err = nft_setelem_parse_key(ctx, set, &elem.key.val,
					    nla[NFTA_SET_ELEM_KEY]);
		if (err < 0)
			goto err_set_elem_expr;

		err = nft_set_ext_add_length(&tmpl, NFT_SET_EXT_KEY, set->klen);
		if (err < 0)
			goto err_parse_key;
	}

	if (nla[NFTA_SET_ELEM_KEY_END]) {
		err = nft_setelem_parse_key(ctx, set, &elem.key_end.val,
					    nla[NFTA_SET_ELEM_KEY_END]);
		if (err < 0)
			goto err_parse_key;

		err = nft_set_ext_add_length(&tmpl, NFT_SET_EXT_KEY_END, set->klen);
		if (err < 0)
			goto err_parse_key_end;
	}

	if (timeout > 0) {
		err = nft_set_ext_add(&tmpl, NFT_SET_EXT_EXPIRATION);
		if (err < 0)
			goto err_parse_key_end;

		if (timeout != READ_ONCE(set->timeout)) {
			err = nft_set_ext_add(&tmpl, NFT_SET_EXT_TIMEOUT);
			if (err < 0)
				goto err_parse_key_end;
		}
	}

	if (num_exprs) {
		for (i = 0; i < num_exprs; i++)
			size += expr_array[i]->ops->size;

		err = nft_set_ext_add_length(&tmpl, NFT_SET_EXT_EXPRESSIONS,
					     sizeof(struct nft_set_elem_expr) + size);
		if (err < 0)
			goto err_parse_key_end;
	}

	if (nla[NFTA_SET_ELEM_OBJREF] != NULL) {
		obj = nft_obj_lookup(ctx->net, ctx->table,
				     nla[NFTA_SET_ELEM_OBJREF],
				     set->objtype, genmask);
		if (IS_ERR(obj)) {
			err = PTR_ERR(obj);
			obj = NULL;
<<<<<<< HEAD
			goto err_parse_key_end;
		}

		if (!nft_use_inc(&obj->use)) {
			err = -EMFILE;
			obj = NULL;
			goto err_parse_key_end;
		}

=======
			goto err_parse_key_end;
		}

		if (!nft_use_inc(&obj->use)) {
			err = -EMFILE;
			obj = NULL;
			goto err_parse_key_end;
		}

>>>>>>> 819bb2da
		err = nft_set_ext_add(&tmpl, NFT_SET_EXT_OBJREF);
		if (err < 0)
			goto err_parse_key_end;
	}

	if (nla[NFTA_SET_ELEM_DATA] != NULL) {
		err = nft_setelem_parse_data(ctx, set, &desc, &elem.data.val,
					     nla[NFTA_SET_ELEM_DATA]);
		if (err < 0)
			goto err_parse_key_end;

		dreg = nft_type_to_reg(set->dtype);
		list_for_each_entry(binding, &set->bindings, list) {
			struct nft_ctx bind_ctx = {
				.net	= ctx->net,
				.family	= ctx->family,
				.table	= ctx->table,
				.chain	= (struct nft_chain *)binding->chain,
			};

			if (!(binding->flags & NFT_SET_MAP))
				continue;

			err = nft_validate_register_store(&bind_ctx, dreg,
							  &elem.data.val,
							  desc.type, desc.len);
			if (err < 0)
				goto err_parse_data;

			if (desc.type == NFT_DATA_VERDICT &&
			    (elem.data.val.verdict.code == NFT_GOTO ||
			     elem.data.val.verdict.code == NFT_JUMP))
				nft_validate_state_update(ctx->net,
							  NFT_VALIDATE_NEED);
		}

		err = nft_set_ext_add_length(&tmpl, NFT_SET_EXT_DATA, desc.len);
		if (err < 0)
			goto err_parse_data;
	}

	/* The full maximum length of userdata can exceed the maximum
	 * offset value (U8_MAX) for following extensions, therefor it
	 * must be the last extension added.
	 */
	ulen = 0;
	if (nla[NFTA_SET_ELEM_USERDATA] != NULL) {
		ulen = nla_len(nla[NFTA_SET_ELEM_USERDATA]);
		if (ulen > 0) {
			err = nft_set_ext_add_length(&tmpl, NFT_SET_EXT_USERDATA,
						     ulen);
			if (err < 0)
				goto err_parse_data;
		}
	}

	err = -ENOMEM;
	elem.priv = nft_set_elem_init(set, &tmpl, elem.key.val.data,
				      elem.key_end.val.data, elem.data.val.data,
				      timeout, expiration, GFP_KERNEL);
	if (elem.priv == NULL)
		goto err_parse_data;

	ext = nft_set_elem_ext(set, elem.priv);
	if (flags)
		*nft_set_ext_flags(ext) = flags;
	if (ulen > 0) {
		udata = nft_set_ext_userdata(ext);
		udata->len = ulen - 1;
		nla_memcpy(&udata->data, nla[NFTA_SET_ELEM_USERDATA], ulen);
	}
	if (obj)
		*nft_set_ext_obj(ext) = obj;

	err = nft_set_elem_expr_setup(ctx, ext, expr_array, num_exprs);
	if (err < 0)
		goto err_elem_expr;

	trans = nft_trans_elem_alloc(ctx, NFT_MSG_NEWSETELEM, set);
	if (trans == NULL) {
		err = -ENOMEM;
		goto err_elem_expr;
	}

	ext->genmask = nft_genmask_cur(ctx->net);

	err = nft_setelem_insert(ctx->net, set, &elem, &ext2, flags);
	if (err) {
		if (err == -EEXIST) {
			if (nft_set_ext_exists(ext, NFT_SET_EXT_DATA) ^
			    nft_set_ext_exists(ext2, NFT_SET_EXT_DATA) ||
			    nft_set_ext_exists(ext, NFT_SET_EXT_OBJREF) ^
			    nft_set_ext_exists(ext2, NFT_SET_EXT_OBJREF))
				goto err_element_clash;
			if ((nft_set_ext_exists(ext, NFT_SET_EXT_DATA) &&
			     nft_set_ext_exists(ext2, NFT_SET_EXT_DATA) &&
			     memcmp(nft_set_ext_data(ext),
				    nft_set_ext_data(ext2), set->dlen) != 0) ||
			    (nft_set_ext_exists(ext, NFT_SET_EXT_OBJREF) &&
			     nft_set_ext_exists(ext2, NFT_SET_EXT_OBJREF) &&
			     *nft_set_ext_obj(ext) != *nft_set_ext_obj(ext2)))
				goto err_element_clash;
			else if (!(nlmsg_flags & NLM_F_EXCL))
				err = 0;
		} else if (err == -ENOTEMPTY) {
			/* ENOTEMPTY reports overlapping between this element
			 * and an existing one.
			 */
			err = -EEXIST;
		}
		goto err_element_clash;
	}

	if (!(flags & NFT_SET_ELEM_CATCHALL) && set->size &&
	    !atomic_add_unless(&set->nelems, 1, set->size + set->ndeact)) {
		err = -ENFILE;
		goto err_set_full;
	}

	nft_trans_elem(trans) = elem;
	nft_trans_commit_list_add_tail(ctx->net, trans);
	return 0;

err_set_full:
	nft_setelem_remove(ctx->net, set, &elem);
err_element_clash:
	kfree(trans);
err_elem_expr:
	nf_tables_set_elem_destroy(ctx, set, elem.priv);
err_parse_data:
	if (nla[NFTA_SET_ELEM_DATA] != NULL)
		nft_data_release(&elem.data.val, desc.type);
err_parse_key_end:
	if (obj)
		nft_use_dec_restore(&obj->use);

	nft_data_release(&elem.key_end.val, NFT_DATA_VALUE);
err_parse_key:
	nft_data_release(&elem.key.val, NFT_DATA_VALUE);
err_set_elem_expr:
	for (i = 0; i < num_exprs && expr_array[i]; i++)
		nft_expr_destroy(ctx, expr_array[i]);
err_set_elem_expr_clone:
	return err;
}

static int nf_tables_newsetelem(struct sk_buff *skb,
				const struct nfnl_info *info,
				const struct nlattr * const nla[])
{
	struct nftables_pernet *nft_net = nft_pernet(info->net);
	struct netlink_ext_ack *extack = info->extack;
	u8 genmask = nft_genmask_next(info->net);
	u8 family = info->nfmsg->nfgen_family;
	struct net *net = info->net;
	const struct nlattr *attr;
	struct nft_table *table;
	struct nft_set *set;
	struct nft_ctx ctx;
	int rem, err;

	if (nla[NFTA_SET_ELEM_LIST_ELEMENTS] == NULL)
		return -EINVAL;

	table = nft_table_lookup(net, nla[NFTA_SET_ELEM_LIST_TABLE], family,
				 genmask, NETLINK_CB(skb).portid);
	if (IS_ERR(table)) {
		NL_SET_BAD_ATTR(extack, nla[NFTA_SET_ELEM_LIST_TABLE]);
		return PTR_ERR(table);
	}

	set = nft_set_lookup_global(net, table, nla[NFTA_SET_ELEM_LIST_SET],
				    nla[NFTA_SET_ELEM_LIST_SET_ID], genmask);
	if (IS_ERR(set))
		return PTR_ERR(set);

	if (!list_empty(&set->bindings) &&
	    (set->flags & (NFT_SET_CONSTANT | NFT_SET_ANONYMOUS)))
		return -EBUSY;

	nft_ctx_init(&ctx, net, skb, info->nlh, family, table, NULL, nla);

	nla_for_each_nested(attr, nla[NFTA_SET_ELEM_LIST_ELEMENTS], rem) {
		err = nft_add_set_elem(&ctx, set, attr, info->nlh->nlmsg_flags);
		if (err < 0)
			return err;
	}

	if (nft_net->validate_state == NFT_VALIDATE_DO)
		return nft_table_validate(net, table);

	return 0;
}

/**
 *	nft_data_hold - hold a nft_data item
 *
 *	@data: struct nft_data to release
 *	@type: type of data
 *
 *	Hold a nft_data item. NFT_DATA_VALUE types can be silently discarded,
 *	NFT_DATA_VERDICT bumps the reference to chains in case of NFT_JUMP and
 *	NFT_GOTO verdicts. This function must be called on active data objects
 *	from the second phase of the commit protocol.
 */
void nft_data_hold(const struct nft_data *data, enum nft_data_types type)
{
	struct nft_chain *chain;

	if (type == NFT_DATA_VERDICT) {
		switch (data->verdict.code) {
		case NFT_JUMP:
		case NFT_GOTO:
			chain = data->verdict.chain;
			nft_use_inc_restore(&chain->use);
			break;
		}
	}
}

static void nft_setelem_data_activate(const struct net *net,
				      const struct nft_set *set,
				      struct nft_set_elem *elem)
{
	const struct nft_set_ext *ext = nft_set_elem_ext(set, elem->priv);

	if (nft_set_ext_exists(ext, NFT_SET_EXT_DATA))
		nft_data_hold(nft_set_ext_data(ext), set->dtype);
	if (nft_set_ext_exists(ext, NFT_SET_EXT_OBJREF))
		nft_use_inc_restore(&(*nft_set_ext_obj(ext))->use);
}

void nft_setelem_data_deactivate(const struct net *net,
				 const struct nft_set *set,
				 struct nft_set_elem *elem)
{
	const struct nft_set_ext *ext = nft_set_elem_ext(set, elem->priv);

	if (nft_set_ext_exists(ext, NFT_SET_EXT_DATA))
		nft_data_release(nft_set_ext_data(ext), set->dtype);
	if (nft_set_ext_exists(ext, NFT_SET_EXT_OBJREF))
		nft_use_dec(&(*nft_set_ext_obj(ext))->use);
}

static int nft_del_setelem(struct nft_ctx *ctx, struct nft_set *set,
			   const struct nlattr *attr)
{
	struct nlattr *nla[NFTA_SET_ELEM_MAX + 1];
	struct nft_set_ext_tmpl tmpl;
	struct nft_set_elem elem;
	struct nft_set_ext *ext;
	struct nft_trans *trans;
	u32 flags = 0;
	int err;

	err = nla_parse_nested_deprecated(nla, NFTA_SET_ELEM_MAX, attr,
					  nft_set_elem_policy, NULL);
	if (err < 0)
		return err;

	err = nft_setelem_parse_flags(set, nla[NFTA_SET_ELEM_FLAGS], &flags);
	if (err < 0)
		return err;

	if (!nla[NFTA_SET_ELEM_KEY] && !(flags & NFT_SET_ELEM_CATCHALL))
		return -EINVAL;

	if (!nft_setelem_valid_key_end(set, nla, flags))
		return -EINVAL;

	nft_set_ext_prepare(&tmpl);

	if (flags != 0) {
		err = nft_set_ext_add(&tmpl, NFT_SET_EXT_FLAGS);
		if (err < 0)
			return err;
	}

	if (nla[NFTA_SET_ELEM_KEY]) {
		err = nft_setelem_parse_key(ctx, set, &elem.key.val,
					    nla[NFTA_SET_ELEM_KEY]);
		if (err < 0)
			return err;

		err = nft_set_ext_add_length(&tmpl, NFT_SET_EXT_KEY, set->klen);
		if (err < 0)
			goto fail_elem;
	}

	if (nla[NFTA_SET_ELEM_KEY_END]) {
		err = nft_setelem_parse_key(ctx, set, &elem.key_end.val,
					    nla[NFTA_SET_ELEM_KEY_END]);
		if (err < 0)
			goto fail_elem;

		err = nft_set_ext_add_length(&tmpl, NFT_SET_EXT_KEY_END, set->klen);
		if (err < 0)
			goto fail_elem_key_end;
	}

	err = -ENOMEM;
	elem.priv = nft_set_elem_init(set, &tmpl, elem.key.val.data,
				      elem.key_end.val.data, NULL, 0, 0,
				      GFP_KERNEL);
	if (elem.priv == NULL)
		goto fail_elem_key_end;

	ext = nft_set_elem_ext(set, elem.priv);
	if (flags)
		*nft_set_ext_flags(ext) = flags;

	trans = nft_trans_elem_alloc(ctx, NFT_MSG_DELSETELEM, set);
	if (trans == NULL)
		goto fail_trans;

	err = nft_setelem_deactivate(ctx->net, set, &elem, flags);
	if (err < 0)
		goto fail_ops;

	nft_setelem_data_deactivate(ctx->net, set, &elem);

	nft_trans_elem(trans) = elem;
	nft_trans_commit_list_add_tail(ctx->net, trans);
	return 0;

fail_ops:
	kfree(trans);
fail_trans:
	kfree(elem.priv);
fail_elem_key_end:
	nft_data_release(&elem.key_end.val, NFT_DATA_VALUE);
fail_elem:
	nft_data_release(&elem.key.val, NFT_DATA_VALUE);
	return err;
}

static int nft_setelem_flush(const struct nft_ctx *ctx,
			     struct nft_set *set,
			     const struct nft_set_iter *iter,
			     struct nft_set_elem *elem)
{
	struct nft_trans *trans;
	int err;

	trans = nft_trans_alloc_gfp(ctx, NFT_MSG_DELSETELEM,
				    sizeof(struct nft_trans_elem), GFP_ATOMIC);
	if (!trans)
		return -ENOMEM;

	if (!set->ops->flush(ctx->net, set, elem->priv)) {
		err = -ENOENT;
		goto err1;
	}
	set->ndeact++;

	nft_setelem_data_deactivate(ctx->net, set, elem);
	nft_trans_elem_set(trans) = set;
	nft_trans_elem(trans) = *elem;
	nft_trans_commit_list_add_tail(ctx->net, trans);

	return 0;
err1:
	kfree(trans);
	return err;
}

static int __nft_set_catchall_flush(const struct nft_ctx *ctx,
				    struct nft_set *set,
				    struct nft_set_elem *elem)
{
	struct nft_trans *trans;

	trans = nft_trans_alloc_gfp(ctx, NFT_MSG_DELSETELEM,
				    sizeof(struct nft_trans_elem), GFP_KERNEL);
	if (!trans)
		return -ENOMEM;

	nft_setelem_data_deactivate(ctx->net, set, elem);
	nft_trans_elem_set(trans) = set;
	nft_trans_elem(trans) = *elem;
	nft_trans_commit_list_add_tail(ctx->net, trans);

	return 0;
}

static int nft_set_catchall_flush(const struct nft_ctx *ctx,
				  struct nft_set *set)
{
	u8 genmask = nft_genmask_next(ctx->net);
	struct nft_set_elem_catchall *catchall;
	struct nft_set_elem elem;
	struct nft_set_ext *ext;
	int ret = 0;

	list_for_each_entry_rcu(catchall, &set->catchall_list, list) {
		ext = nft_set_elem_ext(set, catchall->elem);
		if (!nft_set_elem_active(ext, genmask))
			continue;

		elem.priv = catchall->elem;
		ret = __nft_set_catchall_flush(ctx, set, &elem);
		if (ret < 0)
			break;
		nft_set_elem_change_active(ctx->net, set, ext);
	}

	return ret;
}

static int nft_set_flush(struct nft_ctx *ctx, struct nft_set *set, u8 genmask)
{
	struct nft_set_iter iter = {
		.genmask	= genmask,
		.fn		= nft_setelem_flush,
	};

	set->ops->walk(ctx, set, &iter);
	if (!iter.err)
		iter.err = nft_set_catchall_flush(ctx, set);

	return iter.err;
}

static int nf_tables_delsetelem(struct sk_buff *skb,
				const struct nfnl_info *info,
				const struct nlattr * const nla[])
{
	struct netlink_ext_ack *extack = info->extack;
	u8 genmask = nft_genmask_next(info->net);
	u8 family = info->nfmsg->nfgen_family;
	struct net *net = info->net;
	const struct nlattr *attr;
	struct nft_table *table;
	struct nft_set *set;
	struct nft_ctx ctx;
	int rem, err = 0;

	table = nft_table_lookup(net, nla[NFTA_SET_ELEM_LIST_TABLE], family,
				 genmask, NETLINK_CB(skb).portid);
	if (IS_ERR(table)) {
		NL_SET_BAD_ATTR(extack, nla[NFTA_SET_ELEM_LIST_TABLE]);
		return PTR_ERR(table);
	}

	set = nft_set_lookup(table, nla[NFTA_SET_ELEM_LIST_SET], genmask);
	if (IS_ERR(set))
		return PTR_ERR(set);

	if (nft_set_is_anonymous(set))
		return -EOPNOTSUPP;

	if (!list_empty(&set->bindings) && (set->flags & NFT_SET_CONSTANT))
		return -EBUSY;

	nft_ctx_init(&ctx, net, skb, info->nlh, family, table, NULL, nla);

	if (!nla[NFTA_SET_ELEM_LIST_ELEMENTS])
		return nft_set_flush(&ctx, set, genmask);

	nla_for_each_nested(attr, nla[NFTA_SET_ELEM_LIST_ELEMENTS], rem) {
		err = nft_del_setelem(&ctx, set, attr);
		if (err < 0)
			break;
	}
	return err;
}

/*
 * Stateful objects
 */

/**
 *	nft_register_obj- register nf_tables stateful object type
 *	@obj_type: object type
 *
 *	Registers the object type for use with nf_tables. Returns zero on
 *	success or a negative errno code otherwise.
 */
int nft_register_obj(struct nft_object_type *obj_type)
{
	if (obj_type->type == NFT_OBJECT_UNSPEC)
		return -EINVAL;

	nfnl_lock(NFNL_SUBSYS_NFTABLES);
	list_add_rcu(&obj_type->list, &nf_tables_objects);
	nfnl_unlock(NFNL_SUBSYS_NFTABLES);
	return 0;
}
EXPORT_SYMBOL_GPL(nft_register_obj);

/**
 *	nft_unregister_obj - unregister nf_tables object type
 *	@obj_type: object type
 *
 * 	Unregisters the object type for use with nf_tables.
 */
void nft_unregister_obj(struct nft_object_type *obj_type)
{
	nfnl_lock(NFNL_SUBSYS_NFTABLES);
	list_del_rcu(&obj_type->list);
	nfnl_unlock(NFNL_SUBSYS_NFTABLES);
}
EXPORT_SYMBOL_GPL(nft_unregister_obj);

struct nft_object *nft_obj_lookup(const struct net *net,
				  const struct nft_table *table,
				  const struct nlattr *nla, u32 objtype,
				  u8 genmask)
{
	struct nft_object_hash_key k = { .table = table };
	char search[NFT_OBJ_MAXNAMELEN];
	struct rhlist_head *tmp, *list;
	struct nft_object *obj;

	nla_strscpy(search, nla, sizeof(search));
	k.name = search;

	WARN_ON_ONCE(!rcu_read_lock_held() &&
		     !lockdep_commit_lock_is_held(net));

	rcu_read_lock();
	list = rhltable_lookup(&nft_objname_ht, &k, nft_objname_ht_params);
	if (!list)
		goto out;

	rhl_for_each_entry_rcu(obj, tmp, list, rhlhead) {
		if (objtype == obj->ops->type->type &&
		    nft_active_genmask(obj, genmask)) {
			rcu_read_unlock();
			return obj;
		}
	}
out:
	rcu_read_unlock();
	return ERR_PTR(-ENOENT);
}
EXPORT_SYMBOL_GPL(nft_obj_lookup);

static struct nft_object *nft_obj_lookup_byhandle(const struct nft_table *table,
						  const struct nlattr *nla,
						  u32 objtype, u8 genmask)
{
	struct nft_object *obj;

	list_for_each_entry(obj, &table->objects, list) {
		if (be64_to_cpu(nla_get_be64(nla)) == obj->handle &&
		    objtype == obj->ops->type->type &&
		    nft_active_genmask(obj, genmask))
			return obj;
	}
	return ERR_PTR(-ENOENT);
}

static const struct nla_policy nft_obj_policy[NFTA_OBJ_MAX + 1] = {
	[NFTA_OBJ_TABLE]	= { .type = NLA_STRING,
				    .len = NFT_TABLE_MAXNAMELEN - 1 },
	[NFTA_OBJ_NAME]		= { .type = NLA_STRING,
				    .len = NFT_OBJ_MAXNAMELEN - 1 },
	[NFTA_OBJ_TYPE]		= { .type = NLA_U32 },
	[NFTA_OBJ_DATA]		= { .type = NLA_NESTED },
	[NFTA_OBJ_HANDLE]	= { .type = NLA_U64},
	[NFTA_OBJ_USERDATA]	= { .type = NLA_BINARY,
				    .len = NFT_USERDATA_MAXLEN },
};

static struct nft_object *nft_obj_init(const struct nft_ctx *ctx,
				       const struct nft_object_type *type,
				       const struct nlattr *attr)
{
	struct nlattr **tb;
	const struct nft_object_ops *ops;
	struct nft_object *obj;
	int err = -ENOMEM;

	tb = kmalloc_array(type->maxattr + 1, sizeof(*tb), GFP_KERNEL);
	if (!tb)
		goto err1;

	if (attr) {
		err = nla_parse_nested_deprecated(tb, type->maxattr, attr,
						  type->policy, NULL);
		if (err < 0)
			goto err2;
	} else {
		memset(tb, 0, sizeof(tb[0]) * (type->maxattr + 1));
	}

	if (type->select_ops) {
		ops = type->select_ops(ctx, (const struct nlattr * const *)tb);
		if (IS_ERR(ops)) {
			err = PTR_ERR(ops);
			goto err2;
		}
	} else {
		ops = type->ops;
	}

	err = -ENOMEM;
	obj = kzalloc(sizeof(*obj) + ops->size, GFP_KERNEL);
	if (!obj)
		goto err2;

	err = ops->init(ctx, (const struct nlattr * const *)tb, obj);
	if (err < 0)
		goto err3;

	obj->ops = ops;

	kfree(tb);
	return obj;
err3:
	kfree(obj);
err2:
	kfree(tb);
err1:
	return ERR_PTR(err);
}

static int nft_object_dump(struct sk_buff *skb, unsigned int attr,
			   struct nft_object *obj, bool reset)
{
	struct nlattr *nest;

	nest = nla_nest_start_noflag(skb, attr);
	if (!nest)
		goto nla_put_failure;
	if (obj->ops->dump(skb, obj, reset) < 0)
		goto nla_put_failure;
	nla_nest_end(skb, nest);
	return 0;

nla_put_failure:
	return -1;
}

static const struct nft_object_type *__nft_obj_type_get(u32 objtype)
{
	const struct nft_object_type *type;

	list_for_each_entry(type, &nf_tables_objects, list) {
		if (objtype == type->type)
			return type;
	}
	return NULL;
}

static const struct nft_object_type *
nft_obj_type_get(struct net *net, u32 objtype)
{
	const struct nft_object_type *type;

	type = __nft_obj_type_get(objtype);
	if (type != NULL && try_module_get(type->owner))
		return type;

	lockdep_nfnl_nft_mutex_not_held();
#ifdef CONFIG_MODULES
	if (type == NULL) {
		if (nft_request_module(net, "nft-obj-%u", objtype) == -EAGAIN)
			return ERR_PTR(-EAGAIN);
	}
#endif
	return ERR_PTR(-ENOENT);
}

static int nf_tables_updobj(const struct nft_ctx *ctx,
			    const struct nft_object_type *type,
			    const struct nlattr *attr,
			    struct nft_object *obj)
{
	struct nft_object *newobj;
	struct nft_trans *trans;
	int err = -ENOMEM;

	if (!try_module_get(type->owner))
		return -ENOENT;

	trans = nft_trans_alloc(ctx, NFT_MSG_NEWOBJ,
				sizeof(struct nft_trans_obj));
	if (!trans)
		goto err_trans;

	newobj = nft_obj_init(ctx, type, attr);
	if (IS_ERR(newobj)) {
		err = PTR_ERR(newobj);
		goto err_free_trans;
	}

	nft_trans_obj(trans) = obj;
	nft_trans_obj_update(trans) = true;
	nft_trans_obj_newobj(trans) = newobj;
	nft_trans_commit_list_add_tail(ctx->net, trans);

	return 0;

err_free_trans:
	kfree(trans);
err_trans:
	module_put(type->owner);
	return err;
}

static int nf_tables_newobj(struct sk_buff *skb, const struct nfnl_info *info,
			    const struct nlattr * const nla[])
{
	struct netlink_ext_ack *extack = info->extack;
	u8 genmask = nft_genmask_next(info->net);
	u8 family = info->nfmsg->nfgen_family;
	const struct nft_object_type *type;
	struct net *net = info->net;
	struct nft_table *table;
	struct nft_object *obj;
	struct nft_ctx ctx;
	u32 objtype;
	int err;

	if (!nla[NFTA_OBJ_TYPE] ||
	    !nla[NFTA_OBJ_NAME] ||
	    !nla[NFTA_OBJ_DATA])
		return -EINVAL;

	table = nft_table_lookup(net, nla[NFTA_OBJ_TABLE], family, genmask,
				 NETLINK_CB(skb).portid);
	if (IS_ERR(table)) {
		NL_SET_BAD_ATTR(extack, nla[NFTA_OBJ_TABLE]);
		return PTR_ERR(table);
	}

	objtype = ntohl(nla_get_be32(nla[NFTA_OBJ_TYPE]));
	obj = nft_obj_lookup(net, table, nla[NFTA_OBJ_NAME], objtype, genmask);
	if (IS_ERR(obj)) {
		err = PTR_ERR(obj);
		if (err != -ENOENT) {
			NL_SET_BAD_ATTR(extack, nla[NFTA_OBJ_NAME]);
			return err;
		}
	} else {
		if (info->nlh->nlmsg_flags & NLM_F_EXCL) {
			NL_SET_BAD_ATTR(extack, nla[NFTA_OBJ_NAME]);
			return -EEXIST;
		}
		if (info->nlh->nlmsg_flags & NLM_F_REPLACE)
			return -EOPNOTSUPP;

		type = __nft_obj_type_get(objtype);
		if (WARN_ON_ONCE(!type))
			return -ENOENT;

		nft_ctx_init(&ctx, net, skb, info->nlh, family, table, NULL, nla);

		return nf_tables_updobj(&ctx, type, nla[NFTA_OBJ_DATA], obj);
	}

	nft_ctx_init(&ctx, net, skb, info->nlh, family, table, NULL, nla);

	if (!nft_use_inc(&table->use))
		return -EMFILE;

	type = nft_obj_type_get(net, objtype);
	if (IS_ERR(type)) {
		err = PTR_ERR(type);
		goto err_type;
	}

	obj = nft_obj_init(&ctx, type, nla[NFTA_OBJ_DATA]);
	if (IS_ERR(obj)) {
		err = PTR_ERR(obj);
		goto err_init;
	}
	obj->key.table = table;
	obj->handle = nf_tables_alloc_handle(table);

	obj->key.name = nla_strdup(nla[NFTA_OBJ_NAME], GFP_KERNEL);
	if (!obj->key.name) {
		err = -ENOMEM;
		goto err_strdup;
	}

	if (nla[NFTA_OBJ_USERDATA]) {
		obj->udata = nla_memdup(nla[NFTA_OBJ_USERDATA], GFP_KERNEL);
		if (obj->udata == NULL)
			goto err_userdata;

		obj->udlen = nla_len(nla[NFTA_OBJ_USERDATA]);
	}

	err = nft_trans_obj_add(&ctx, NFT_MSG_NEWOBJ, obj);
	if (err < 0)
		goto err_trans;

	err = rhltable_insert(&nft_objname_ht, &obj->rhlhead,
			      nft_objname_ht_params);
	if (err < 0)
		goto err_obj_ht;

	list_add_tail_rcu(&obj->list, &table->objects);

	return 0;
err_obj_ht:
	/* queued in transaction log */
	INIT_LIST_HEAD(&obj->list);
	return err;
err_trans:
	kfree(obj->udata);
err_userdata:
	kfree(obj->key.name);
err_strdup:
	if (obj->ops->destroy)
		obj->ops->destroy(&ctx, obj);
	kfree(obj);
err_init:
	module_put(type->owner);
err_type:
	nft_use_dec_restore(&table->use);

	return err;
}

static int nf_tables_fill_obj_info(struct sk_buff *skb, struct net *net,
				   u32 portid, u32 seq, int event, u32 flags,
				   int family, const struct nft_table *table,
				   struct nft_object *obj, bool reset)
{
	struct nlmsghdr *nlh;

	event = nfnl_msg_type(NFNL_SUBSYS_NFTABLES, event);
	nlh = nfnl_msg_put(skb, portid, seq, event, flags, family,
			   NFNETLINK_V0, nft_base_seq(net));
	if (!nlh)
		goto nla_put_failure;

	if (nla_put_string(skb, NFTA_OBJ_TABLE, table->name) ||
	    nla_put_string(skb, NFTA_OBJ_NAME, obj->key.name) ||
	    nla_put_be32(skb, NFTA_OBJ_TYPE, htonl(obj->ops->type->type)) ||
	    nla_put_be32(skb, NFTA_OBJ_USE, htonl(obj->use)) ||
	    nft_object_dump(skb, NFTA_OBJ_DATA, obj, reset) ||
	    nla_put_be64(skb, NFTA_OBJ_HANDLE, cpu_to_be64(obj->handle),
			 NFTA_OBJ_PAD))
		goto nla_put_failure;

	if (obj->udata &&
	    nla_put(skb, NFTA_OBJ_USERDATA, obj->udlen, obj->udata))
		goto nla_put_failure;

	nlmsg_end(skb, nlh);
	return 0;

nla_put_failure:
	nlmsg_trim(skb, nlh);
	return -1;
}

struct nft_obj_filter {
	char		*table;
	u32		type;
};

static int nf_tables_dump_obj(struct sk_buff *skb, struct netlink_callback *cb)
{
	const struct nfgenmsg *nfmsg = nlmsg_data(cb->nlh);
	const struct nft_table *table;
	unsigned int idx = 0, s_idx = cb->args[0];
	struct nft_obj_filter *filter = cb->data;
	struct net *net = sock_net(skb->sk);
	int family = nfmsg->nfgen_family;
	struct nftables_pernet *nft_net;
	struct nft_object *obj;
	bool reset = false;

	if (NFNL_MSG_TYPE(cb->nlh->nlmsg_type) == NFT_MSG_GETOBJ_RESET)
		reset = true;

	rcu_read_lock();
	nft_net = nft_pernet(net);
	cb->seq = READ_ONCE(nft_net->base_seq);

	list_for_each_entry_rcu(table, &nft_net->tables, list) {
		if (family != NFPROTO_UNSPEC && family != table->family)
			continue;

		list_for_each_entry_rcu(obj, &table->objects, list) {
			if (!nft_is_active(net, obj))
				goto cont;
			if (idx < s_idx)
				goto cont;
			if (idx > s_idx)
				memset(&cb->args[1], 0,
				       sizeof(cb->args) - sizeof(cb->args[0]));
			if (filter && filter->table &&
			    strcmp(filter->table, table->name))
				goto cont;
			if (filter &&
			    filter->type != NFT_OBJECT_UNSPEC &&
			    obj->ops->type->type != filter->type)
				goto cont;
			if (reset) {
				char *buf = kasprintf(GFP_ATOMIC,
						      "%s:%u",
						      table->name,
						      nft_net->base_seq);

				audit_log_nfcfg(buf,
						family,
						obj->handle,
						AUDIT_NFT_OP_OBJ_RESET,
						GFP_ATOMIC);
				kfree(buf);
			}

			if (nf_tables_fill_obj_info(skb, net, NETLINK_CB(cb->skb).portid,
						    cb->nlh->nlmsg_seq,
						    NFT_MSG_NEWOBJ,
						    NLM_F_MULTI | NLM_F_APPEND,
						    table->family, table,
						    obj, reset) < 0)
				goto done;

			nl_dump_check_consistent(cb, nlmsg_hdr(skb));
cont:
			idx++;
		}
	}
done:
	rcu_read_unlock();

	cb->args[0] = idx;
	return skb->len;
}

static int nf_tables_dump_obj_start(struct netlink_callback *cb)
{
	const struct nlattr * const *nla = cb->data;
	struct nft_obj_filter *filter = NULL;

	if (nla[NFTA_OBJ_TABLE] || nla[NFTA_OBJ_TYPE]) {
		filter = kzalloc(sizeof(*filter), GFP_ATOMIC);
		if (!filter)
			return -ENOMEM;

		if (nla[NFTA_OBJ_TABLE]) {
			filter->table = nla_strdup(nla[NFTA_OBJ_TABLE], GFP_ATOMIC);
			if (!filter->table) {
				kfree(filter);
				return -ENOMEM;
			}
		}

		if (nla[NFTA_OBJ_TYPE])
			filter->type = ntohl(nla_get_be32(nla[NFTA_OBJ_TYPE]));
	}

	cb->data = filter;
	return 0;
}

static int nf_tables_dump_obj_done(struct netlink_callback *cb)
{
	struct nft_obj_filter *filter = cb->data;

	if (filter) {
		kfree(filter->table);
		kfree(filter);
	}

	return 0;
}

/* called with rcu_read_lock held */
static int nf_tables_getobj(struct sk_buff *skb, const struct nfnl_info *info,
			    const struct nlattr * const nla[])
{
	struct netlink_ext_ack *extack = info->extack;
	u8 genmask = nft_genmask_cur(info->net);
	u8 family = info->nfmsg->nfgen_family;
	const struct nft_table *table;
	struct net *net = info->net;
	struct nft_object *obj;
	struct sk_buff *skb2;
	bool reset = false;
	u32 objtype;
	int err;

	if (info->nlh->nlmsg_flags & NLM_F_DUMP) {
		struct netlink_dump_control c = {
			.start = nf_tables_dump_obj_start,
			.dump = nf_tables_dump_obj,
			.done = nf_tables_dump_obj_done,
			.module = THIS_MODULE,
			.data = (void *)nla,
		};

		return nft_netlink_dump_start_rcu(info->sk, skb, info->nlh, &c);
	}

	if (!nla[NFTA_OBJ_NAME] ||
	    !nla[NFTA_OBJ_TYPE])
		return -EINVAL;

	table = nft_table_lookup(net, nla[NFTA_OBJ_TABLE], family, genmask, 0);
	if (IS_ERR(table)) {
		NL_SET_BAD_ATTR(extack, nla[NFTA_OBJ_TABLE]);
		return PTR_ERR(table);
	}

	objtype = ntohl(nla_get_be32(nla[NFTA_OBJ_TYPE]));
	obj = nft_obj_lookup(net, table, nla[NFTA_OBJ_NAME], objtype, genmask);
	if (IS_ERR(obj)) {
		NL_SET_BAD_ATTR(extack, nla[NFTA_OBJ_NAME]);
		return PTR_ERR(obj);
	}

	skb2 = alloc_skb(NLMSG_GOODSIZE, GFP_ATOMIC);
	if (!skb2)
		return -ENOMEM;

	if (NFNL_MSG_TYPE(info->nlh->nlmsg_type) == NFT_MSG_GETOBJ_RESET)
		reset = true;

	if (reset) {
		const struct nftables_pernet *nft_net;
		char *buf;

		nft_net = nft_pernet(net);
		buf = kasprintf(GFP_ATOMIC, "%s:%u", table->name, nft_net->base_seq);

		audit_log_nfcfg(buf,
				family,
				obj->handle,
				AUDIT_NFT_OP_OBJ_RESET,
				GFP_ATOMIC);
		kfree(buf);
	}

	err = nf_tables_fill_obj_info(skb2, net, NETLINK_CB(skb).portid,
				      info->nlh->nlmsg_seq, NFT_MSG_NEWOBJ, 0,
				      family, table, obj, reset);
	if (err < 0)
		goto err_fill_obj_info;

	return nfnetlink_unicast(skb2, net, NETLINK_CB(skb).portid);

err_fill_obj_info:
	kfree_skb(skb2);
	return err;
}

static void nft_obj_destroy(const struct nft_ctx *ctx, struct nft_object *obj)
{
	if (obj->ops->destroy)
		obj->ops->destroy(ctx, obj);

	module_put(obj->ops->type->owner);
	kfree(obj->key.name);
	kfree(obj->udata);
	kfree(obj);
}

static int nf_tables_delobj(struct sk_buff *skb, const struct nfnl_info *info,
			    const struct nlattr * const nla[])
{
	struct netlink_ext_ack *extack = info->extack;
	u8 genmask = nft_genmask_next(info->net);
	u8 family = info->nfmsg->nfgen_family;
	struct net *net = info->net;
	const struct nlattr *attr;
	struct nft_table *table;
	struct nft_object *obj;
	struct nft_ctx ctx;
	u32 objtype;

	if (!nla[NFTA_OBJ_TYPE] ||
	    (!nla[NFTA_OBJ_NAME] && !nla[NFTA_OBJ_HANDLE]))
		return -EINVAL;

	table = nft_table_lookup(net, nla[NFTA_OBJ_TABLE], family, genmask,
				 NETLINK_CB(skb).portid);
	if (IS_ERR(table)) {
		NL_SET_BAD_ATTR(extack, nla[NFTA_OBJ_TABLE]);
		return PTR_ERR(table);
	}

	objtype = ntohl(nla_get_be32(nla[NFTA_OBJ_TYPE]));
	if (nla[NFTA_OBJ_HANDLE]) {
		attr = nla[NFTA_OBJ_HANDLE];
		obj = nft_obj_lookup_byhandle(table, attr, objtype, genmask);
	} else {
		attr = nla[NFTA_OBJ_NAME];
		obj = nft_obj_lookup(net, table, attr, objtype, genmask);
	}

	if (IS_ERR(obj)) {
		NL_SET_BAD_ATTR(extack, attr);
		return PTR_ERR(obj);
	}
	if (obj->use > 0) {
		NL_SET_BAD_ATTR(extack, attr);
		return -EBUSY;
	}

	nft_ctx_init(&ctx, net, skb, info->nlh, family, table, NULL, nla);

	return nft_delobj(&ctx, obj);
}

void nft_obj_notify(struct net *net, const struct nft_table *table,
		    struct nft_object *obj, u32 portid, u32 seq, int event,
		    u16 flags, int family, int report, gfp_t gfp)
{
	struct nftables_pernet *nft_net = nft_pernet(net);
	struct sk_buff *skb;
	int err;
	char *buf = kasprintf(gfp, "%s:%u",
			      table->name, nft_net->base_seq);

	audit_log_nfcfg(buf,
			family,
			obj->handle,
			event == NFT_MSG_NEWOBJ ?
				 AUDIT_NFT_OP_OBJ_REGISTER :
				 AUDIT_NFT_OP_OBJ_UNREGISTER,
			gfp);
	kfree(buf);

	if (!report &&
	    !nfnetlink_has_listeners(net, NFNLGRP_NFTABLES))
		return;

	skb = nlmsg_new(NLMSG_GOODSIZE, gfp);
	if (skb == NULL)
		goto err;

	err = nf_tables_fill_obj_info(skb, net, portid, seq, event,
				      flags & (NLM_F_CREATE | NLM_F_EXCL),
				      family, table, obj, false);
	if (err < 0) {
		kfree_skb(skb);
		goto err;
	}

	nft_notify_enqueue(skb, report, &nft_net->notify_list);
	return;
err:
	nfnetlink_set_err(net, portid, NFNLGRP_NFTABLES, -ENOBUFS);
}
EXPORT_SYMBOL_GPL(nft_obj_notify);

static void nf_tables_obj_notify(const struct nft_ctx *ctx,
				 struct nft_object *obj, int event)
{
	nft_obj_notify(ctx->net, ctx->table, obj, ctx->portid, ctx->seq, event,
		       ctx->flags, ctx->family, ctx->report, GFP_KERNEL);
}

/*
 * Flow tables
 */
void nft_register_flowtable_type(struct nf_flowtable_type *type)
{
	nfnl_lock(NFNL_SUBSYS_NFTABLES);
	list_add_tail_rcu(&type->list, &nf_tables_flowtables);
	nfnl_unlock(NFNL_SUBSYS_NFTABLES);
}
EXPORT_SYMBOL_GPL(nft_register_flowtable_type);

void nft_unregister_flowtable_type(struct nf_flowtable_type *type)
{
	nfnl_lock(NFNL_SUBSYS_NFTABLES);
	list_del_rcu(&type->list);
	nfnl_unlock(NFNL_SUBSYS_NFTABLES);
}
EXPORT_SYMBOL_GPL(nft_unregister_flowtable_type);

static const struct nla_policy nft_flowtable_policy[NFTA_FLOWTABLE_MAX + 1] = {
	[NFTA_FLOWTABLE_TABLE]		= { .type = NLA_STRING,
					    .len = NFT_NAME_MAXLEN - 1 },
	[NFTA_FLOWTABLE_NAME]		= { .type = NLA_STRING,
					    .len = NFT_NAME_MAXLEN - 1 },
	[NFTA_FLOWTABLE_HOOK]		= { .type = NLA_NESTED },
	[NFTA_FLOWTABLE_HANDLE]		= { .type = NLA_U64 },
	[NFTA_FLOWTABLE_FLAGS]		= { .type = NLA_U32 },
};

struct nft_flowtable *nft_flowtable_lookup(const struct nft_table *table,
					   const struct nlattr *nla, u8 genmask)
{
	struct nft_flowtable *flowtable;

	list_for_each_entry_rcu(flowtable, &table->flowtables, list) {
		if (!nla_strcmp(nla, flowtable->name) &&
		    nft_active_genmask(flowtable, genmask))
			return flowtable;
	}
	return ERR_PTR(-ENOENT);
}
EXPORT_SYMBOL_GPL(nft_flowtable_lookup);

void nf_tables_deactivate_flowtable(const struct nft_ctx *ctx,
				    struct nft_flowtable *flowtable,
				    enum nft_trans_phase phase)
{
	switch (phase) {
	case NFT_TRANS_PREPARE_ERROR:
	case NFT_TRANS_PREPARE:
	case NFT_TRANS_ABORT:
	case NFT_TRANS_RELEASE:
		nft_use_dec(&flowtable->use);
		fallthrough;
	default:
		return;
	}
}
EXPORT_SYMBOL_GPL(nf_tables_deactivate_flowtable);

static struct nft_flowtable *
nft_flowtable_lookup_byhandle(const struct nft_table *table,
			      const struct nlattr *nla, u8 genmask)
{
       struct nft_flowtable *flowtable;

       list_for_each_entry(flowtable, &table->flowtables, list) {
               if (be64_to_cpu(nla_get_be64(nla)) == flowtable->handle &&
                   nft_active_genmask(flowtable, genmask))
                       return flowtable;
       }
       return ERR_PTR(-ENOENT);
}

struct nft_flowtable_hook {
	u32			num;
	int			priority;
	struct list_head	list;
};

static const struct nla_policy nft_flowtable_hook_policy[NFTA_FLOWTABLE_HOOK_MAX + 1] = {
	[NFTA_FLOWTABLE_HOOK_NUM]	= { .type = NLA_U32 },
	[NFTA_FLOWTABLE_HOOK_PRIORITY]	= { .type = NLA_U32 },
	[NFTA_FLOWTABLE_HOOK_DEVS]	= { .type = NLA_NESTED },
};

static int nft_flowtable_parse_hook(const struct nft_ctx *ctx,
				    const struct nlattr *attr,
				    struct nft_flowtable_hook *flowtable_hook,
				    struct nft_flowtable *flowtable, bool add)
{
	struct nlattr *tb[NFTA_FLOWTABLE_HOOK_MAX + 1];
	struct nft_hook *hook;
	int hooknum, priority;
	int err;

	INIT_LIST_HEAD(&flowtable_hook->list);

	err = nla_parse_nested_deprecated(tb, NFTA_FLOWTABLE_HOOK_MAX, attr,
					  nft_flowtable_hook_policy, NULL);
	if (err < 0)
		return err;

	if (add) {
		if (!tb[NFTA_FLOWTABLE_HOOK_NUM] ||
		    !tb[NFTA_FLOWTABLE_HOOK_PRIORITY])
			return -EINVAL;

		hooknum = ntohl(nla_get_be32(tb[NFTA_FLOWTABLE_HOOK_NUM]));
		if (hooknum != NF_NETDEV_INGRESS)
			return -EOPNOTSUPP;

		priority = ntohl(nla_get_be32(tb[NFTA_FLOWTABLE_HOOK_PRIORITY]));

		flowtable_hook->priority	= priority;
		flowtable_hook->num		= hooknum;
	} else {
		if (tb[NFTA_FLOWTABLE_HOOK_NUM]) {
			hooknum = ntohl(nla_get_be32(tb[NFTA_FLOWTABLE_HOOK_NUM]));
			if (hooknum != flowtable->hooknum)
				return -EOPNOTSUPP;
		}

		if (tb[NFTA_FLOWTABLE_HOOK_PRIORITY]) {
			priority = ntohl(nla_get_be32(tb[NFTA_FLOWTABLE_HOOK_PRIORITY]));
			if (priority != flowtable->data.priority)
				return -EOPNOTSUPP;
		}

		flowtable_hook->priority	= flowtable->data.priority;
		flowtable_hook->num		= flowtable->hooknum;
	}

	if (tb[NFTA_FLOWTABLE_HOOK_DEVS]) {
		err = nf_tables_parse_netdev_hooks(ctx->net,
						   tb[NFTA_FLOWTABLE_HOOK_DEVS],
						   &flowtable_hook->list);
		if (err < 0)
			return err;
	}

	list_for_each_entry(hook, &flowtable_hook->list, list) {
		hook->ops.pf		= NFPROTO_NETDEV;
		hook->ops.hooknum	= flowtable_hook->num;
		hook->ops.priority	= flowtable_hook->priority;
		hook->ops.priv		= &flowtable->data;
		hook->ops.hook		= flowtable->data.type->hook;
	}

	return err;
}

static const struct nf_flowtable_type *__nft_flowtable_type_get(u8 family)
{
	const struct nf_flowtable_type *type;

	list_for_each_entry(type, &nf_tables_flowtables, list) {
		if (family == type->family)
			return type;
	}
	return NULL;
}

static const struct nf_flowtable_type *
nft_flowtable_type_get(struct net *net, u8 family)
{
	const struct nf_flowtable_type *type;

	type = __nft_flowtable_type_get(family);
	if (type != NULL && try_module_get(type->owner))
		return type;

	lockdep_nfnl_nft_mutex_not_held();
#ifdef CONFIG_MODULES
	if (type == NULL) {
		if (nft_request_module(net, "nf-flowtable-%u", family) == -EAGAIN)
			return ERR_PTR(-EAGAIN);
	}
#endif
	return ERR_PTR(-ENOENT);
}

/* Only called from error and netdev event paths. */
static void nft_unregister_flowtable_hook(struct net *net,
					  struct nft_flowtable *flowtable,
					  struct nft_hook *hook)
{
	nf_unregister_net_hook(net, &hook->ops);
	flowtable->data.type->setup(&flowtable->data, hook->ops.dev,
				    FLOW_BLOCK_UNBIND);
}

static void __nft_unregister_flowtable_net_hooks(struct net *net,
						 struct list_head *hook_list,
					         bool release_netdev)
{
	struct nft_hook *hook, *next;

	list_for_each_entry_safe(hook, next, hook_list, list) {
		nf_unregister_net_hook(net, &hook->ops);
		if (release_netdev) {
			list_del(&hook->list);
			kfree_rcu(hook, rcu);
		}
	}
}

static void nft_unregister_flowtable_net_hooks(struct net *net,
					       struct list_head *hook_list)
{
	__nft_unregister_flowtable_net_hooks(net, hook_list, false);
}

static int nft_register_flowtable_net_hooks(struct net *net,
					    struct nft_table *table,
					    struct list_head *hook_list,
					    struct nft_flowtable *flowtable)
{
	struct nft_hook *hook, *hook2, *next;
	struct nft_flowtable *ft;
	int err, i = 0;

	list_for_each_entry(hook, hook_list, list) {
		list_for_each_entry(ft, &table->flowtables, list) {
			if (!nft_is_active_next(net, ft))
				continue;

			list_for_each_entry(hook2, &ft->hook_list, list) {
				if (hook->ops.dev == hook2->ops.dev &&
				    hook->ops.pf == hook2->ops.pf) {
					err = -EEXIST;
					goto err_unregister_net_hooks;
				}
			}
		}

		err = flowtable->data.type->setup(&flowtable->data,
						  hook->ops.dev,
						  FLOW_BLOCK_BIND);
		if (err < 0)
			goto err_unregister_net_hooks;

		err = nf_register_net_hook(net, &hook->ops);
		if (err < 0) {
			flowtable->data.type->setup(&flowtable->data,
						    hook->ops.dev,
						    FLOW_BLOCK_UNBIND);
			goto err_unregister_net_hooks;
		}

		i++;
	}

	return 0;

err_unregister_net_hooks:
	list_for_each_entry_safe(hook, next, hook_list, list) {
		if (i-- <= 0)
			break;

		nft_unregister_flowtable_hook(net, flowtable, hook);
		list_del_rcu(&hook->list);
		kfree_rcu(hook, rcu);
	}

	return err;
}

static void nft_flowtable_hooks_destroy(struct list_head *hook_list)
{
	struct nft_hook *hook, *next;

	list_for_each_entry_safe(hook, next, hook_list, list) {
		list_del_rcu(&hook->list);
		kfree_rcu(hook, rcu);
	}
}

static int nft_flowtable_update(struct nft_ctx *ctx, const struct nlmsghdr *nlh,
				struct nft_flowtable *flowtable)
{
	const struct nlattr * const *nla = ctx->nla;
	struct nft_flowtable_hook flowtable_hook;
	struct nft_hook *hook, *next;
	struct nft_trans *trans;
	bool unregister = false;
	u32 flags;
	int err;

	err = nft_flowtable_parse_hook(ctx, nla[NFTA_FLOWTABLE_HOOK],
				       &flowtable_hook, flowtable, false);
	if (err < 0)
		return err;

	list_for_each_entry_safe(hook, next, &flowtable_hook.list, list) {
		if (nft_hook_list_find(&flowtable->hook_list, hook)) {
			list_del(&hook->list);
			kfree(hook);
		}
	}

	if (nla[NFTA_FLOWTABLE_FLAGS]) {
		flags = ntohl(nla_get_be32(nla[NFTA_FLOWTABLE_FLAGS]));
		if (flags & ~NFT_FLOWTABLE_MASK) {
			err = -EOPNOTSUPP;
			goto err_flowtable_update_hook;
		}
		if ((flowtable->data.flags & NFT_FLOWTABLE_HW_OFFLOAD) ^
		    (flags & NFT_FLOWTABLE_HW_OFFLOAD)) {
			err = -EOPNOTSUPP;
			goto err_flowtable_update_hook;
		}
	} else {
		flags = flowtable->data.flags;
	}

	err = nft_register_flowtable_net_hooks(ctx->net, ctx->table,
					       &flowtable_hook.list, flowtable);
	if (err < 0)
		goto err_flowtable_update_hook;

	trans = nft_trans_alloc(ctx, NFT_MSG_NEWFLOWTABLE,
				sizeof(struct nft_trans_flowtable));
	if (!trans) {
		unregister = true;
		err = -ENOMEM;
		goto err_flowtable_update_hook;
	}

	nft_trans_flowtable_flags(trans) = flags;
	nft_trans_flowtable(trans) = flowtable;
	nft_trans_flowtable_update(trans) = true;
	INIT_LIST_HEAD(&nft_trans_flowtable_hooks(trans));
	list_splice(&flowtable_hook.list, &nft_trans_flowtable_hooks(trans));

	nft_trans_commit_list_add_tail(ctx->net, trans);

	return 0;

err_flowtable_update_hook:
	list_for_each_entry_safe(hook, next, &flowtable_hook.list, list) {
		if (unregister)
			nft_unregister_flowtable_hook(ctx->net, flowtable, hook);
		list_del_rcu(&hook->list);
		kfree_rcu(hook, rcu);
	}

	return err;

}

static int nf_tables_newflowtable(struct sk_buff *skb,
				  const struct nfnl_info *info,
				  const struct nlattr * const nla[])
{
	struct netlink_ext_ack *extack = info->extack;
	struct nft_flowtable_hook flowtable_hook;
	u8 genmask = nft_genmask_next(info->net);
	u8 family = info->nfmsg->nfgen_family;
	const struct nf_flowtable_type *type;
	struct nft_flowtable *flowtable;
	struct nft_hook *hook, *next;
	struct net *net = info->net;
	struct nft_table *table;
	struct nft_ctx ctx;
	int err;

	if (!nla[NFTA_FLOWTABLE_TABLE] ||
	    !nla[NFTA_FLOWTABLE_NAME] ||
	    !nla[NFTA_FLOWTABLE_HOOK])
		return -EINVAL;

	table = nft_table_lookup(net, nla[NFTA_FLOWTABLE_TABLE], family,
				 genmask, NETLINK_CB(skb).portid);
	if (IS_ERR(table)) {
		NL_SET_BAD_ATTR(extack, nla[NFTA_FLOWTABLE_TABLE]);
		return PTR_ERR(table);
	}

	flowtable = nft_flowtable_lookup(table, nla[NFTA_FLOWTABLE_NAME],
					 genmask);
	if (IS_ERR(flowtable)) {
		err = PTR_ERR(flowtable);
		if (err != -ENOENT) {
			NL_SET_BAD_ATTR(extack, nla[NFTA_FLOWTABLE_NAME]);
			return err;
		}
	} else {
		if (info->nlh->nlmsg_flags & NLM_F_EXCL) {
			NL_SET_BAD_ATTR(extack, nla[NFTA_FLOWTABLE_NAME]);
			return -EEXIST;
		}

		nft_ctx_init(&ctx, net, skb, info->nlh, family, table, NULL, nla);

		return nft_flowtable_update(&ctx, info->nlh, flowtable);
	}

	nft_ctx_init(&ctx, net, skb, info->nlh, family, table, NULL, nla);

	if (!nft_use_inc(&table->use))
		return -EMFILE;

	flowtable = kzalloc(sizeof(*flowtable), GFP_KERNEL);
	if (!flowtable) {
		err = -ENOMEM;
		goto flowtable_alloc;
	}

	flowtable->table = table;
	flowtable->handle = nf_tables_alloc_handle(table);
	INIT_LIST_HEAD(&flowtable->hook_list);

	flowtable->name = nla_strdup(nla[NFTA_FLOWTABLE_NAME], GFP_KERNEL);
	if (!flowtable->name) {
		err = -ENOMEM;
		goto err1;
	}

	type = nft_flowtable_type_get(net, family);
	if (IS_ERR(type)) {
		err = PTR_ERR(type);
		goto err2;
	}

	if (nla[NFTA_FLOWTABLE_FLAGS]) {
		flowtable->data.flags =
			ntohl(nla_get_be32(nla[NFTA_FLOWTABLE_FLAGS]));
		if (flowtable->data.flags & ~NFT_FLOWTABLE_MASK) {
			err = -EOPNOTSUPP;
			goto err3;
		}
	}

	write_pnet(&flowtable->data.net, net);
	flowtable->data.type = type;
	err = type->init(&flowtable->data);
	if (err < 0)
		goto err3;

	err = nft_flowtable_parse_hook(&ctx, nla[NFTA_FLOWTABLE_HOOK],
				       &flowtable_hook, flowtable, true);
	if (err < 0)
		goto err4;

	list_splice(&flowtable_hook.list, &flowtable->hook_list);
	flowtable->data.priority = flowtable_hook.priority;
	flowtable->hooknum = flowtable_hook.num;

	err = nft_register_flowtable_net_hooks(ctx.net, table,
					       &flowtable->hook_list,
					       flowtable);
	if (err < 0) {
		nft_flowtable_hooks_destroy(&flowtable->hook_list);
		goto err4;
	}

	err = nft_trans_flowtable_add(&ctx, NFT_MSG_NEWFLOWTABLE, flowtable);
	if (err < 0)
		goto err5;

	list_add_tail_rcu(&flowtable->list, &table->flowtables);

	return 0;
err5:
	list_for_each_entry_safe(hook, next, &flowtable->hook_list, list) {
		nft_unregister_flowtable_hook(net, flowtable, hook);
		list_del_rcu(&hook->list);
		kfree_rcu(hook, rcu);
	}
err4:
	flowtable->data.type->free(&flowtable->data);
err3:
	module_put(type->owner);
err2:
	kfree(flowtable->name);
err1:
	kfree(flowtable);
flowtable_alloc:
	nft_use_dec_restore(&table->use);

	return err;
}

static void nft_flowtable_hook_release(struct nft_flowtable_hook *flowtable_hook)
{
	struct nft_hook *this, *next;

	list_for_each_entry_safe(this, next, &flowtable_hook->list, list) {
		list_del(&this->list);
		kfree(this);
	}
}

static int nft_delflowtable_hook(struct nft_ctx *ctx,
				 struct nft_flowtable *flowtable)
{
	const struct nlattr * const *nla = ctx->nla;
	struct nft_flowtable_hook flowtable_hook;
	LIST_HEAD(flowtable_del_list);
	struct nft_hook *this, *hook;
	struct nft_trans *trans;
	int err;

	err = nft_flowtable_parse_hook(ctx, nla[NFTA_FLOWTABLE_HOOK],
				       &flowtable_hook, flowtable, false);
	if (err < 0)
		return err;

	list_for_each_entry(this, &flowtable_hook.list, list) {
		hook = nft_hook_list_find(&flowtable->hook_list, this);
		if (!hook) {
			err = -ENOENT;
			goto err_flowtable_del_hook;
		}
		list_move(&hook->list, &flowtable_del_list);
	}

	trans = nft_trans_alloc(ctx, NFT_MSG_DELFLOWTABLE,
				sizeof(struct nft_trans_flowtable));
	if (!trans) {
		err = -ENOMEM;
		goto err_flowtable_del_hook;
	}

	nft_trans_flowtable(trans) = flowtable;
	nft_trans_flowtable_update(trans) = true;
	INIT_LIST_HEAD(&nft_trans_flowtable_hooks(trans));
	list_splice(&flowtable_del_list, &nft_trans_flowtable_hooks(trans));
	nft_flowtable_hook_release(&flowtable_hook);

	nft_trans_commit_list_add_tail(ctx->net, trans);

	return 0;

err_flowtable_del_hook:
	list_splice(&flowtable_del_list, &flowtable->hook_list);
	nft_flowtable_hook_release(&flowtable_hook);

	return err;
}

static int nf_tables_delflowtable(struct sk_buff *skb,
				  const struct nfnl_info *info,
				  const struct nlattr * const nla[])
{
	struct netlink_ext_ack *extack = info->extack;
	u8 genmask = nft_genmask_next(info->net);
	u8 family = info->nfmsg->nfgen_family;
	struct nft_flowtable *flowtable;
	struct net *net = info->net;
	const struct nlattr *attr;
	struct nft_table *table;
	struct nft_ctx ctx;

	if (!nla[NFTA_FLOWTABLE_TABLE] ||
	    (!nla[NFTA_FLOWTABLE_NAME] &&
	     !nla[NFTA_FLOWTABLE_HANDLE]))
		return -EINVAL;

	table = nft_table_lookup(net, nla[NFTA_FLOWTABLE_TABLE], family,
				 genmask, NETLINK_CB(skb).portid);
	if (IS_ERR(table)) {
		NL_SET_BAD_ATTR(extack, nla[NFTA_FLOWTABLE_TABLE]);
		return PTR_ERR(table);
	}

	if (nla[NFTA_FLOWTABLE_HANDLE]) {
		attr = nla[NFTA_FLOWTABLE_HANDLE];
		flowtable = nft_flowtable_lookup_byhandle(table, attr, genmask);
	} else {
		attr = nla[NFTA_FLOWTABLE_NAME];
		flowtable = nft_flowtable_lookup(table, attr, genmask);
	}

	if (IS_ERR(flowtable)) {
		NL_SET_BAD_ATTR(extack, attr);
		return PTR_ERR(flowtable);
	}

	nft_ctx_init(&ctx, net, skb, info->nlh, family, table, NULL, nla);

	if (nla[NFTA_FLOWTABLE_HOOK])
		return nft_delflowtable_hook(&ctx, flowtable);

	if (flowtable->use > 0) {
		NL_SET_BAD_ATTR(extack, attr);
		return -EBUSY;
	}

	return nft_delflowtable(&ctx, flowtable);
}

static int nf_tables_fill_flowtable_info(struct sk_buff *skb, struct net *net,
					 u32 portid, u32 seq, int event,
					 u32 flags, int family,
					 struct nft_flowtable *flowtable,
					 struct list_head *hook_list)
{
	struct nlattr *nest, *nest_devs;
	struct nft_hook *hook;
	struct nlmsghdr *nlh;

	event = nfnl_msg_type(NFNL_SUBSYS_NFTABLES, event);
	nlh = nfnl_msg_put(skb, portid, seq, event, flags, family,
			   NFNETLINK_V0, nft_base_seq(net));
	if (!nlh)
		goto nla_put_failure;

	if (nla_put_string(skb, NFTA_FLOWTABLE_TABLE, flowtable->table->name) ||
	    nla_put_string(skb, NFTA_FLOWTABLE_NAME, flowtable->name) ||
	    nla_put_be32(skb, NFTA_FLOWTABLE_USE, htonl(flowtable->use)) ||
	    nla_put_be64(skb, NFTA_FLOWTABLE_HANDLE, cpu_to_be64(flowtable->handle),
			 NFTA_FLOWTABLE_PAD) ||
	    nla_put_be32(skb, NFTA_FLOWTABLE_FLAGS, htonl(flowtable->data.flags)))
		goto nla_put_failure;

	nest = nla_nest_start_noflag(skb, NFTA_FLOWTABLE_HOOK);
	if (!nest)
		goto nla_put_failure;
	if (nla_put_be32(skb, NFTA_FLOWTABLE_HOOK_NUM, htonl(flowtable->hooknum)) ||
	    nla_put_be32(skb, NFTA_FLOWTABLE_HOOK_PRIORITY, htonl(flowtable->data.priority)))
		goto nla_put_failure;

	nest_devs = nla_nest_start_noflag(skb, NFTA_FLOWTABLE_HOOK_DEVS);
	if (!nest_devs)
		goto nla_put_failure;

	list_for_each_entry_rcu(hook, hook_list, list) {
		if (nla_put_string(skb, NFTA_DEVICE_NAME, hook->ops.dev->name))
			goto nla_put_failure;
	}
	nla_nest_end(skb, nest_devs);
	nla_nest_end(skb, nest);

	nlmsg_end(skb, nlh);
	return 0;

nla_put_failure:
	nlmsg_trim(skb, nlh);
	return -1;
}

struct nft_flowtable_filter {
	char		*table;
};

static int nf_tables_dump_flowtable(struct sk_buff *skb,
				    struct netlink_callback *cb)
{
	const struct nfgenmsg *nfmsg = nlmsg_data(cb->nlh);
	struct nft_flowtable_filter *filter = cb->data;
	unsigned int idx = 0, s_idx = cb->args[0];
	struct net *net = sock_net(skb->sk);
	int family = nfmsg->nfgen_family;
	struct nft_flowtable *flowtable;
	struct nftables_pernet *nft_net;
	const struct nft_table *table;

	rcu_read_lock();
	nft_net = nft_pernet(net);
	cb->seq = READ_ONCE(nft_net->base_seq);

	list_for_each_entry_rcu(table, &nft_net->tables, list) {
		if (family != NFPROTO_UNSPEC && family != table->family)
			continue;

		list_for_each_entry_rcu(flowtable, &table->flowtables, list) {
			if (!nft_is_active(net, flowtable))
				goto cont;
			if (idx < s_idx)
				goto cont;
			if (idx > s_idx)
				memset(&cb->args[1], 0,
				       sizeof(cb->args) - sizeof(cb->args[0]));
			if (filter && filter->table &&
			    strcmp(filter->table, table->name))
				goto cont;

			if (nf_tables_fill_flowtable_info(skb, net, NETLINK_CB(cb->skb).portid,
							  cb->nlh->nlmsg_seq,
							  NFT_MSG_NEWFLOWTABLE,
							  NLM_F_MULTI | NLM_F_APPEND,
							  table->family,
							  flowtable,
							  &flowtable->hook_list) < 0)
				goto done;

			nl_dump_check_consistent(cb, nlmsg_hdr(skb));
cont:
			idx++;
		}
	}
done:
	rcu_read_unlock();

	cb->args[0] = idx;
	return skb->len;
}

static int nf_tables_dump_flowtable_start(struct netlink_callback *cb)
{
	const struct nlattr * const *nla = cb->data;
	struct nft_flowtable_filter *filter = NULL;

	if (nla[NFTA_FLOWTABLE_TABLE]) {
		filter = kzalloc(sizeof(*filter), GFP_ATOMIC);
		if (!filter)
			return -ENOMEM;

		filter->table = nla_strdup(nla[NFTA_FLOWTABLE_TABLE],
					   GFP_ATOMIC);
		if (!filter->table) {
			kfree(filter);
			return -ENOMEM;
		}
	}

	cb->data = filter;
	return 0;
}

static int nf_tables_dump_flowtable_done(struct netlink_callback *cb)
{
	struct nft_flowtable_filter *filter = cb->data;

	if (!filter)
		return 0;

	kfree(filter->table);
	kfree(filter);

	return 0;
}

/* called with rcu_read_lock held */
static int nf_tables_getflowtable(struct sk_buff *skb,
				  const struct nfnl_info *info,
				  const struct nlattr * const nla[])
{
	u8 genmask = nft_genmask_cur(info->net);
	u8 family = info->nfmsg->nfgen_family;
	struct nft_flowtable *flowtable;
	const struct nft_table *table;
	struct net *net = info->net;
	struct sk_buff *skb2;
	int err;

	if (info->nlh->nlmsg_flags & NLM_F_DUMP) {
		struct netlink_dump_control c = {
			.start = nf_tables_dump_flowtable_start,
			.dump = nf_tables_dump_flowtable,
			.done = nf_tables_dump_flowtable_done,
			.module = THIS_MODULE,
			.data = (void *)nla,
		};

		return nft_netlink_dump_start_rcu(info->sk, skb, info->nlh, &c);
	}

	if (!nla[NFTA_FLOWTABLE_NAME])
		return -EINVAL;

	table = nft_table_lookup(net, nla[NFTA_FLOWTABLE_TABLE], family,
				 genmask, 0);
	if (IS_ERR(table))
		return PTR_ERR(table);

	flowtable = nft_flowtable_lookup(table, nla[NFTA_FLOWTABLE_NAME],
					 genmask);
	if (IS_ERR(flowtable))
		return PTR_ERR(flowtable);

	skb2 = alloc_skb(NLMSG_GOODSIZE, GFP_ATOMIC);
	if (!skb2)
		return -ENOMEM;

	err = nf_tables_fill_flowtable_info(skb2, net, NETLINK_CB(skb).portid,
					    info->nlh->nlmsg_seq,
					    NFT_MSG_NEWFLOWTABLE, 0, family,
					    flowtable, &flowtable->hook_list);
	if (err < 0)
		goto err_fill_flowtable_info;

	return nfnetlink_unicast(skb2, net, NETLINK_CB(skb).portid);

err_fill_flowtable_info:
	kfree_skb(skb2);
	return err;
}

static void nf_tables_flowtable_notify(struct nft_ctx *ctx,
				       struct nft_flowtable *flowtable,
				       struct list_head *hook_list,
				       int event)
{
	struct nftables_pernet *nft_net = nft_pernet(ctx->net);
	struct sk_buff *skb;
	u16 flags = 0;
	int err;

	if (!ctx->report &&
	    !nfnetlink_has_listeners(ctx->net, NFNLGRP_NFTABLES))
		return;

	skb = nlmsg_new(NLMSG_GOODSIZE, GFP_KERNEL);
	if (skb == NULL)
		goto err;

	if (ctx->flags & (NLM_F_CREATE | NLM_F_EXCL))
		flags |= ctx->flags & (NLM_F_CREATE | NLM_F_EXCL);

	err = nf_tables_fill_flowtable_info(skb, ctx->net, ctx->portid,
					    ctx->seq, event, flags,
					    ctx->family, flowtable, hook_list);
	if (err < 0) {
		kfree_skb(skb);
		goto err;
	}

	nft_notify_enqueue(skb, ctx->report, &nft_net->notify_list);
	return;
err:
	nfnetlink_set_err(ctx->net, ctx->portid, NFNLGRP_NFTABLES, -ENOBUFS);
}

static void nf_tables_flowtable_destroy(struct nft_flowtable *flowtable)
{
	struct nft_hook *hook, *next;

	flowtable->data.type->free(&flowtable->data);
	list_for_each_entry_safe(hook, next, &flowtable->hook_list, list) {
		flowtable->data.type->setup(&flowtable->data, hook->ops.dev,
					    FLOW_BLOCK_UNBIND);
		list_del_rcu(&hook->list);
		kfree(hook);
	}
	kfree(flowtable->name);
	module_put(flowtable->data.type->owner);
	kfree(flowtable);
}

static int nf_tables_fill_gen_info(struct sk_buff *skb, struct net *net,
				   u32 portid, u32 seq)
{
	struct nftables_pernet *nft_net = nft_pernet(net);
	struct nlmsghdr *nlh;
	char buf[TASK_COMM_LEN];
	int event = nfnl_msg_type(NFNL_SUBSYS_NFTABLES, NFT_MSG_NEWGEN);

	nlh = nfnl_msg_put(skb, portid, seq, event, 0, AF_UNSPEC,
			   NFNETLINK_V0, nft_base_seq(net));
	if (!nlh)
		goto nla_put_failure;

	if (nla_put_be32(skb, NFTA_GEN_ID, htonl(nft_net->base_seq)) ||
	    nla_put_be32(skb, NFTA_GEN_PROC_PID, htonl(task_pid_nr(current))) ||
	    nla_put_string(skb, NFTA_GEN_PROC_NAME, get_task_comm(buf, current)))
		goto nla_put_failure;

	nlmsg_end(skb, nlh);
	return 0;

nla_put_failure:
	nlmsg_trim(skb, nlh);
	return -EMSGSIZE;
}

static void nft_flowtable_event(unsigned long event, struct net_device *dev,
				struct nft_flowtable *flowtable)
{
	struct nft_hook *hook;

	list_for_each_entry(hook, &flowtable->hook_list, list) {
		if (hook->ops.dev != dev)
			continue;

		/* flow_offload_netdev_event() cleans up entries for us. */
		nft_unregister_flowtable_hook(dev_net(dev), flowtable, hook);
		list_del_rcu(&hook->list);
		kfree_rcu(hook, rcu);
		break;
	}
}

static int nf_tables_flowtable_event(struct notifier_block *this,
				     unsigned long event, void *ptr)
{
	struct net_device *dev = netdev_notifier_info_to_dev(ptr);
	struct nft_flowtable *flowtable;
	struct nftables_pernet *nft_net;
	struct nft_table *table;
	struct net *net;

	if (event != NETDEV_UNREGISTER)
		return 0;

	net = dev_net(dev);
	nft_net = nft_pernet(net);
	mutex_lock(&nft_net->commit_mutex);
	list_for_each_entry(table, &nft_net->tables, list) {
		list_for_each_entry(flowtable, &table->flowtables, list) {
			nft_flowtable_event(event, dev, flowtable);
		}
	}
	mutex_unlock(&nft_net->commit_mutex);

	return NOTIFY_DONE;
}

static struct notifier_block nf_tables_flowtable_notifier = {
	.notifier_call	= nf_tables_flowtable_event,
};

static void nf_tables_gen_notify(struct net *net, struct sk_buff *skb,
				 int event)
{
	struct nlmsghdr *nlh = nlmsg_hdr(skb);
	struct sk_buff *skb2;
	int err;

	if (!nlmsg_report(nlh) &&
	    !nfnetlink_has_listeners(net, NFNLGRP_NFTABLES))
		return;

	skb2 = nlmsg_new(NLMSG_GOODSIZE, GFP_KERNEL);
	if (skb2 == NULL)
		goto err;

	err = nf_tables_fill_gen_info(skb2, net, NETLINK_CB(skb).portid,
				      nlh->nlmsg_seq);
	if (err < 0) {
		kfree_skb(skb2);
		goto err;
	}

	nfnetlink_send(skb2, net, NETLINK_CB(skb).portid, NFNLGRP_NFTABLES,
		       nlmsg_report(nlh), GFP_KERNEL);
	return;
err:
	nfnetlink_set_err(net, NETLINK_CB(skb).portid, NFNLGRP_NFTABLES,
			  -ENOBUFS);
}

static int nf_tables_getgen(struct sk_buff *skb, const struct nfnl_info *info,
			    const struct nlattr * const nla[])
{
	struct sk_buff *skb2;
	int err;

	skb2 = alloc_skb(NLMSG_GOODSIZE, GFP_ATOMIC);
	if (skb2 == NULL)
		return -ENOMEM;

	err = nf_tables_fill_gen_info(skb2, info->net, NETLINK_CB(skb).portid,
				      info->nlh->nlmsg_seq);
	if (err < 0)
		goto err_fill_gen_info;

	return nfnetlink_unicast(skb2, info->net, NETLINK_CB(skb).portid);

err_fill_gen_info:
	kfree_skb(skb2);
	return err;
}

static const struct nfnl_callback nf_tables_cb[NFT_MSG_MAX] = {
	[NFT_MSG_NEWTABLE] = {
		.call		= nf_tables_newtable,
		.type		= NFNL_CB_BATCH,
		.attr_count	= NFTA_TABLE_MAX,
		.policy		= nft_table_policy,
	},
	[NFT_MSG_GETTABLE] = {
		.call		= nf_tables_gettable,
		.type		= NFNL_CB_RCU,
		.attr_count	= NFTA_TABLE_MAX,
		.policy		= nft_table_policy,
	},
	[NFT_MSG_DELTABLE] = {
		.call		= nf_tables_deltable,
		.type		= NFNL_CB_BATCH,
		.attr_count	= NFTA_TABLE_MAX,
		.policy		= nft_table_policy,
	},
	[NFT_MSG_NEWCHAIN] = {
		.call		= nf_tables_newchain,
		.type		= NFNL_CB_BATCH,
		.attr_count	= NFTA_CHAIN_MAX,
		.policy		= nft_chain_policy,
	},
	[NFT_MSG_GETCHAIN] = {
		.call		= nf_tables_getchain,
		.type		= NFNL_CB_RCU,
		.attr_count	= NFTA_CHAIN_MAX,
		.policy		= nft_chain_policy,
	},
	[NFT_MSG_DELCHAIN] = {
		.call		= nf_tables_delchain,
		.type		= NFNL_CB_BATCH,
		.attr_count	= NFTA_CHAIN_MAX,
		.policy		= nft_chain_policy,
	},
	[NFT_MSG_NEWRULE] = {
		.call		= nf_tables_newrule,
		.type		= NFNL_CB_BATCH,
		.attr_count	= NFTA_RULE_MAX,
		.policy		= nft_rule_policy,
	},
	[NFT_MSG_GETRULE] = {
		.call		= nf_tables_getrule,
		.type		= NFNL_CB_RCU,
		.attr_count	= NFTA_RULE_MAX,
		.policy		= nft_rule_policy,
	},
	[NFT_MSG_DELRULE] = {
		.call		= nf_tables_delrule,
		.type		= NFNL_CB_BATCH,
		.attr_count	= NFTA_RULE_MAX,
		.policy		= nft_rule_policy,
	},
	[NFT_MSG_NEWSET] = {
		.call		= nf_tables_newset,
		.type		= NFNL_CB_BATCH,
		.attr_count	= NFTA_SET_MAX,
		.policy		= nft_set_policy,
	},
	[NFT_MSG_GETSET] = {
		.call		= nf_tables_getset,
		.type		= NFNL_CB_RCU,
		.attr_count	= NFTA_SET_MAX,
		.policy		= nft_set_policy,
	},
	[NFT_MSG_DELSET] = {
		.call		= nf_tables_delset,
		.type		= NFNL_CB_BATCH,
		.attr_count	= NFTA_SET_MAX,
		.policy		= nft_set_policy,
	},
	[NFT_MSG_NEWSETELEM] = {
		.call		= nf_tables_newsetelem,
		.type		= NFNL_CB_BATCH,
		.attr_count	= NFTA_SET_ELEM_LIST_MAX,
		.policy		= nft_set_elem_list_policy,
	},
	[NFT_MSG_GETSETELEM] = {
		.call		= nf_tables_getsetelem,
		.type		= NFNL_CB_RCU,
		.attr_count	= NFTA_SET_ELEM_LIST_MAX,
		.policy		= nft_set_elem_list_policy,
	},
	[NFT_MSG_DELSETELEM] = {
		.call		= nf_tables_delsetelem,
		.type		= NFNL_CB_BATCH,
		.attr_count	= NFTA_SET_ELEM_LIST_MAX,
		.policy		= nft_set_elem_list_policy,
	},
	[NFT_MSG_GETGEN] = {
		.call		= nf_tables_getgen,
		.type		= NFNL_CB_RCU,
	},
	[NFT_MSG_NEWOBJ] = {
		.call		= nf_tables_newobj,
		.type		= NFNL_CB_BATCH,
		.attr_count	= NFTA_OBJ_MAX,
		.policy		= nft_obj_policy,
	},
	[NFT_MSG_GETOBJ] = {
		.call		= nf_tables_getobj,
		.type		= NFNL_CB_RCU,
		.attr_count	= NFTA_OBJ_MAX,
		.policy		= nft_obj_policy,
	},
	[NFT_MSG_DELOBJ] = {
		.call		= nf_tables_delobj,
		.type		= NFNL_CB_BATCH,
		.attr_count	= NFTA_OBJ_MAX,
		.policy		= nft_obj_policy,
	},
	[NFT_MSG_GETOBJ_RESET] = {
		.call		= nf_tables_getobj,
		.type		= NFNL_CB_RCU,
		.attr_count	= NFTA_OBJ_MAX,
		.policy		= nft_obj_policy,
	},
	[NFT_MSG_NEWFLOWTABLE] = {
		.call		= nf_tables_newflowtable,
		.type		= NFNL_CB_BATCH,
		.attr_count	= NFTA_FLOWTABLE_MAX,
		.policy		= nft_flowtable_policy,
	},
	[NFT_MSG_GETFLOWTABLE] = {
		.call		= nf_tables_getflowtable,
		.type		= NFNL_CB_RCU,
		.attr_count	= NFTA_FLOWTABLE_MAX,
		.policy		= nft_flowtable_policy,
	},
	[NFT_MSG_DELFLOWTABLE] = {
		.call		= nf_tables_delflowtable,
		.type		= NFNL_CB_BATCH,
		.attr_count	= NFTA_FLOWTABLE_MAX,
		.policy		= nft_flowtable_policy,
	},
};

static int nf_tables_validate(struct net *net)
{
	struct nftables_pernet *nft_net = nft_pernet(net);
	struct nft_table *table;

	switch (nft_net->validate_state) {
	case NFT_VALIDATE_SKIP:
		break;
	case NFT_VALIDATE_NEED:
		nft_validate_state_update(net, NFT_VALIDATE_DO);
		fallthrough;
	case NFT_VALIDATE_DO:
		list_for_each_entry(table, &nft_net->tables, list) {
			if (nft_table_validate(net, table) < 0)
				return -EAGAIN;
		}

		nft_validate_state_update(net, NFT_VALIDATE_SKIP);
		break;
	}

	return 0;
}

/* a drop policy has to be deferred until all rules have been activated,
 * otherwise a large ruleset that contains a drop-policy base chain will
 * cause all packets to get dropped until the full transaction has been
 * processed.
 *
 * We defer the drop policy until the transaction has been finalized.
 */
static void nft_chain_commit_drop_policy(struct nft_trans *trans)
{
	struct nft_base_chain *basechain;

	if (nft_trans_chain_policy(trans) != NF_DROP)
		return;

	if (!nft_is_base_chain(trans->ctx.chain))
		return;

	basechain = nft_base_chain(trans->ctx.chain);
	basechain->policy = NF_DROP;
}

static void nft_chain_commit_update(struct nft_trans *trans)
{
	struct nft_base_chain *basechain;

	if (nft_trans_chain_name(trans)) {
		rhltable_remove(&trans->ctx.table->chains_ht,
				&trans->ctx.chain->rhlhead,
				nft_chain_ht_params);
		swap(trans->ctx.chain->name, nft_trans_chain_name(trans));
		rhltable_insert_key(&trans->ctx.table->chains_ht,
				    trans->ctx.chain->name,
				    &trans->ctx.chain->rhlhead,
				    nft_chain_ht_params);
	}

	if (!nft_is_base_chain(trans->ctx.chain))
		return;

	nft_chain_stats_replace(trans);

	basechain = nft_base_chain(trans->ctx.chain);

	switch (nft_trans_chain_policy(trans)) {
	case NF_DROP:
	case NF_ACCEPT:
		basechain->policy = nft_trans_chain_policy(trans);
		break;
	}
}

static void nft_obj_commit_update(struct nft_trans *trans)
{
	struct nft_object *newobj;
	struct nft_object *obj;

	obj = nft_trans_obj(trans);
	newobj = nft_trans_obj_newobj(trans);

	if (obj->ops->update)
		obj->ops->update(obj, newobj);

	nft_obj_destroy(&trans->ctx, newobj);
}

static void nft_commit_release(struct nft_trans *trans)
{
	switch (trans->msg_type) {
	case NFT_MSG_DELTABLE:
		nf_tables_table_destroy(&trans->ctx);
		break;
	case NFT_MSG_NEWCHAIN:
		free_percpu(nft_trans_chain_stats(trans));
		kfree(nft_trans_chain_name(trans));
		break;
	case NFT_MSG_DELCHAIN:
		nf_tables_chain_destroy(&trans->ctx);
		break;
	case NFT_MSG_DELRULE:
		nf_tables_rule_destroy(&trans->ctx, nft_trans_rule(trans));
		break;
	case NFT_MSG_DELSET:
		nft_set_destroy(&trans->ctx, nft_trans_set(trans));
		break;
	case NFT_MSG_DELSETELEM:
		nf_tables_set_elem_destroy(&trans->ctx,
					   nft_trans_elem_set(trans),
					   nft_trans_elem(trans).priv);
		break;
	case NFT_MSG_DELOBJ:
		nft_obj_destroy(&trans->ctx, nft_trans_obj(trans));
		break;
	case NFT_MSG_DELFLOWTABLE:
		if (nft_trans_flowtable_update(trans))
			nft_flowtable_hooks_destroy(&nft_trans_flowtable_hooks(trans));
		else
			nf_tables_flowtable_destroy(nft_trans_flowtable(trans));
		break;
	}

	if (trans->put_net)
		put_net(trans->ctx.net);

	kfree(trans);
}

static void nf_tables_trans_destroy_work(struct work_struct *w)
{
	struct nft_trans *trans, *next;
	LIST_HEAD(head);

	spin_lock(&nf_tables_destroy_list_lock);
	list_splice_init(&nf_tables_destroy_list, &head);
	spin_unlock(&nf_tables_destroy_list_lock);

	if (list_empty(&head))
		return;

	synchronize_rcu();

	list_for_each_entry_safe(trans, next, &head, list) {
		nft_trans_list_del(trans);
		nft_commit_release(trans);
	}
}

void nf_tables_trans_destroy_flush_work(void)
{
	flush_work(&trans_destroy_work);
}
EXPORT_SYMBOL_GPL(nf_tables_trans_destroy_flush_work);

static int nf_tables_commit_chain_prepare(struct net *net, struct nft_chain *chain)
{
	struct nft_rule *rule;
	unsigned int alloc = 0;
	int i;

	/* already handled or inactive chain? */
	if (chain->rules_next || !nft_is_active_next(net, chain))
		return 0;

	rule = list_entry(&chain->rules, struct nft_rule, list);
	i = 0;

	list_for_each_entry_continue(rule, &chain->rules, list) {
		if (nft_is_active_next(net, rule))
			alloc++;
	}

	chain->rules_next = nf_tables_chain_alloc_rules(chain, alloc);
	if (!chain->rules_next)
		return -ENOMEM;

	list_for_each_entry_continue(rule, &chain->rules, list) {
		if (nft_is_active_next(net, rule))
			chain->rules_next[i++] = rule;
	}

	chain->rules_next[i] = NULL;
	return 0;
}

static void nf_tables_commit_chain_prepare_cancel(struct net *net)
{
	struct nftables_pernet *nft_net = nft_pernet(net);
	struct nft_trans *trans, *next;

	list_for_each_entry_safe(trans, next, &nft_net->commit_list, list) {
		struct nft_chain *chain = trans->ctx.chain;

		if (trans->msg_type == NFT_MSG_NEWRULE ||
		    trans->msg_type == NFT_MSG_DELRULE) {
			kvfree(chain->rules_next);
			chain->rules_next = NULL;
		}
	}
}

static void __nf_tables_commit_chain_free_rules_old(struct rcu_head *h)
{
	struct nft_rules_old *o = container_of(h, struct nft_rules_old, h);

	kvfree(o->start);
}

static void nf_tables_commit_chain_free_rules_old(struct nft_rule **rules)
{
	struct nft_rule **r = rules;
	struct nft_rules_old *old;

	while (*r)
		r++;

	r++;	/* rcu_head is after end marker */
	old = (void *) r;
	old->start = rules;

	call_rcu(&old->h, __nf_tables_commit_chain_free_rules_old);
}

static void nf_tables_commit_chain(struct net *net, struct nft_chain *chain)
{
	struct nft_rule **g0, **g1;
	bool next_genbit;

	next_genbit = nft_gencursor_next(net);

	g0 = rcu_dereference_protected(chain->rules_gen_0,
				       lockdep_commit_lock_is_held(net));
	g1 = rcu_dereference_protected(chain->rules_gen_1,
				       lockdep_commit_lock_is_held(net));

	/* No changes to this chain? */
	if (chain->rules_next == NULL) {
		/* chain had no change in last or next generation */
		if (g0 == g1)
			return;
		/*
		 * chain had no change in this generation; make sure next
		 * one uses same rules as current generation.
		 */
		if (next_genbit) {
			rcu_assign_pointer(chain->rules_gen_1, g0);
			nf_tables_commit_chain_free_rules_old(g1);
		} else {
			rcu_assign_pointer(chain->rules_gen_0, g1);
			nf_tables_commit_chain_free_rules_old(g0);
		}

		return;
	}

	if (next_genbit)
		rcu_assign_pointer(chain->rules_gen_1, chain->rules_next);
	else
		rcu_assign_pointer(chain->rules_gen_0, chain->rules_next);

	chain->rules_next = NULL;

	if (g0 == g1)
		return;

	if (next_genbit)
		nf_tables_commit_chain_free_rules_old(g1);
	else
		nf_tables_commit_chain_free_rules_old(g0);
}

static void nft_obj_del(struct nft_object *obj)
{
	rhltable_remove(&nft_objname_ht, &obj->rhlhead, nft_objname_ht_params);
	list_del_rcu(&obj->list);
}

void nft_chain_del(struct nft_chain *chain)
{
	struct nft_table *table = chain->table;

	WARN_ON_ONCE(rhltable_remove(&table->chains_ht, &chain->rhlhead,
				     nft_chain_ht_params));
	list_del_rcu(&chain->list);
}

static void nft_trans_gc_setelem_remove(struct nft_ctx *ctx,
					struct nft_trans_gc *trans)
{
	void **priv = trans->priv;
	unsigned int i;

	for (i = 0; i < trans->count; i++) {
		struct nft_set_elem elem = {
			.priv = priv[i],
		};

		nft_setelem_data_deactivate(ctx->net, trans->set, &elem);
		nft_setelem_remove(ctx->net, trans->set, &elem);
	}
}

void nft_trans_gc_destroy(struct nft_trans_gc *trans)
{
	nft_set_put(trans->set);
	put_net(trans->net);
	kfree(trans);
}

static void nft_trans_gc_trans_free(struct rcu_head *rcu)
{
	struct nft_set_elem elem = {};
	struct nft_trans_gc *trans;
	struct nft_ctx ctx = {};
	unsigned int i;

	trans = container_of(rcu, struct nft_trans_gc, rcu);
	ctx.net	= read_pnet(&trans->set->net);

	for (i = 0; i < trans->count; i++) {
		elem.priv = trans->priv[i];
		if (!nft_setelem_is_catchall(trans->set, &elem))
			atomic_dec(&trans->set->nelems);

		nf_tables_set_elem_destroy(&ctx, trans->set, elem.priv);
	}

	nft_trans_gc_destroy(trans);
}

static bool nft_trans_gc_work_done(struct nft_trans_gc *trans)
{
	struct nftables_pernet *nft_net;
	struct nft_ctx ctx = {};

	nft_net = nft_pernet(trans->net);

	mutex_lock(&nft_net->commit_mutex);

	/* Check for race with transaction, otherwise this batch refers to
	 * stale objects that might not be there anymore. Skip transaction if
	 * set has been destroyed from control plane transaction in case gc
	 * worker loses race.
	 */
	if (READ_ONCE(nft_net->gc_seq) != trans->seq || trans->set->dead) {
		mutex_unlock(&nft_net->commit_mutex);
		return false;
	}

	ctx.net = trans->net;
	ctx.table = trans->set->table;

	nft_trans_gc_setelem_remove(&ctx, trans);
	mutex_unlock(&nft_net->commit_mutex);

	return true;
}

static void nft_trans_gc_work(struct work_struct *work)
{
	struct nft_trans_gc *trans, *next;
	LIST_HEAD(trans_gc_list);

	spin_lock(&nf_tables_gc_list_lock);
	list_splice_init(&nf_tables_gc_list, &trans_gc_list);
	spin_unlock(&nf_tables_gc_list_lock);

	list_for_each_entry_safe(trans, next, &trans_gc_list, list) {
		list_del(&trans->list);
		if (!nft_trans_gc_work_done(trans)) {
			nft_trans_gc_destroy(trans);
			continue;
		}
		call_rcu(&trans->rcu, nft_trans_gc_trans_free);
	}
}

struct nft_trans_gc *nft_trans_gc_alloc(struct nft_set *set,
					unsigned int gc_seq, gfp_t gfp)
{
	struct net *net = read_pnet(&set->net);
	struct nft_trans_gc *trans;

	trans = kzalloc(sizeof(*trans), gfp);
	if (!trans)
		return NULL;

	trans->net = maybe_get_net(net);
	if (!trans->net) {
		kfree(trans);
		return NULL;
	}

	refcount_inc(&set->refs);
	trans->set = set;
	trans->seq = gc_seq;

	return trans;
}

void nft_trans_gc_elem_add(struct nft_trans_gc *trans, void *priv)
{
	trans->priv[trans->count++] = priv;
}

static void nft_trans_gc_queue_work(struct nft_trans_gc *trans)
{
	spin_lock(&nf_tables_gc_list_lock);
	list_add_tail(&trans->list, &nf_tables_gc_list);
	spin_unlock(&nf_tables_gc_list_lock);

	schedule_work(&trans_gc_work);
}

static int nft_trans_gc_space(struct nft_trans_gc *trans)
{
	return NFT_TRANS_GC_BATCHCOUNT - trans->count;
}

struct nft_trans_gc *nft_trans_gc_queue_async(struct nft_trans_gc *gc,
					      unsigned int gc_seq, gfp_t gfp)
{
	struct nft_set *set;

	if (nft_trans_gc_space(gc))
		return gc;

	set = gc->set;
	nft_trans_gc_queue_work(gc);

	return nft_trans_gc_alloc(set, gc_seq, gfp);
}

void nft_trans_gc_queue_async_done(struct nft_trans_gc *trans)
{
	if (trans->count == 0) {
		nft_trans_gc_destroy(trans);
		return;
	}

	nft_trans_gc_queue_work(trans);
}

struct nft_trans_gc *nft_trans_gc_queue_sync(struct nft_trans_gc *gc, gfp_t gfp)
{
	struct nft_set *set;

	if (WARN_ON_ONCE(!lockdep_commit_lock_is_held(gc->net)))
		return NULL;

	if (nft_trans_gc_space(gc))
		return gc;

	set = gc->set;
	call_rcu(&gc->rcu, nft_trans_gc_trans_free);

	return nft_trans_gc_alloc(set, 0, gfp);
}

void nft_trans_gc_queue_sync_done(struct nft_trans_gc *trans)
{
	WARN_ON_ONCE(!lockdep_commit_lock_is_held(trans->net));

	if (trans->count == 0) {
		nft_trans_gc_destroy(trans);
		return;
	}

	call_rcu(&trans->rcu, nft_trans_gc_trans_free);
}

<<<<<<< HEAD
static struct nft_trans_gc *nft_trans_gc_catchall(struct nft_trans_gc *gc,
						  unsigned int gc_seq,
						  bool sync)
=======
struct nft_trans_gc *nft_trans_gc_catchall_async(struct nft_trans_gc *gc,
						 unsigned int gc_seq)
>>>>>>> 819bb2da
{
	struct nft_set_elem_catchall *catchall;
	const struct nft_set *set = gc->set;
	struct nft_set_ext *ext;

	list_for_each_entry_rcu(catchall, &set->catchall_list, list) {
		ext = nft_set_elem_ext(set, catchall->elem);

		if (!nft_set_elem_expired(ext))
			continue;
		if (nft_set_elem_is_dead(ext))
			goto dead_elem;

		nft_set_elem_dead(ext);
dead_elem:
<<<<<<< HEAD
		if (sync)
			gc = nft_trans_gc_queue_sync(gc, GFP_ATOMIC);
		else
			gc = nft_trans_gc_queue_async(gc, gc_seq, GFP_ATOMIC);

=======
		gc = nft_trans_gc_queue_async(gc, gc_seq, GFP_ATOMIC);
>>>>>>> 819bb2da
		if (!gc)
			return NULL;

		nft_trans_gc_elem_add(gc, catchall->elem);
	}

	return gc;
}

<<<<<<< HEAD
struct nft_trans_gc *nft_trans_gc_catchall_async(struct nft_trans_gc *gc,
						 unsigned int gc_seq)
{
	return nft_trans_gc_catchall(gc, gc_seq, false);
}

struct nft_trans_gc *nft_trans_gc_catchall_sync(struct nft_trans_gc *gc)
{
	return nft_trans_gc_catchall(gc, 0, true);
=======
struct nft_trans_gc *nft_trans_gc_catchall_sync(struct nft_trans_gc *gc)
{
	struct nft_set_elem_catchall *catchall, *next;
	const struct nft_set *set = gc->set;
	struct nft_set_elem elem;
	struct nft_set_ext *ext;

	WARN_ON_ONCE(!lockdep_commit_lock_is_held(gc->net));

	list_for_each_entry_safe(catchall, next, &set->catchall_list, list) {
		ext = nft_set_elem_ext(set, catchall->elem);

		if (!nft_set_elem_expired(ext))
			continue;

		gc = nft_trans_gc_queue_sync(gc, GFP_KERNEL);
		if (!gc)
			return NULL;

		memset(&elem, 0, sizeof(elem));
		elem.priv = catchall->elem;

		nft_setelem_data_deactivate(gc->net, gc->set, &elem);
		nft_setelem_catchall_destroy(catchall);
		nft_trans_gc_elem_add(gc, elem.priv);
	}

	return gc;
>>>>>>> 819bb2da
}

static void nf_tables_module_autoload_cleanup(struct net *net)
{
	struct nftables_pernet *nft_net = nft_pernet(net);
	struct nft_module_request *req, *next;

	WARN_ON_ONCE(!list_empty(&nft_net->commit_list));
	list_for_each_entry_safe(req, next, &nft_net->module_list, list) {
		WARN_ON_ONCE(!req->done);
		list_del(&req->list);
		kfree(req);
	}
}

static void nf_tables_commit_release(struct net *net)
{
	struct nftables_pernet *nft_net = nft_pernet(net);
	struct nft_trans *trans;

	/* all side effects have to be made visible.
	 * For example, if a chain named 'foo' has been deleted, a
	 * new transaction must not find it anymore.
	 *
	 * Memory reclaim happens asynchronously from work queue
	 * to prevent expensive synchronize_rcu() in commit phase.
	 */
	if (list_empty(&nft_net->commit_list)) {
		nf_tables_module_autoload_cleanup(net);
		mutex_unlock(&nft_net->commit_mutex);
		return;
	}

	trans = list_last_entry(&nft_net->commit_list,
				struct nft_trans, list);
	get_net(trans->ctx.net);
	WARN_ON_ONCE(trans->put_net);

	trans->put_net = true;
	spin_lock(&nf_tables_destroy_list_lock);
	list_splice_tail_init(&nft_net->commit_list, &nf_tables_destroy_list);
	spin_unlock(&nf_tables_destroy_list_lock);

	nf_tables_module_autoload_cleanup(net);
	schedule_work(&trans_destroy_work);

	mutex_unlock(&nft_net->commit_mutex);
}

static void nft_commit_notify(struct net *net, u32 portid)
{
	struct nftables_pernet *nft_net = nft_pernet(net);
	struct sk_buff *batch_skb = NULL, *nskb, *skb;
	unsigned char *data;
	int len;

	list_for_each_entry_safe(skb, nskb, &nft_net->notify_list, list) {
		if (!batch_skb) {
new_batch:
			batch_skb = skb;
			len = NLMSG_GOODSIZE - skb->len;
			list_del(&skb->list);
			continue;
		}
		len -= skb->len;
		if (len > 0 && NFT_CB(skb).report == NFT_CB(batch_skb).report) {
			data = skb_put(batch_skb, skb->len);
			memcpy(data, skb->data, skb->len);
			list_del(&skb->list);
			kfree_skb(skb);
			continue;
		}
		nfnetlink_send(batch_skb, net, portid, NFNLGRP_NFTABLES,
			       NFT_CB(batch_skb).report, GFP_KERNEL);
		goto new_batch;
	}

	if (batch_skb) {
		nfnetlink_send(batch_skb, net, portid, NFNLGRP_NFTABLES,
			       NFT_CB(batch_skb).report, GFP_KERNEL);
	}

	WARN_ON_ONCE(!list_empty(&nft_net->notify_list));
}

static int nf_tables_commit_audit_alloc(struct list_head *adl,
					struct nft_table *table)
{
	struct nft_audit_data *adp;

	list_for_each_entry(adp, adl, list) {
		if (adp->table == table)
			return 0;
	}
	adp = kzalloc(sizeof(*adp), GFP_KERNEL);
	if (!adp)
		return -ENOMEM;
	adp->table = table;
	list_add(&adp->list, adl);
	return 0;
}

static void nf_tables_commit_audit_free(struct list_head *adl)
{
	struct nft_audit_data *adp, *adn;

	list_for_each_entry_safe(adp, adn, adl, list) {
		list_del(&adp->list);
		kfree(adp);
	}
}

static void nf_tables_commit_audit_collect(struct list_head *adl,
					   struct nft_table *table, u32 op)
{
	struct nft_audit_data *adp;

	list_for_each_entry(adp, adl, list) {
		if (adp->table == table)
			goto found;
	}
	WARN_ONCE(1, "table=%s not expected in commit list", table->name);
	return;
found:
	adp->entries++;
	if (!adp->op || adp->op > op)
		adp->op = op;
}

#define AUNFTABLENAMELEN (NFT_TABLE_MAXNAMELEN + 22)

static void nf_tables_commit_audit_log(struct list_head *adl, u32 generation)
{
	struct nft_audit_data *adp, *adn;
	char aubuf[AUNFTABLENAMELEN];

	list_for_each_entry_safe(adp, adn, adl, list) {
		snprintf(aubuf, AUNFTABLENAMELEN, "%s:%u", adp->table->name,
			 generation);
		audit_log_nfcfg(aubuf, adp->table->family, adp->entries,
				nft2audit_op[adp->op], GFP_KERNEL);
		list_del(&adp->list);
		kfree(adp);
	}
}

static void nft_set_commit_update(struct list_head *set_update_list)
{
	struct nft_set *set, *next;

	list_for_each_entry_safe(set, next, set_update_list, pending_update) {
		list_del_init(&set->pending_update);

		if (!set->ops->commit)
			continue;

		set->ops->commit(set);
	}
}

static unsigned int nft_gc_seq_begin(struct nftables_pernet *nft_net)
{
	unsigned int gc_seq;

	/* Bump gc counter, it becomes odd, this is the busy mark. */
	gc_seq = READ_ONCE(nft_net->gc_seq);
	WRITE_ONCE(nft_net->gc_seq, ++gc_seq);

	return gc_seq;
}

static void nft_gc_seq_end(struct nftables_pernet *nft_net, unsigned int gc_seq)
{
	WRITE_ONCE(nft_net->gc_seq, ++gc_seq);
}

static int nf_tables_commit(struct net *net, struct sk_buff *skb)
{
	struct nftables_pernet *nft_net = nft_pernet(net);
	struct nft_trans *trans, *next;
	unsigned int base_seq, gc_seq;
	LIST_HEAD(set_update_list);
	struct nft_trans_elem *te;
	struct nft_chain *chain;
	struct nft_table *table;
	LIST_HEAD(adl);
	int err;

	if (list_empty(&nft_net->commit_list)) {
		mutex_unlock(&nft_net->commit_mutex);
		return 0;
	}

	list_for_each_entry(trans, &nft_net->binding_list, binding_list) {
		switch (trans->msg_type) {
		case NFT_MSG_NEWSET:
			if (!nft_trans_set_update(trans) &&
			    nft_set_is_anonymous(nft_trans_set(trans)) &&
			    !nft_trans_set_bound(trans)) {
				pr_warn_once("nftables ruleset with unbound set\n");
				return -EINVAL;
			}
			break;
		case NFT_MSG_NEWCHAIN:
			if (!nft_trans_chain_update(trans) &&
			    nft_chain_binding(nft_trans_chain(trans)) &&
			    !nft_trans_chain_bound(trans)) {
				pr_warn_once("nftables ruleset with unbound chain\n");
				return -EINVAL;
			}
			break;
		}
	}

	/* 0. Validate ruleset, otherwise roll back for error reporting. */
	if (nf_tables_validate(net) < 0)
		return -EAGAIN;

	err = nft_flow_rule_offload_commit(net);
	if (err < 0)
		return err;

	/* 1.  Allocate space for next generation rules_gen_X[] */
	list_for_each_entry_safe(trans, next, &nft_net->commit_list, list) {
		int ret;

		ret = nf_tables_commit_audit_alloc(&adl, trans->ctx.table);
		if (ret) {
			nf_tables_commit_chain_prepare_cancel(net);
			nf_tables_commit_audit_free(&adl);
			return ret;
		}
		if (trans->msg_type == NFT_MSG_NEWRULE ||
		    trans->msg_type == NFT_MSG_DELRULE) {
			chain = trans->ctx.chain;

			ret = nf_tables_commit_chain_prepare(net, chain);
			if (ret < 0) {
				nf_tables_commit_chain_prepare_cancel(net);
				nf_tables_commit_audit_free(&adl);
				return ret;
			}
		}
	}

	/* step 2.  Make rules_gen_X visible to packet path */
	list_for_each_entry(table, &nft_net->tables, list) {
		list_for_each_entry(chain, &table->chains, list)
			nf_tables_commit_chain(net, chain);
	}

	/*
	 * Bump generation counter, invalidate any dump in progress.
	 * Cannot fail after this point.
	 */
	base_seq = READ_ONCE(nft_net->base_seq);
	while (++base_seq == 0)
		;

	WRITE_ONCE(nft_net->base_seq, base_seq);

	gc_seq = nft_gc_seq_begin(nft_net);

	/* step 3. Start new generation, rules_gen_X now in use. */
	net->nft.gencursor = nft_gencursor_next(net);

	list_for_each_entry_safe(trans, next, &nft_net->commit_list, list) {
		nf_tables_commit_audit_collect(&adl, trans->ctx.table,
					       trans->msg_type);
		switch (trans->msg_type) {
		case NFT_MSG_NEWTABLE:
			if (nft_trans_table_update(trans)) {
				if (!(trans->ctx.table->flags & __NFT_TABLE_F_UPDATE)) {
					nft_trans_destroy(trans);
					break;
				}
				if (trans->ctx.table->flags & NFT_TABLE_F_DORMANT)
					nf_tables_table_disable(net, trans->ctx.table);

				trans->ctx.table->flags &= ~__NFT_TABLE_F_UPDATE;
			} else {
				nft_clear(net, trans->ctx.table);
			}
			nf_tables_table_notify(&trans->ctx, NFT_MSG_NEWTABLE);
			nft_trans_destroy(trans);
			break;
		case NFT_MSG_DELTABLE:
			list_del_rcu(&trans->ctx.table->list);
			nf_tables_table_notify(&trans->ctx, NFT_MSG_DELTABLE);
			break;
		case NFT_MSG_NEWCHAIN:
			if (nft_trans_chain_update(trans)) {
				nft_chain_commit_update(trans);
				nf_tables_chain_notify(&trans->ctx, NFT_MSG_NEWCHAIN);
				/* trans destroyed after rcu grace period */
			} else {
				nft_chain_commit_drop_policy(trans);
				nft_clear(net, trans->ctx.chain);
				nf_tables_chain_notify(&trans->ctx, NFT_MSG_NEWCHAIN);
				nft_trans_destroy(trans);
			}
			break;
		case NFT_MSG_DELCHAIN:
			nft_chain_del(trans->ctx.chain);
			nf_tables_chain_notify(&trans->ctx, NFT_MSG_DELCHAIN);
			nf_tables_unregister_hook(trans->ctx.net,
						  trans->ctx.table,
						  trans->ctx.chain);
			break;
		case NFT_MSG_NEWRULE:
			nft_clear(trans->ctx.net, nft_trans_rule(trans));
			nf_tables_rule_notify(&trans->ctx,
					      nft_trans_rule(trans),
					      NFT_MSG_NEWRULE);
			if (trans->ctx.chain->flags & NFT_CHAIN_HW_OFFLOAD)
				nft_flow_rule_destroy(nft_trans_flow_rule(trans));

			nft_trans_destroy(trans);
			break;
		case NFT_MSG_DELRULE:
			list_del_rcu(&nft_trans_rule(trans)->list);
			nf_tables_rule_notify(&trans->ctx,
					      nft_trans_rule(trans),
					      NFT_MSG_DELRULE);
			nft_rule_expr_deactivate(&trans->ctx,
						 nft_trans_rule(trans),
						 NFT_TRANS_COMMIT);

			if (trans->ctx.chain->flags & NFT_CHAIN_HW_OFFLOAD)
				nft_flow_rule_destroy(nft_trans_flow_rule(trans));
			break;
		case NFT_MSG_NEWSET:
			if (nft_trans_set_update(trans)) {
				struct nft_set *set = nft_trans_set(trans);

				WRITE_ONCE(set->timeout, nft_trans_set_timeout(trans));
				WRITE_ONCE(set->gc_int, nft_trans_set_gc_int(trans));
			} else {
				nft_clear(net, nft_trans_set(trans));
				/* This avoids hitting -EBUSY when deleting the table
				 * from the transaction.
				 */
				if (nft_set_is_anonymous(nft_trans_set(trans)) &&
				    !list_empty(&nft_trans_set(trans)->bindings))
					nft_use_dec(&trans->ctx.table->use);
			}
			nf_tables_set_notify(&trans->ctx, nft_trans_set(trans),
					     NFT_MSG_NEWSET, GFP_KERNEL);
			nft_trans_destroy(trans);
			break;
		case NFT_MSG_DELSET:
			nft_trans_set(trans)->dead = 1;
			list_del_rcu(&nft_trans_set(trans)->list);
			nf_tables_set_notify(&trans->ctx, nft_trans_set(trans),
					     NFT_MSG_DELSET, GFP_KERNEL);
			break;
		case NFT_MSG_NEWSETELEM:
			te = (struct nft_trans_elem *)trans->data;

			nft_setelem_activate(net, te->set, &te->elem);
			nf_tables_setelem_notify(&trans->ctx, te->set,
						 &te->elem,
						 NFT_MSG_NEWSETELEM);
			if (te->set->ops->commit &&
			    list_empty(&te->set->pending_update)) {
				list_add_tail(&te->set->pending_update,
					      &set_update_list);
			}
			nft_trans_destroy(trans);
			break;
		case NFT_MSG_DELSETELEM:
			te = (struct nft_trans_elem *)trans->data;

			nf_tables_setelem_notify(&trans->ctx, te->set,
						 &te->elem,
						 NFT_MSG_DELSETELEM);
			nft_setelem_remove(net, te->set, &te->elem);
			if (!nft_setelem_is_catchall(te->set, &te->elem)) {
				atomic_dec(&te->set->nelems);
				te->set->ndeact--;
			}
			if (te->set->ops->commit &&
			    list_empty(&te->set->pending_update)) {
				list_add_tail(&te->set->pending_update,
					      &set_update_list);
			}
			break;
		case NFT_MSG_NEWOBJ:
			if (nft_trans_obj_update(trans)) {
				nft_obj_commit_update(trans);
				nf_tables_obj_notify(&trans->ctx,
						     nft_trans_obj(trans),
						     NFT_MSG_NEWOBJ);
			} else {
				nft_clear(net, nft_trans_obj(trans));
				nf_tables_obj_notify(&trans->ctx,
						     nft_trans_obj(trans),
						     NFT_MSG_NEWOBJ);
				nft_trans_destroy(trans);
			}
			break;
		case NFT_MSG_DELOBJ:
			nft_obj_del(nft_trans_obj(trans));
			nf_tables_obj_notify(&trans->ctx, nft_trans_obj(trans),
					     NFT_MSG_DELOBJ);
			break;
		case NFT_MSG_NEWFLOWTABLE:
			if (nft_trans_flowtable_update(trans)) {
				nft_trans_flowtable(trans)->data.flags =
					nft_trans_flowtable_flags(trans);
				nf_tables_flowtable_notify(&trans->ctx,
							   nft_trans_flowtable(trans),
							   &nft_trans_flowtable_hooks(trans),
							   NFT_MSG_NEWFLOWTABLE);
				list_splice(&nft_trans_flowtable_hooks(trans),
					    &nft_trans_flowtable(trans)->hook_list);
			} else {
				nft_clear(net, nft_trans_flowtable(trans));
				nf_tables_flowtable_notify(&trans->ctx,
							   nft_trans_flowtable(trans),
							   &nft_trans_flowtable(trans)->hook_list,
							   NFT_MSG_NEWFLOWTABLE);
			}
			nft_trans_destroy(trans);
			break;
		case NFT_MSG_DELFLOWTABLE:
			if (nft_trans_flowtable_update(trans)) {
				nf_tables_flowtable_notify(&trans->ctx,
							   nft_trans_flowtable(trans),
							   &nft_trans_flowtable_hooks(trans),
							   NFT_MSG_DELFLOWTABLE);
				nft_unregister_flowtable_net_hooks(net,
								   &nft_trans_flowtable_hooks(trans));
			} else {
				list_del_rcu(&nft_trans_flowtable(trans)->list);
				nf_tables_flowtable_notify(&trans->ctx,
							   nft_trans_flowtable(trans),
							   &nft_trans_flowtable(trans)->hook_list,
							   NFT_MSG_DELFLOWTABLE);
				nft_unregister_flowtable_net_hooks(net,
						&nft_trans_flowtable(trans)->hook_list);
			}
			break;
		}
	}

	nft_set_commit_update(&set_update_list);

	nft_commit_notify(net, NETLINK_CB(skb).portid);
	nf_tables_gen_notify(net, skb, NFT_MSG_NEWGEN);
	nf_tables_commit_audit_log(&adl, nft_net->base_seq);

	nft_gc_seq_end(nft_net, gc_seq);
	nf_tables_commit_release(net);

	return 0;
}

static void nf_tables_module_autoload(struct net *net)
{
	struct nftables_pernet *nft_net = nft_pernet(net);
	struct nft_module_request *req, *next;
	LIST_HEAD(module_list);

	list_splice_init(&nft_net->module_list, &module_list);
	mutex_unlock(&nft_net->commit_mutex);
	list_for_each_entry_safe(req, next, &module_list, list) {
		request_module("%s", req->module);
		req->done = true;
	}
	mutex_lock(&nft_net->commit_mutex);
	list_splice(&module_list, &nft_net->module_list);
}

static void nf_tables_abort_release(struct nft_trans *trans)
{
	switch (trans->msg_type) {
	case NFT_MSG_NEWTABLE:
		nf_tables_table_destroy(&trans->ctx);
		break;
	case NFT_MSG_NEWCHAIN:
		nf_tables_chain_destroy(&trans->ctx);
		break;
	case NFT_MSG_NEWRULE:
		nf_tables_rule_destroy(&trans->ctx, nft_trans_rule(trans));
		break;
	case NFT_MSG_NEWSET:
		nft_set_destroy(&trans->ctx, nft_trans_set(trans));
		break;
	case NFT_MSG_NEWSETELEM:
		nft_set_elem_destroy(nft_trans_elem_set(trans),
				     nft_trans_elem(trans).priv, true);
		break;
	case NFT_MSG_NEWOBJ:
		nft_obj_destroy(&trans->ctx, nft_trans_obj(trans));
		break;
	case NFT_MSG_NEWFLOWTABLE:
		if (nft_trans_flowtable_update(trans))
			nft_flowtable_hooks_destroy(&nft_trans_flowtable_hooks(trans));
		else
			nf_tables_flowtable_destroy(nft_trans_flowtable(trans));
		break;
	}
	kfree(trans);
}

static void nft_set_abort_update(struct list_head *set_update_list)
{
	struct nft_set *set, *next;

	list_for_each_entry_safe(set, next, set_update_list, pending_update) {
		list_del_init(&set->pending_update);

		if (!set->ops->abort)
			continue;

		set->ops->abort(set);
	}
}

static int __nf_tables_abort(struct net *net, enum nfnl_abort_action action)
{
	struct nftables_pernet *nft_net = nft_pernet(net);
	struct nft_trans *trans, *next;
	LIST_HEAD(set_update_list);
	struct nft_trans_elem *te;

	if (action == NFNL_ABORT_VALIDATE &&
	    nf_tables_validate(net) < 0)
		return -EAGAIN;

	list_for_each_entry_safe_reverse(trans, next, &nft_net->commit_list,
					 list) {
		switch (trans->msg_type) {
		case NFT_MSG_NEWTABLE:
			if (nft_trans_table_update(trans)) {
				if (!(trans->ctx.table->flags & __NFT_TABLE_F_UPDATE)) {
					nft_trans_destroy(trans);
					break;
				}
				if (trans->ctx.table->flags & __NFT_TABLE_F_WAS_DORMANT) {
					nf_tables_table_disable(net, trans->ctx.table);
					trans->ctx.table->flags |= NFT_TABLE_F_DORMANT;
				} else if (trans->ctx.table->flags & __NFT_TABLE_F_WAS_AWAKEN) {
					trans->ctx.table->flags &= ~NFT_TABLE_F_DORMANT;
				}
				trans->ctx.table->flags &= ~__NFT_TABLE_F_UPDATE;
				nft_trans_destroy(trans);
			} else {
				list_del_rcu(&trans->ctx.table->list);
			}
			break;
		case NFT_MSG_DELTABLE:
			nft_clear(trans->ctx.net, trans->ctx.table);
			nft_trans_destroy(trans);
			break;
		case NFT_MSG_NEWCHAIN:
			if (nft_trans_chain_update(trans)) {
				free_percpu(nft_trans_chain_stats(trans));
				kfree(nft_trans_chain_name(trans));
				nft_trans_destroy(trans);
			} else {
				if (nft_trans_chain_bound(trans)) {
					nft_trans_destroy(trans);
					break;
				}
				nft_use_dec_restore(&trans->ctx.table->use);
				nft_chain_del(trans->ctx.chain);
				nf_tables_unregister_hook(trans->ctx.net,
							  trans->ctx.table,
							  trans->ctx.chain);
			}
			break;
		case NFT_MSG_DELCHAIN:
			nft_use_inc_restore(&trans->ctx.table->use);
			nft_clear(trans->ctx.net, trans->ctx.chain);
			nft_trans_destroy(trans);
			break;
		case NFT_MSG_NEWRULE:
			if (nft_trans_rule_bound(trans)) {
				nft_trans_destroy(trans);
				break;
			}
			nft_use_dec_restore(&trans->ctx.chain->use);
			list_del_rcu(&nft_trans_rule(trans)->list);
			nft_rule_expr_deactivate(&trans->ctx,
						 nft_trans_rule(trans),
						 NFT_TRANS_ABORT);
			if (trans->ctx.chain->flags & NFT_CHAIN_HW_OFFLOAD)
				nft_flow_rule_destroy(nft_trans_flow_rule(trans));
			break;
		case NFT_MSG_DELRULE:
			nft_use_inc_restore(&trans->ctx.chain->use);
			nft_clear(trans->ctx.net, nft_trans_rule(trans));
			nft_rule_expr_activate(&trans->ctx, nft_trans_rule(trans));
			if (trans->ctx.chain->flags & NFT_CHAIN_HW_OFFLOAD)
				nft_flow_rule_destroy(nft_trans_flow_rule(trans));

			nft_trans_destroy(trans);
			break;
		case NFT_MSG_NEWSET:
			if (nft_trans_set_update(trans)) {
				nft_trans_destroy(trans);
				break;
			}
			nft_use_dec_restore(&trans->ctx.table->use);
			if (nft_trans_set_bound(trans)) {
				nft_trans_destroy(trans);
				break;
			}
			list_del_rcu(&nft_trans_set(trans)->list);
			break;
		case NFT_MSG_DELSET:
			nft_use_inc_restore(&trans->ctx.table->use);
			nft_clear(trans->ctx.net, nft_trans_set(trans));
			if (nft_trans_set(trans)->flags & (NFT_SET_MAP | NFT_SET_OBJECT))
				nft_map_activate(&trans->ctx, nft_trans_set(trans));

			nft_trans_destroy(trans);
			break;
		case NFT_MSG_NEWSETELEM:
			if (nft_trans_elem_set_bound(trans)) {
				nft_trans_destroy(trans);
				break;
			}
			te = (struct nft_trans_elem *)trans->data;
			nft_setelem_remove(net, te->set, &te->elem);
			if (!nft_setelem_is_catchall(te->set, &te->elem))
				atomic_dec(&te->set->nelems);

			if (te->set->ops->abort &&
			    list_empty(&te->set->pending_update)) {
				list_add_tail(&te->set->pending_update,
					      &set_update_list);
			}
			break;
		case NFT_MSG_DELSETELEM:
			te = (struct nft_trans_elem *)trans->data;

			nft_setelem_data_activate(net, te->set, &te->elem);
			nft_setelem_activate(net, te->set, &te->elem);
			if (!nft_setelem_is_catchall(te->set, &te->elem))
				te->set->ndeact--;

			if (te->set->ops->abort &&
			    list_empty(&te->set->pending_update)) {
				list_add_tail(&te->set->pending_update,
					      &set_update_list);
			}
			nft_trans_destroy(trans);
			break;
		case NFT_MSG_NEWOBJ:
			if (nft_trans_obj_update(trans)) {
				nft_obj_destroy(&trans->ctx, nft_trans_obj_newobj(trans));
				nft_trans_destroy(trans);
			} else {
				nft_use_dec_restore(&trans->ctx.table->use);
				nft_obj_del(nft_trans_obj(trans));
			}
			break;
		case NFT_MSG_DELOBJ:
			nft_use_inc_restore(&trans->ctx.table->use);
			nft_clear(trans->ctx.net, nft_trans_obj(trans));
			nft_trans_destroy(trans);
			break;
		case NFT_MSG_NEWFLOWTABLE:
			if (nft_trans_flowtable_update(trans)) {
				nft_unregister_flowtable_net_hooks(net,
						&nft_trans_flowtable_hooks(trans));
			} else {
				nft_use_dec_restore(&trans->ctx.table->use);
				list_del_rcu(&nft_trans_flowtable(trans)->list);
				nft_unregister_flowtable_net_hooks(net,
						&nft_trans_flowtable(trans)->hook_list);
			}
			break;
		case NFT_MSG_DELFLOWTABLE:
			if (nft_trans_flowtable_update(trans)) {
				list_splice(&nft_trans_flowtable_hooks(trans),
					    &nft_trans_flowtable(trans)->hook_list);
			} else {
				nft_use_inc_restore(&trans->ctx.table->use);
				nft_clear(trans->ctx.net, nft_trans_flowtable(trans));
			}
			nft_trans_destroy(trans);
			break;
		}
	}

	nft_set_abort_update(&set_update_list);

	synchronize_rcu();

	list_for_each_entry_safe_reverse(trans, next,
					 &nft_net->commit_list, list) {
		nft_trans_list_del(trans);
		nf_tables_abort_release(trans);
	}

	if (action == NFNL_ABORT_AUTOLOAD)
		nf_tables_module_autoload(net);
	else
		nf_tables_module_autoload_cleanup(net);

	return 0;
}

static int nf_tables_abort(struct net *net, struct sk_buff *skb,
			   enum nfnl_abort_action action)
{
	struct nftables_pernet *nft_net = nft_pernet(net);
	unsigned int gc_seq;
	int ret;

	gc_seq = nft_gc_seq_begin(nft_net);
	ret = __nf_tables_abort(net, action);
	nft_gc_seq_end(nft_net, gc_seq);

	mutex_unlock(&nft_net->commit_mutex);

	return ret;
}

static bool nf_tables_valid_genid(struct net *net, u32 genid)
{
	struct nftables_pernet *nft_net = nft_pernet(net);
	bool genid_ok;

	mutex_lock(&nft_net->commit_mutex);

	genid_ok = genid == 0 || nft_net->base_seq == genid;
	if (!genid_ok)
		mutex_unlock(&nft_net->commit_mutex);

	/* else, commit mutex has to be released by commit or abort function */
	return genid_ok;
}

static const struct nfnetlink_subsystem nf_tables_subsys = {
	.name		= "nf_tables",
	.subsys_id	= NFNL_SUBSYS_NFTABLES,
	.cb_count	= NFT_MSG_MAX,
	.cb		= nf_tables_cb,
	.commit		= nf_tables_commit,
	.abort		= nf_tables_abort,
	.valid_genid	= nf_tables_valid_genid,
	.owner		= THIS_MODULE,
};

int nft_chain_validate_dependency(const struct nft_chain *chain,
				  enum nft_chain_types type)
{
	const struct nft_base_chain *basechain;

	if (nft_is_base_chain(chain)) {
		basechain = nft_base_chain(chain);
		if (basechain->type->type != type)
			return -EOPNOTSUPP;
	}
	return 0;
}
EXPORT_SYMBOL_GPL(nft_chain_validate_dependency);

int nft_chain_validate_hooks(const struct nft_chain *chain,
			     unsigned int hook_flags)
{
	struct nft_base_chain *basechain;

	if (nft_is_base_chain(chain)) {
		basechain = nft_base_chain(chain);

		if ((1 << basechain->ops.hooknum) & hook_flags)
			return 0;

		return -EOPNOTSUPP;
	}

	return 0;
}
EXPORT_SYMBOL_GPL(nft_chain_validate_hooks);

/*
 * Loop detection - walk through the ruleset beginning at the destination chain
 * of a new jump until either the source chain is reached (loop) or all
 * reachable chains have been traversed.
 *
 * The loop check is performed whenever a new jump verdict is added to an
 * expression or verdict map or a verdict map is bound to a new chain.
 */

static int nf_tables_check_loops(const struct nft_ctx *ctx,
				 const struct nft_chain *chain);

static int nft_check_loops(const struct nft_ctx *ctx,
			   const struct nft_set_ext *ext)
{
	const struct nft_data *data;
	int ret;

	data = nft_set_ext_data(ext);
	switch (data->verdict.code) {
	case NFT_JUMP:
	case NFT_GOTO:
		ret = nf_tables_check_loops(ctx, data->verdict.chain);
		break;
	default:
		ret = 0;
		break;
	}

	return ret;
}

static int nf_tables_loop_check_setelem(const struct nft_ctx *ctx,
					struct nft_set *set,
					const struct nft_set_iter *iter,
					struct nft_set_elem *elem)
{
	const struct nft_set_ext *ext = nft_set_elem_ext(set, elem->priv);

	if (nft_set_ext_exists(ext, NFT_SET_EXT_FLAGS) &&
	    *nft_set_ext_flags(ext) & NFT_SET_ELEM_INTERVAL_END)
		return 0;

	return nft_check_loops(ctx, ext);
}

static int nft_set_catchall_loops(const struct nft_ctx *ctx,
				  struct nft_set *set)
{
	u8 genmask = nft_genmask_next(ctx->net);
	struct nft_set_elem_catchall *catchall;
	struct nft_set_ext *ext;
	int ret = 0;

	list_for_each_entry_rcu(catchall, &set->catchall_list, list) {
		ext = nft_set_elem_ext(set, catchall->elem);
		if (!nft_set_elem_active(ext, genmask))
			continue;

		ret = nft_check_loops(ctx, ext);
		if (ret < 0)
			return ret;
	}

	return ret;
}

static int nf_tables_check_loops(const struct nft_ctx *ctx,
				 const struct nft_chain *chain)
{
	const struct nft_rule *rule;
	const struct nft_expr *expr, *last;
	struct nft_set *set;
	struct nft_set_binding *binding;
	struct nft_set_iter iter;

	if (ctx->chain == chain)
		return -ELOOP;

	list_for_each_entry(rule, &chain->rules, list) {
		nft_rule_for_each_expr(expr, last, rule) {
			struct nft_immediate_expr *priv;
			const struct nft_data *data;
			int err;

			if (strcmp(expr->ops->type->name, "immediate"))
				continue;

			priv = nft_expr_priv(expr);
			if (priv->dreg != NFT_REG_VERDICT)
				continue;

			data = &priv->data;
			switch (data->verdict.code) {
			case NFT_JUMP:
			case NFT_GOTO:
				err = nf_tables_check_loops(ctx,
							data->verdict.chain);
				if (err < 0)
					return err;
				break;
			default:
				break;
			}
		}
	}

	list_for_each_entry(set, &ctx->table->sets, list) {
		if (!nft_is_active_next(ctx->net, set))
			continue;
		if (!(set->flags & NFT_SET_MAP) ||
		    set->dtype != NFT_DATA_VERDICT)
			continue;

		list_for_each_entry(binding, &set->bindings, list) {
			if (!(binding->flags & NFT_SET_MAP) ||
			    binding->chain != chain)
				continue;

			iter.genmask	= nft_genmask_next(ctx->net);
			iter.skip 	= 0;
			iter.count	= 0;
			iter.err	= 0;
			iter.fn		= nf_tables_loop_check_setelem;

			set->ops->walk(ctx, set, &iter);
			if (!iter.err)
				iter.err = nft_set_catchall_loops(ctx, set);

			if (iter.err < 0)
				return iter.err;
		}
	}

	return 0;
}

/**
 *	nft_parse_u32_check - fetch u32 attribute and check for maximum value
 *
 *	@attr: netlink attribute to fetch value from
 *	@max: maximum value to be stored in dest
 *	@dest: pointer to the variable
 *
 *	Parse, check and store a given u32 netlink attribute into variable.
 *	This function returns -ERANGE if the value goes over maximum value.
 *	Otherwise a 0 is returned and the attribute value is stored in the
 *	destination variable.
 */
int nft_parse_u32_check(const struct nlattr *attr, int max, u32 *dest)
{
	u32 val;

	val = ntohl(nla_get_be32(attr));
	if (val > max)
		return -ERANGE;

	*dest = val;
	return 0;
}
EXPORT_SYMBOL_GPL(nft_parse_u32_check);

static int nft_parse_register(const struct nlattr *attr, u32 *preg)
{
	unsigned int reg;

	reg = ntohl(nla_get_be32(attr));
	switch (reg) {
	case NFT_REG_VERDICT...NFT_REG_4:
		*preg = reg * NFT_REG_SIZE / NFT_REG32_SIZE;
		break;
	case NFT_REG32_00...NFT_REG32_15:
		*preg = reg + NFT_REG_SIZE / NFT_REG32_SIZE - NFT_REG32_00;
		break;
	default:
		return -ERANGE;
	}

	return 0;
}

/**
 *	nft_dump_register - dump a register value to a netlink attribute
 *
 *	@skb: socket buffer
 *	@attr: attribute number
 *	@reg: register number
 *
 *	Construct a netlink attribute containing the register number. For
 *	compatibility reasons, register numbers being a multiple of 4 are
 *	translated to the corresponding 128 bit register numbers.
 */
int nft_dump_register(struct sk_buff *skb, unsigned int attr, unsigned int reg)
{
	if (reg % (NFT_REG_SIZE / NFT_REG32_SIZE) == 0)
		reg = reg / (NFT_REG_SIZE / NFT_REG32_SIZE);
	else
		reg = reg - NFT_REG_SIZE / NFT_REG32_SIZE + NFT_REG32_00;

	return nla_put_be32(skb, attr, htonl(reg));
}
EXPORT_SYMBOL_GPL(nft_dump_register);

static int nft_validate_register_load(enum nft_registers reg, unsigned int len)
{
	if (reg < NFT_REG_1 * NFT_REG_SIZE / NFT_REG32_SIZE)
		return -EINVAL;
	if (len == 0)
		return -EINVAL;
	if (reg * NFT_REG32_SIZE + len > sizeof_field(struct nft_regs, data))
		return -ERANGE;

	return 0;
}

int nft_parse_register_load(const struct nlattr *attr, u8 *sreg, u32 len)
{
	u32 reg;
	int err;

	err = nft_parse_register(attr, &reg);
	if (err < 0)
		return err;

	err = nft_validate_register_load(reg, len);
	if (err < 0)
		return err;

	*sreg = reg;
	return 0;
}
EXPORT_SYMBOL_GPL(nft_parse_register_load);

static int nft_validate_register_store(const struct nft_ctx *ctx,
				       enum nft_registers reg,
				       const struct nft_data *data,
				       enum nft_data_types type,
				       unsigned int len)
{
	int err;

	switch (reg) {
	case NFT_REG_VERDICT:
		if (type != NFT_DATA_VERDICT)
			return -EINVAL;

		if (data != NULL &&
		    (data->verdict.code == NFT_GOTO ||
		     data->verdict.code == NFT_JUMP)) {
			err = nf_tables_check_loops(ctx, data->verdict.chain);
			if (err < 0)
				return err;
		}

		return 0;
	default:
		if (reg < NFT_REG_1 * NFT_REG_SIZE / NFT_REG32_SIZE)
			return -EINVAL;
		if (len == 0)
			return -EINVAL;
		if (reg * NFT_REG32_SIZE + len >
		    sizeof_field(struct nft_regs, data))
			return -ERANGE;

		if (data != NULL && type != NFT_DATA_VALUE)
			return -EINVAL;
		return 0;
	}
}

int nft_parse_register_store(const struct nft_ctx *ctx,
			     const struct nlattr *attr, u8 *dreg,
			     const struct nft_data *data,
			     enum nft_data_types type, unsigned int len)
{
	int err;
	u32 reg;

	err = nft_parse_register(attr, &reg);
	if (err < 0)
		return err;

	err = nft_validate_register_store(ctx, reg, data, type, len);
	if (err < 0)
		return err;

	*dreg = reg;
	return 0;
}
EXPORT_SYMBOL_GPL(nft_parse_register_store);

static const struct nla_policy nft_verdict_policy[NFTA_VERDICT_MAX + 1] = {
	[NFTA_VERDICT_CODE]	= { .type = NLA_U32 },
	[NFTA_VERDICT_CHAIN]	= { .type = NLA_STRING,
				    .len = NFT_CHAIN_MAXNAMELEN - 1 },
	[NFTA_VERDICT_CHAIN_ID]	= { .type = NLA_U32 },
};

static int nft_verdict_init(const struct nft_ctx *ctx, struct nft_data *data,
			    struct nft_data_desc *desc, const struct nlattr *nla)
{
	u8 genmask = nft_genmask_next(ctx->net);
	struct nlattr *tb[NFTA_VERDICT_MAX + 1];
	struct nft_chain *chain;
	int err;

	err = nla_parse_nested_deprecated(tb, NFTA_VERDICT_MAX, nla,
					  nft_verdict_policy, NULL);
	if (err < 0)
		return err;

	if (!tb[NFTA_VERDICT_CODE])
		return -EINVAL;

	/* zero padding hole for memcmp */
	memset(data, 0, sizeof(*data));
	data->verdict.code = ntohl(nla_get_be32(tb[NFTA_VERDICT_CODE]));

	switch (data->verdict.code) {
	default:
		switch (data->verdict.code & NF_VERDICT_MASK) {
		case NF_ACCEPT:
		case NF_DROP:
		case NF_QUEUE:
			break;
		default:
			return -EINVAL;
		}
		fallthrough;
	case NFT_CONTINUE:
	case NFT_BREAK:
	case NFT_RETURN:
		break;
	case NFT_JUMP:
	case NFT_GOTO:
		if (tb[NFTA_VERDICT_CHAIN]) {
			chain = nft_chain_lookup(ctx->net, ctx->table,
						 tb[NFTA_VERDICT_CHAIN],
						 genmask);
		} else if (tb[NFTA_VERDICT_CHAIN_ID]) {
			chain = nft_chain_lookup_byid(ctx->net, ctx->table,
						      tb[NFTA_VERDICT_CHAIN_ID],
						      genmask);
			if (IS_ERR(chain))
				return PTR_ERR(chain);
		} else {
			return -EINVAL;
		}

		if (IS_ERR(chain))
			return PTR_ERR(chain);
		if (nft_is_base_chain(chain))
			return -EOPNOTSUPP;
		if (nft_chain_is_bound(chain))
			return -EINVAL;
		if (desc->flags & NFT_DATA_DESC_SETELEM &&
		    chain->flags & NFT_CHAIN_BINDING)
			return -EINVAL;
		if (!nft_use_inc(&chain->use))
			return -EMFILE;

		data->verdict.chain = chain;
		break;
	}

	desc->len = sizeof(data->verdict);

	return 0;
}

static void nft_verdict_uninit(const struct nft_data *data)
{
	struct nft_chain *chain;

	switch (data->verdict.code) {
	case NFT_JUMP:
	case NFT_GOTO:
		chain = data->verdict.chain;
		nft_use_dec(&chain->use);
		break;
	}
}

int nft_verdict_dump(struct sk_buff *skb, int type, const struct nft_verdict *v)
{
	struct nlattr *nest;

	nest = nla_nest_start_noflag(skb, type);
	if (!nest)
		goto nla_put_failure;

	if (nla_put_be32(skb, NFTA_VERDICT_CODE, htonl(v->code)))
		goto nla_put_failure;

	switch (v->code) {
	case NFT_JUMP:
	case NFT_GOTO:
		if (nla_put_string(skb, NFTA_VERDICT_CHAIN,
				   v->chain->name))
			goto nla_put_failure;
	}
	nla_nest_end(skb, nest);
	return 0;

nla_put_failure:
	return -1;
}

static int nft_value_init(const struct nft_ctx *ctx,
			  struct nft_data *data, struct nft_data_desc *desc,
			  const struct nlattr *nla)
{
	unsigned int len;

	len = nla_len(nla);
	if (len == 0)
		return -EINVAL;
	if (len > desc->size)
		return -EOVERFLOW;
	if (desc->len) {
		if (len != desc->len)
			return -EINVAL;
	} else {
		desc->len = len;
	}

	nla_memcpy(data->data, nla, len);

	return 0;
}

static int nft_value_dump(struct sk_buff *skb, const struct nft_data *data,
			  unsigned int len)
{
	return nla_put(skb, NFTA_DATA_VALUE, len, data->data);
}

static const struct nla_policy nft_data_policy[NFTA_DATA_MAX + 1] = {
	[NFTA_DATA_VALUE]	= { .type = NLA_BINARY },
	[NFTA_DATA_VERDICT]	= { .type = NLA_NESTED },
};

/**
 *	nft_data_init - parse nf_tables data netlink attributes
 *
 *	@ctx: context of the expression using the data
 *	@data: destination struct nft_data
 *	@desc: data description
 *	@nla: netlink attribute containing data
 *
 *	Parse the netlink data attributes and initialize a struct nft_data.
 *	The type and length of data are returned in the data description.
 *
 *	The caller can indicate that it only wants to accept data of type
 *	NFT_DATA_VALUE by passing NULL for the ctx argument.
 */
int nft_data_init(const struct nft_ctx *ctx, struct nft_data *data,
		  struct nft_data_desc *desc, const struct nlattr *nla)
{
	struct nlattr *tb[NFTA_DATA_MAX + 1];
	int err;

	if (WARN_ON_ONCE(!desc->size))
		return -EINVAL;

	err = nla_parse_nested_deprecated(tb, NFTA_DATA_MAX, nla,
					  nft_data_policy, NULL);
	if (err < 0)
		return err;

	if (tb[NFTA_DATA_VALUE]) {
		if (desc->type != NFT_DATA_VALUE)
			return -EINVAL;

		err = nft_value_init(ctx, data, desc, tb[NFTA_DATA_VALUE]);
	} else if (tb[NFTA_DATA_VERDICT] && ctx != NULL) {
		if (desc->type != NFT_DATA_VERDICT)
			return -EINVAL;

		err = nft_verdict_init(ctx, data, desc, tb[NFTA_DATA_VERDICT]);
	} else {
		err = -EINVAL;
	}

	return err;
}
EXPORT_SYMBOL_GPL(nft_data_init);

/**
 *	nft_data_release - release a nft_data item
 *
 *	@data: struct nft_data to release
 *	@type: type of data
 *
 *	Release a nft_data item. NFT_DATA_VALUE types can be silently discarded,
 *	all others need to be released by calling this function.
 */
void nft_data_release(const struct nft_data *data, enum nft_data_types type)
{
	if (type < NFT_DATA_VERDICT)
		return;
	switch (type) {
	case NFT_DATA_VERDICT:
		return nft_verdict_uninit(data);
	default:
		WARN_ON(1);
	}
}
EXPORT_SYMBOL_GPL(nft_data_release);

int nft_data_dump(struct sk_buff *skb, int attr, const struct nft_data *data,
		  enum nft_data_types type, unsigned int len)
{
	struct nlattr *nest;
	int err;

	nest = nla_nest_start_noflag(skb, attr);
	if (nest == NULL)
		return -1;

	switch (type) {
	case NFT_DATA_VALUE:
		err = nft_value_dump(skb, data, len);
		break;
	case NFT_DATA_VERDICT:
		err = nft_verdict_dump(skb, NFTA_DATA_VERDICT, &data->verdict);
		break;
	default:
		err = -EINVAL;
		WARN_ON(1);
	}

	nla_nest_end(skb, nest);
	return err;
}
EXPORT_SYMBOL_GPL(nft_data_dump);

int __nft_release_basechain(struct nft_ctx *ctx)
{
	struct nft_rule *rule, *nr;

	if (WARN_ON(!nft_is_base_chain(ctx->chain)))
		return 0;

	nf_tables_unregister_hook(ctx->net, ctx->chain->table, ctx->chain);
	list_for_each_entry_safe(rule, nr, &ctx->chain->rules, list) {
		list_del(&rule->list);
		nft_use_dec(&ctx->chain->use);
		nf_tables_rule_release(ctx, rule);
	}
	nft_chain_del(ctx->chain);
	nft_use_dec(&ctx->table->use);
	nf_tables_chain_destroy(ctx);

	return 0;
}
EXPORT_SYMBOL_GPL(__nft_release_basechain);

static void __nft_release_hook(struct net *net, struct nft_table *table)
{
	struct nft_flowtable *flowtable;
	struct nft_chain *chain;

	list_for_each_entry(chain, &table->chains, list)
		__nf_tables_unregister_hook(net, table, chain, true);
	list_for_each_entry(flowtable, &table->flowtables, list)
		__nft_unregister_flowtable_net_hooks(net, &flowtable->hook_list,
						     true);
}

static void __nft_release_hooks(struct net *net)
{
	struct nftables_pernet *nft_net = nft_pernet(net);
	struct nft_table *table;

	list_for_each_entry(table, &nft_net->tables, list) {
		if (nft_table_has_owner(table))
			continue;

		__nft_release_hook(net, table);
	}
}

static void __nft_release_table(struct net *net, struct nft_table *table)
{
	struct nft_flowtable *flowtable, *nf;
	struct nft_chain *chain, *nc;
	struct nft_object *obj, *ne;
	struct nft_rule *rule, *nr;
	struct nft_set *set, *ns;
	struct nft_ctx ctx = {
		.net	= net,
		.family	= NFPROTO_NETDEV,
	};

	ctx.family = table->family;
	ctx.table = table;
	list_for_each_entry(chain, &table->chains, list) {
		if (nft_chain_binding(chain))
			continue;

		ctx.chain = chain;
		list_for_each_entry_safe(rule, nr, &chain->rules, list) {
			list_del(&rule->list);
			nft_use_dec(&chain->use);
			nf_tables_rule_release(&ctx, rule);
		}
	}
	list_for_each_entry_safe(flowtable, nf, &table->flowtables, list) {
		list_del(&flowtable->list);
		nft_use_dec(&table->use);
		nf_tables_flowtable_destroy(flowtable);
	}
	list_for_each_entry_safe(set, ns, &table->sets, list) {
		list_del(&set->list);
		nft_use_dec(&table->use);
		if (set->flags & (NFT_SET_MAP | NFT_SET_OBJECT))
			nft_map_deactivate(&ctx, set);

		nft_set_destroy(&ctx, set);
	}
	list_for_each_entry_safe(obj, ne, &table->objects, list) {
		nft_obj_del(obj);
		nft_use_dec(&table->use);
		nft_obj_destroy(&ctx, obj);
	}
	list_for_each_entry_safe(chain, nc, &table->chains, list) {
		ctx.chain = chain;
		nft_chain_del(chain);
		nft_use_dec(&table->use);
		nf_tables_chain_destroy(&ctx);
	}
	nf_tables_table_destroy(&ctx);
}

static void __nft_release_tables(struct net *net)
{
	struct nftables_pernet *nft_net = nft_pernet(net);
	struct nft_table *table, *nt;

	list_for_each_entry_safe(table, nt, &nft_net->tables, list) {
		if (nft_table_has_owner(table))
			continue;

		list_del(&table->list);

		__nft_release_table(net, table);
	}
}

static int nft_rcv_nl_event(struct notifier_block *this, unsigned long event,
			    void *ptr)
{
	struct nft_table *table, *to_delete[8];
	struct nftables_pernet *nft_net;
	struct netlink_notify *n = ptr;
	struct net *net = n->net;
	unsigned int deleted;
	bool restart = false;
	unsigned int gc_seq;

	if (event != NETLINK_URELEASE || n->protocol != NETLINK_NETFILTER)
		return NOTIFY_DONE;

	nft_net = nft_pernet(net);
	deleted = 0;
	mutex_lock(&nft_net->commit_mutex);

	gc_seq = nft_gc_seq_begin(nft_net);

	if (!list_empty(&nf_tables_destroy_list))
		nf_tables_trans_destroy_flush_work();
again:
	list_for_each_entry(table, &nft_net->tables, list) {
		if (nft_table_has_owner(table) &&
		    n->portid == table->nlpid) {
			__nft_release_hook(net, table);
			list_del_rcu(&table->list);
			to_delete[deleted++] = table;
			if (deleted >= ARRAY_SIZE(to_delete))
				break;
		}
	}
	if (deleted) {
		restart = deleted >= ARRAY_SIZE(to_delete);
		synchronize_rcu();
		while (deleted)
			__nft_release_table(net, to_delete[--deleted]);

		if (restart)
			goto again;
	}
	nft_gc_seq_end(nft_net, gc_seq);

	mutex_unlock(&nft_net->commit_mutex);

	return NOTIFY_DONE;
}

static struct notifier_block nft_nl_notifier = {
	.notifier_call  = nft_rcv_nl_event,
};

static int __net_init nf_tables_init_net(struct net *net)
{
	struct nftables_pernet *nft_net = nft_pernet(net);

	INIT_LIST_HEAD(&nft_net->tables);
	INIT_LIST_HEAD(&nft_net->commit_list);
	INIT_LIST_HEAD(&nft_net->binding_list);
	INIT_LIST_HEAD(&nft_net->module_list);
	INIT_LIST_HEAD(&nft_net->notify_list);
	mutex_init(&nft_net->commit_mutex);
	nft_net->base_seq = 1;
	nft_net->validate_state = NFT_VALIDATE_SKIP;
	nft_net->gc_seq = 0;

	return 0;
}

static void __net_exit nf_tables_pre_exit_net(struct net *net)
{
	struct nftables_pernet *nft_net = nft_pernet(net);

	mutex_lock(&nft_net->commit_mutex);
	__nft_release_hooks(net);
	mutex_unlock(&nft_net->commit_mutex);
}

static void __net_exit nf_tables_exit_net(struct net *net)
{
	struct nftables_pernet *nft_net = nft_pernet(net);
	unsigned int gc_seq;

	mutex_lock(&nft_net->commit_mutex);

	gc_seq = nft_gc_seq_begin(nft_net);

	if (!list_empty(&nft_net->commit_list) ||
	    !list_empty(&nft_net->module_list))
		__nf_tables_abort(net, NFNL_ABORT_NONE);

	__nft_release_tables(net);

	nft_gc_seq_end(nft_net, gc_seq);

	mutex_unlock(&nft_net->commit_mutex);
	WARN_ON_ONCE(!list_empty(&nft_net->tables));
	WARN_ON_ONCE(!list_empty(&nft_net->module_list));
	WARN_ON_ONCE(!list_empty(&nft_net->notify_list));
}

static void nf_tables_exit_batch(struct list_head *net_exit_list)
{
	flush_work(&trans_gc_work);
}

static struct pernet_operations nf_tables_net_ops = {
	.init		= nf_tables_init_net,
	.pre_exit	= nf_tables_pre_exit_net,
	.exit		= nf_tables_exit_net,
	.exit_batch	= nf_tables_exit_batch,
	.id		= &nf_tables_net_id,
	.size		= sizeof(struct nftables_pernet),
};

static int __init nf_tables_module_init(void)
{
	int err;

	err = register_pernet_subsys(&nf_tables_net_ops);
	if (err < 0)
		return err;

	err = nft_chain_filter_init();
	if (err < 0)
		goto err_chain_filter;

	err = nf_tables_core_module_init();
	if (err < 0)
		goto err_core_module;

	err = register_netdevice_notifier(&nf_tables_flowtable_notifier);
	if (err < 0)
		goto err_netdev_notifier;

	err = rhltable_init(&nft_objname_ht, &nft_objname_ht_params);
	if (err < 0)
		goto err_rht_objname;

	err = nft_offload_init();
	if (err < 0)
		goto err_offload;

	err = netlink_register_notifier(&nft_nl_notifier);
	if (err < 0)
		goto err_netlink_notifier;

	/* must be last */
	err = nfnetlink_subsys_register(&nf_tables_subsys);
	if (err < 0)
		goto err_nfnl_subsys;

	nft_chain_route_init();

	return err;

err_nfnl_subsys:
	netlink_unregister_notifier(&nft_nl_notifier);
err_netlink_notifier:
	nft_offload_exit();
err_offload:
	rhltable_destroy(&nft_objname_ht);
err_rht_objname:
	unregister_netdevice_notifier(&nf_tables_flowtable_notifier);
err_netdev_notifier:
	nf_tables_core_module_exit();
err_core_module:
	nft_chain_filter_fini();
err_chain_filter:
	unregister_pernet_subsys(&nf_tables_net_ops);
	return err;
}

static void __exit nf_tables_module_exit(void)
{
	nfnetlink_subsys_unregister(&nf_tables_subsys);
	netlink_unregister_notifier(&nft_nl_notifier);
	nft_offload_exit();
	unregister_netdevice_notifier(&nf_tables_flowtable_notifier);
	nft_chain_filter_fini();
	nft_chain_route_fini();
	unregister_pernet_subsys(&nf_tables_net_ops);
	cancel_work_sync(&trans_gc_work);
	cancel_work_sync(&trans_destroy_work);
	rcu_barrier();
	rhltable_destroy(&nft_objname_ht);
	nf_tables_core_module_exit();
}

module_init(nf_tables_module_init);
module_exit(nf_tables_module_exit);

MODULE_LICENSE("GPL");
MODULE_AUTHOR("Patrick McHardy <kaber@trash.net>");
MODULE_ALIAS_NFNL_SUBSYS(NFNL_SUBSYS_NFTABLES);<|MERGE_RESOLUTION|>--- conflicted
+++ resolved
@@ -6308,7 +6308,6 @@
 		if (IS_ERR(obj)) {
 			err = PTR_ERR(obj);
 			obj = NULL;
-<<<<<<< HEAD
 			goto err_parse_key_end;
 		}
 
@@ -6318,17 +6317,6 @@
 			goto err_parse_key_end;
 		}
 
-=======
-			goto err_parse_key_end;
-		}
-
-		if (!nft_use_inc(&obj->use)) {
-			err = -EMFILE;
-			obj = NULL;
-			goto err_parse_key_end;
-		}
-
->>>>>>> 819bb2da
 		err = nft_set_ext_add(&tmpl, NFT_SET_EXT_OBJREF);
 		if (err < 0)
 			goto err_parse_key_end;
@@ -9060,14 +9048,8 @@
 	call_rcu(&trans->rcu, nft_trans_gc_trans_free);
 }
 
-<<<<<<< HEAD
-static struct nft_trans_gc *nft_trans_gc_catchall(struct nft_trans_gc *gc,
-						  unsigned int gc_seq,
-						  bool sync)
-=======
 struct nft_trans_gc *nft_trans_gc_catchall_async(struct nft_trans_gc *gc,
 						 unsigned int gc_seq)
->>>>>>> 819bb2da
 {
 	struct nft_set_elem_catchall *catchall;
 	const struct nft_set *set = gc->set;
@@ -9083,15 +9065,7 @@
 
 		nft_set_elem_dead(ext);
 dead_elem:
-<<<<<<< HEAD
-		if (sync)
-			gc = nft_trans_gc_queue_sync(gc, GFP_ATOMIC);
-		else
-			gc = nft_trans_gc_queue_async(gc, gc_seq, GFP_ATOMIC);
-
-=======
 		gc = nft_trans_gc_queue_async(gc, gc_seq, GFP_ATOMIC);
->>>>>>> 819bb2da
 		if (!gc)
 			return NULL;
 
@@ -9101,17 +9075,6 @@
 	return gc;
 }
 
-<<<<<<< HEAD
-struct nft_trans_gc *nft_trans_gc_catchall_async(struct nft_trans_gc *gc,
-						 unsigned int gc_seq)
-{
-	return nft_trans_gc_catchall(gc, gc_seq, false);
-}
-
-struct nft_trans_gc *nft_trans_gc_catchall_sync(struct nft_trans_gc *gc)
-{
-	return nft_trans_gc_catchall(gc, 0, true);
-=======
 struct nft_trans_gc *nft_trans_gc_catchall_sync(struct nft_trans_gc *gc)
 {
 	struct nft_set_elem_catchall *catchall, *next;
@@ -9140,7 +9103,6 @@
 	}
 
 	return gc;
->>>>>>> 819bb2da
 }
 
 static void nf_tables_module_autoload_cleanup(struct net *net)
