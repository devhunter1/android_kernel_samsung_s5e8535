--- conflicted
+++ resolved
@@ -52,11 +52,7 @@
 #endif
 	enum clusterip_hashmode hash_mode;	/* which hashing mode */
 	u_int32_t hash_initval;			/* hash initialization */
-<<<<<<< HEAD
-	struct rcu_head rcu;			/* for call_rcu_bh */
-=======
 	struct rcu_head rcu;			/* for call_rcu */
->>>>>>> 0ecfebd2
 	struct net *net;			/* netns for pernet list */
 	char ifname[IFNAMSIZ];			/* device ifname */
 };
