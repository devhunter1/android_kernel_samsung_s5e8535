/*
 * NETLINK      Generic Netlink Family
 *
 * 		Authors:	Jamal Hadi Salim
 * 				Thomas Graf <tgraf@suug.ch>
 *				Johannes Berg <johannes@sipsolutions.net>
 */

#include <linux/module.h>
#include <linux/kernel.h>
#include <linux/slab.h>
#include <linux/errno.h>
#include <linux/types.h>
#include <linux/socket.h>
#include <linux/string.h>
#include <linux/skbuff.h>
#include <linux/mutex.h>
#include <linux/bitmap.h>
#include <linux/rwsem.h>
#include <net/sock.h>
#include <net/genetlink.h>

static DEFINE_MUTEX(genl_mutex); /* serialization of message processing */
static DECLARE_RWSEM(cb_lock);

atomic_t genl_sk_destructing_cnt = ATOMIC_INIT(0);
DECLARE_WAIT_QUEUE_HEAD(genl_sk_destructing_waitq);

void genl_lock(void)
{
	mutex_lock(&genl_mutex);
}
EXPORT_SYMBOL(genl_lock);

void genl_unlock(void)
{
	mutex_unlock(&genl_mutex);
}
EXPORT_SYMBOL(genl_unlock);

#ifdef CONFIG_LOCKDEP
int lockdep_genl_is_held(void)
{
	return lockdep_is_held(&genl_mutex);
}
EXPORT_SYMBOL(lockdep_genl_is_held);
#endif

static void genl_lock_all(void)
{
	down_write(&cb_lock);
	genl_lock();
}

static void genl_unlock_all(void)
{
	genl_unlock();
	up_write(&cb_lock);
}

#define GENL_FAM_TAB_SIZE	16
#define GENL_FAM_TAB_MASK	(GENL_FAM_TAB_SIZE - 1)

static struct list_head family_ht[GENL_FAM_TAB_SIZE];
/*
 * Bitmap of multicast groups that are currently in use.
 *
 * To avoid an allocation at boot of just one unsigned long,
 * declare it global instead.
 * Bit 0 is marked as already used since group 0 is invalid.
 * Bit 1 is marked as already used since the drop-monitor code
 * abuses the API and thinks it can statically use group 1.
 * That group will typically conflict with other groups that
 * any proper users use.
 * Bit 16 is marked as used since it's used for generic netlink
 * and the code no longer marks pre-reserved IDs as used.
 * Bit 17 is marked as already used since the VFS quota code
 * also abused this API and relied on family == group ID, we
 * cater to that by giving it a static family and group ID.
 * Bit 18 is marked as already used since the PMCRAID driver
 * did the same thing as the VFS quota code (maybe copied?)
 */
static unsigned long mc_group_start = 0x3 | BIT(GENL_ID_CTRL) |
				      BIT(GENL_ID_VFS_DQUOT) |
				      BIT(GENL_ID_PMCRAID);
static unsigned long *mc_groups = &mc_group_start;
static unsigned long mc_groups_longs = 1;

static int genl_ctrl_event(int event, struct genl_family *family,
			   const struct genl_multicast_group *grp,
			   int grp_id);

static inline unsigned int genl_family_hash(unsigned int id)
{
	return id & GENL_FAM_TAB_MASK;
}

static inline struct list_head *genl_family_chain(unsigned int id)
{
	return &family_ht[genl_family_hash(id)];
}

static struct genl_family *genl_family_find_byid(unsigned int id)
{
	struct genl_family *f;

	list_for_each_entry(f, genl_family_chain(id), family_list)
		if (f->id == id)
			return f;

	return NULL;
}

static struct genl_family *genl_family_find_byname(char *name)
{
	struct genl_family *f;
	int i;

	for (i = 0; i < GENL_FAM_TAB_SIZE; i++)
		list_for_each_entry(f, genl_family_chain(i), family_list)
			if (strcmp(f->name, name) == 0)
				return f;

	return NULL;
}

static const struct genl_ops *genl_get_cmd(u8 cmd, struct genl_family *family)
{
	int i;

	for (i = 0; i < family->n_ops; i++)
		if (family->ops[i].cmd == cmd)
			return &family->ops[i];

	return NULL;
}

/* Of course we are going to have problems once we hit
 * 2^16 alive types, but that can only happen by year 2K
*/
static u16 genl_generate_id(void)
{
	static u16 id_gen_idx = GENL_MIN_ID;
	int i;

	for (i = 0; i <= GENL_MAX_ID - GENL_MIN_ID; i++) {
		if (id_gen_idx != GENL_ID_VFS_DQUOT &&
		    id_gen_idx != GENL_ID_PMCRAID &&
		    !genl_family_find_byid(id_gen_idx))
			return id_gen_idx;
		if (++id_gen_idx > GENL_MAX_ID)
			id_gen_idx = GENL_MIN_ID;
	}

	return 0;
}

static int genl_allocate_reserve_groups(int n_groups, int *first_id)
{
	unsigned long *new_groups;
	int start = 0;
	int i;
	int id;
	bool fits;

	do {
		if (start == 0)
			id = find_first_zero_bit(mc_groups,
						 mc_groups_longs *
						 BITS_PER_LONG);
		else
			id = find_next_zero_bit(mc_groups,
						mc_groups_longs * BITS_PER_LONG,
						start);

		fits = true;
		for (i = id;
		     i < min_t(int, id + n_groups,
			       mc_groups_longs * BITS_PER_LONG);
		     i++) {
			if (test_bit(i, mc_groups)) {
				start = i;
				fits = false;
				break;
			}
		}

		if (id >= mc_groups_longs * BITS_PER_LONG) {
			unsigned long new_longs = mc_groups_longs +
						  BITS_TO_LONGS(n_groups);
			size_t nlen = new_longs * sizeof(unsigned long);

			if (mc_groups == &mc_group_start) {
				new_groups = kzalloc(nlen, GFP_KERNEL);
				if (!new_groups)
					return -ENOMEM;
				mc_groups = new_groups;
				*mc_groups = mc_group_start;
			} else {
				new_groups = krealloc(mc_groups, nlen,
						      GFP_KERNEL);
				if (!new_groups)
					return -ENOMEM;
				mc_groups = new_groups;
				for (i = 0; i < BITS_TO_LONGS(n_groups); i++)
					mc_groups[mc_groups_longs + i] = 0;
			}
			mc_groups_longs = new_longs;
		}
	} while (!fits);

	for (i = id; i < id + n_groups; i++)
		set_bit(i, mc_groups);
	*first_id = id;
	return 0;
}

static struct genl_family genl_ctrl;

static int genl_validate_assign_mc_groups(struct genl_family *family)
{
	int first_id;
	int n_groups = family->n_mcgrps;
	int err = 0, i;
	bool groups_allocated = false;

	if (!n_groups)
		return 0;

	for (i = 0; i < n_groups; i++) {
		const struct genl_multicast_group *grp = &family->mcgrps[i];

		if (WARN_ON(grp->name[0] == '\0'))
			return -EINVAL;
		if (WARN_ON(memchr(grp->name, '\0', GENL_NAMSIZ) == NULL))
			return -EINVAL;
	}

	/* special-case our own group and hacks */
	if (family == &genl_ctrl) {
		first_id = GENL_ID_CTRL;
		BUG_ON(n_groups != 1);
	} else if (strcmp(family->name, "NET_DM") == 0) {
		first_id = 1;
		BUG_ON(n_groups != 1);
	} else if (family->id == GENL_ID_VFS_DQUOT) {
		first_id = GENL_ID_VFS_DQUOT;
		BUG_ON(n_groups != 1);
	} else if (family->id == GENL_ID_PMCRAID) {
		first_id = GENL_ID_PMCRAID;
		BUG_ON(n_groups != 1);
	} else {
		groups_allocated = true;
		err = genl_allocate_reserve_groups(n_groups, &first_id);
		if (err)
			return err;
	}

	family->mcgrp_offset = first_id;

	/* if still initializing, can't and don't need to to realloc bitmaps */
	if (!init_net.genl_sock)
		return 0;

	if (family->netnsok) {
		struct net *net;

		netlink_table_grab();
		rcu_read_lock();
		for_each_net_rcu(net) {
			err = __netlink_change_ngroups(net->genl_sock,
					mc_groups_longs * BITS_PER_LONG);
			if (err) {
				/*
				 * No need to roll back, can only fail if
				 * memory allocation fails and then the
				 * number of _possible_ groups has been
				 * increased on some sockets which is ok.
				 */
				break;
			}
		}
		rcu_read_unlock();
		netlink_table_ungrab();
	} else {
		err = netlink_change_ngroups(init_net.genl_sock,
					     mc_groups_longs * BITS_PER_LONG);
	}

	if (groups_allocated && err) {
		for (i = 0; i < family->n_mcgrps; i++)
			clear_bit(family->mcgrp_offset + i, mc_groups);
	}

	return err;
}

static void genl_unregister_mc_groups(struct genl_family *family)
{
	struct net *net;
	int i;

	netlink_table_grab();
	rcu_read_lock();
	for_each_net_rcu(net) {
		for (i = 0; i < family->n_mcgrps; i++)
			__netlink_clear_multicast_users(
				net->genl_sock, family->mcgrp_offset + i);
	}
	rcu_read_unlock();
	netlink_table_ungrab();

	for (i = 0; i < family->n_mcgrps; i++) {
		int grp_id = family->mcgrp_offset + i;

		if (grp_id != 1)
			clear_bit(grp_id, mc_groups);
		genl_ctrl_event(CTRL_CMD_DELMCAST_GRP, family,
				&family->mcgrps[i], grp_id);
	}
}

static int genl_validate_ops(const struct genl_family *family)
{
	const struct genl_ops *ops = family->ops;
	unsigned int n_ops = family->n_ops;
	int i, j;

	if (WARN_ON(n_ops && !ops))
		return -EINVAL;

	if (!n_ops)
		return 0;

	for (i = 0; i < n_ops; i++) {
		if (ops[i].dumpit == NULL && ops[i].doit == NULL)
			return -EINVAL;
		for (j = i + 1; j < n_ops; j++)
			if (ops[i].cmd == ops[j].cmd)
				return -EINVAL;
	}

	return 0;
}

/**
 * __genl_register_family - register a generic netlink family
 * @family: generic netlink family
 *
 * Registers the specified family after validating it first. Only one
 * family may be registered with the same family name or identifier.
 * The family id may equal GENL_ID_GENERATE causing an unique id to
 * be automatically generated and assigned.
 *
 * The family's ops array must already be assigned, you can use the
 * genl_register_family_with_ops() helper function.
 *
 * Return 0 on success or a negative error code.
 */
int __genl_register_family(struct genl_family *family)
{
	int err = -EINVAL, i;

	if (family->id && family->id < GENL_MIN_ID)
		goto errout;

	if (family->id > GENL_MAX_ID)
		goto errout;

	err = genl_validate_ops(family);
	if (err)
		return err;

	genl_lock_all();

	if (genl_family_find_byname(family->name)) {
		err = -EEXIST;
		goto errout_locked;
	}

	if (family->id == GENL_ID_GENERATE) {
		u16 newid = genl_generate_id();

		if (!newid) {
			err = -ENOMEM;
			goto errout_locked;
		}

		family->id = newid;
	} else if (genl_family_find_byid(family->id)) {
		err = -EEXIST;
		goto errout_locked;
	}

	if (family->maxattr && !family->parallel_ops) {
		family->attrbuf = kmalloc((family->maxattr+1) *
					sizeof(struct nlattr *), GFP_KERNEL);
		if (family->attrbuf == NULL) {
			err = -ENOMEM;
			goto errout_locked;
		}
	} else
		family->attrbuf = NULL;

	err = genl_validate_assign_mc_groups(family);
	if (err)
		goto errout_locked;

	list_add_tail(&family->family_list, genl_family_chain(family->id));
	genl_unlock_all();

	/* send all events */
	genl_ctrl_event(CTRL_CMD_NEWFAMILY, family, NULL, 0);
	for (i = 0; i < family->n_mcgrps; i++)
		genl_ctrl_event(CTRL_CMD_NEWMCAST_GRP, family,
				&family->mcgrps[i], family->mcgrp_offset + i);

	return 0;

errout_locked:
	genl_unlock_all();
errout:
	return err;
}
EXPORT_SYMBOL(__genl_register_family);

/**
 * genl_unregister_family - unregister generic netlink family
 * @family: generic netlink family
 *
 * Unregisters the specified family.
 *
 * Returns 0 on success or a negative error code.
 */
int genl_unregister_family(struct genl_family *family)
{
	struct genl_family *rc;

	genl_lock_all();

	list_for_each_entry(rc, genl_family_chain(family->id), family_list) {
		if (family->id != rc->id || strcmp(rc->name, family->name))
			continue;

		genl_unregister_mc_groups(family);

		list_del(&rc->family_list);
		family->n_ops = 0;
		up_write(&cb_lock);
		wait_event(genl_sk_destructing_waitq,
			   atomic_read(&genl_sk_destructing_cnt) == 0);
		genl_unlock();

		kfree(family->attrbuf);
		genl_ctrl_event(CTRL_CMD_DELFAMILY, family, NULL, 0);
		return 0;
	}

	genl_unlock_all();

	return -ENOENT;
}
EXPORT_SYMBOL(genl_unregister_family);

/**
 * genlmsg_new_unicast - Allocate generic netlink message for unicast
 * @payload: size of the message payload
 * @info: information on destination
 * @flags: the type of memory to allocate
 *
 * Allocates a new sk_buff large enough to cover the specified payload
 * plus required Netlink headers. Will check receiving socket for
 * memory mapped i/o capability and use it if enabled. Will fall back
 * to non-mapped skb if message size exceeds the frame size of the ring.
 */
struct sk_buff *genlmsg_new_unicast(size_t payload, struct genl_info *info,
				    gfp_t flags)
{
	size_t len = nlmsg_total_size(genlmsg_total_size(payload));

	return netlink_alloc_skb(info->dst_sk, len, info->snd_portid, flags);
}
EXPORT_SYMBOL_GPL(genlmsg_new_unicast);

/**
 * genlmsg_put - Add generic netlink header to netlink message
 * @skb: socket buffer holding the message
 * @portid: netlink portid the message is addressed to
 * @seq: sequence number (usually the one of the sender)
 * @family: generic netlink family
 * @flags: netlink message flags
 * @cmd: generic netlink command
 *
 * Returns pointer to user specific header
 */
void *genlmsg_put(struct sk_buff *skb, u32 portid, u32 seq,
				struct genl_family *family, int flags, u8 cmd)
{
	struct nlmsghdr *nlh;
	struct genlmsghdr *hdr;

	nlh = nlmsg_put(skb, portid, seq, family->id, GENL_HDRLEN +
			family->hdrsize, flags);
	if (nlh == NULL)
		return NULL;

	hdr = nlmsg_data(nlh);
	hdr->cmd = cmd;
	hdr->version = family->version;
	hdr->reserved = 0;

	return (char *) hdr + GENL_HDRLEN;
}
EXPORT_SYMBOL(genlmsg_put);

static int genl_lock_dumpit(struct sk_buff *skb, struct netlink_callback *cb)
{
	/* our ops are always const - netlink API doesn't propagate that */
	const struct genl_ops *ops = cb->data;
	int rc;

	genl_lock();
	rc = ops->dumpit(skb, cb);
	genl_unlock();
	return rc;
}

static int genl_lock_done(struct netlink_callback *cb)
{
	/* our ops are always const - netlink API doesn't propagate that */
	const struct genl_ops *ops = cb->data;
	int rc = 0;

	if (ops->done) {
		genl_lock();
		rc = ops->done(cb);
		genl_unlock();
	}
	return rc;
}

static int genl_family_rcv_msg(struct genl_family *family,
			       struct sk_buff *skb,
			       struct nlmsghdr *nlh)
{
	const struct genl_ops *ops;
	struct net *net = sock_net(skb->sk);
	struct genl_info info;
	struct genlmsghdr *hdr = nlmsg_data(nlh);
	struct nlattr **attrbuf;
	int hdrlen, err;

	/* this family doesn't exist in this netns */
	if (!family->netnsok && !net_eq(net, &init_net))
		return -ENOENT;

	hdrlen = GENL_HDRLEN + family->hdrsize;
	if (nlh->nlmsg_len < nlmsg_msg_size(hdrlen))
		return -EINVAL;

	ops = genl_get_cmd(hdr->cmd, family);
	if (ops == NULL)
		return -EOPNOTSUPP;

	if ((ops->flags & GENL_ADMIN_PERM) &&
	    !netlink_capable(skb, CAP_NET_ADMIN))
		return -EPERM;

	if ((nlh->nlmsg_flags & NLM_F_DUMP) == NLM_F_DUMP) {
		int rc;

		if (ops->dumpit == NULL)
			return -EOPNOTSUPP;

		if (!family->parallel_ops) {
			struct netlink_dump_control c = {
				.module = family->module,
				/* we have const, but the netlink API doesn't */
				.data = (void *)ops,
				.dump = genl_lock_dumpit,
				.done = genl_lock_done,
			};

			genl_unlock();
			rc = __netlink_dump_start(net->genl_sock, skb, nlh, &c);
			genl_lock();

		} else {
			struct netlink_dump_control c = {
				.module = family->module,
				.dump = ops->dumpit,
				.done = ops->done,
			};

			rc = __netlink_dump_start(net->genl_sock, skb, nlh, &c);
		}

		return rc;
	}

	if (ops->doit == NULL)
		return -EOPNOTSUPP;

	if (family->maxattr && family->parallel_ops) {
		attrbuf = kmalloc((family->maxattr+1) *
					sizeof(struct nlattr *), GFP_KERNEL);
		if (attrbuf == NULL)
			return -ENOMEM;
	} else
		attrbuf = family->attrbuf;

	if (attrbuf) {
		err = nlmsg_parse(nlh, hdrlen, attrbuf, family->maxattr,
				  ops->policy);
		if (err < 0)
			goto out;
	}

	info.snd_seq = nlh->nlmsg_seq;
	info.snd_portid = NETLINK_CB(skb).portid;
	info.nlhdr = nlh;
	info.genlhdr = nlmsg_data(nlh);
	info.userhdr = nlmsg_data(nlh) + GENL_HDRLEN;
	info.attrs = attrbuf;
	info.dst_sk = skb->sk;
	genl_info_net_set(&info, net);
	memset(&info.user_ptr, 0, sizeof(info.user_ptr));

	if (family->pre_doit) {
		err = family->pre_doit(ops, skb, &info);
		if (err)
			goto out;
	}

	err = ops->doit(skb, &info);

	if (family->post_doit)
		family->post_doit(ops, skb, &info);

out:
	if (family->parallel_ops)
		kfree(attrbuf);

	return err;
}

static int genl_rcv_msg(struct sk_buff *skb, struct nlmsghdr *nlh)
{
	struct genl_family *family;
	int err;

	family = genl_family_find_byid(nlh->nlmsg_type);
	if (family == NULL)
		return -ENOENT;

	if (!family->parallel_ops)
		genl_lock();

	err = genl_family_rcv_msg(family, skb, nlh);

	if (!family->parallel_ops)
		genl_unlock();

	return err;
}

static void genl_rcv(struct sk_buff *skb)
{
	down_read(&cb_lock);
	netlink_rcv_skb(skb, &genl_rcv_msg);
	up_read(&cb_lock);
}

/**************************************************************************
 * Controller
 **************************************************************************/

static struct genl_family genl_ctrl = {
	.id = GENL_ID_CTRL,
	.name = "nlctrl",
	.version = 0x2,
	.maxattr = CTRL_ATTR_MAX,
	.netnsok = true,
};

static int ctrl_fill_info(struct genl_family *family, u32 portid, u32 seq,
			  u32 flags, struct sk_buff *skb, u8 cmd)
{
	void *hdr;

	hdr = genlmsg_put(skb, portid, seq, &genl_ctrl, flags, cmd);
	if (hdr == NULL)
		return -1;

	if (nla_put_string(skb, CTRL_ATTR_FAMILY_NAME, family->name) ||
	    nla_put_u16(skb, CTRL_ATTR_FAMILY_ID, family->id) ||
	    nla_put_u32(skb, CTRL_ATTR_VERSION, family->version) ||
	    nla_put_u32(skb, CTRL_ATTR_HDRSIZE, family->hdrsize) ||
	    nla_put_u32(skb, CTRL_ATTR_MAXATTR, family->maxattr))
		goto nla_put_failure;

	if (family->n_ops) {
		struct nlattr *nla_ops;
		int i;

		nla_ops = nla_nest_start(skb, CTRL_ATTR_OPS);
		if (nla_ops == NULL)
			goto nla_put_failure;

		for (i = 0; i < family->n_ops; i++) {
			struct nlattr *nest;
			const struct genl_ops *ops = &family->ops[i];
			u32 op_flags = ops->flags;

			if (ops->dumpit)
				op_flags |= GENL_CMD_CAP_DUMP;
			if (ops->doit)
				op_flags |= GENL_CMD_CAP_DO;
			if (ops->policy)
				op_flags |= GENL_CMD_CAP_HASPOL;

			nest = nla_nest_start(skb, i + 1);
			if (nest == NULL)
				goto nla_put_failure;

			if (nla_put_u32(skb, CTRL_ATTR_OP_ID, ops->cmd) ||
			    nla_put_u32(skb, CTRL_ATTR_OP_FLAGS, op_flags))
				goto nla_put_failure;

			nla_nest_end(skb, nest);
		}

		nla_nest_end(skb, nla_ops);
	}

	if (family->n_mcgrps) {
		struct nlattr *nla_grps;
		int i;

		nla_grps = nla_nest_start(skb, CTRL_ATTR_MCAST_GROUPS);
		if (nla_grps == NULL)
			goto nla_put_failure;

		for (i = 0; i < family->n_mcgrps; i++) {
			struct nlattr *nest;
			const struct genl_multicast_group *grp;

			grp = &family->mcgrps[i];

			nest = nla_nest_start(skb, i + 1);
			if (nest == NULL)
				goto nla_put_failure;

			if (nla_put_u32(skb, CTRL_ATTR_MCAST_GRP_ID,
					family->mcgrp_offset + i) ||
			    nla_put_string(skb, CTRL_ATTR_MCAST_GRP_NAME,
					   grp->name))
				goto nla_put_failure;

			nla_nest_end(skb, nest);
		}
		nla_nest_end(skb, nla_grps);
	}

	genlmsg_end(skb, hdr);
	return 0;

nla_put_failure:
	genlmsg_cancel(skb, hdr);
	return -EMSGSIZE;
}

static int ctrl_fill_mcgrp_info(struct genl_family *family,
				const struct genl_multicast_group *grp,
				int grp_id, u32 portid, u32 seq, u32 flags,
				struct sk_buff *skb, u8 cmd)
{
	void *hdr;
	struct nlattr *nla_grps;
	struct nlattr *nest;

	hdr = genlmsg_put(skb, portid, seq, &genl_ctrl, flags, cmd);
	if (hdr == NULL)
		return -1;

	if (nla_put_string(skb, CTRL_ATTR_FAMILY_NAME, family->name) ||
	    nla_put_u16(skb, CTRL_ATTR_FAMILY_ID, family->id))
		goto nla_put_failure;

	nla_grps = nla_nest_start(skb, CTRL_ATTR_MCAST_GROUPS);
	if (nla_grps == NULL)
		goto nla_put_failure;

	nest = nla_nest_start(skb, 1);
	if (nest == NULL)
		goto nla_put_failure;

	if (nla_put_u32(skb, CTRL_ATTR_MCAST_GRP_ID, grp_id) ||
	    nla_put_string(skb, CTRL_ATTR_MCAST_GRP_NAME,
			   grp->name))
		goto nla_put_failure;

	nla_nest_end(skb, nest);
	nla_nest_end(skb, nla_grps);

	genlmsg_end(skb, hdr);
	return 0;

nla_put_failure:
	genlmsg_cancel(skb, hdr);
	return -EMSGSIZE;
}

static int ctrl_dumpfamily(struct sk_buff *skb, struct netlink_callback *cb)
{

	int i, n = 0;
	struct genl_family *rt;
	struct net *net = sock_net(skb->sk);
	int chains_to_skip = cb->args[0];
	int fams_to_skip = cb->args[1];

	for (i = chains_to_skip; i < GENL_FAM_TAB_SIZE; i++) {
		n = 0;
		list_for_each_entry(rt, genl_family_chain(i), family_list) {
			if (!rt->netnsok && !net_eq(net, &init_net))
				continue;
			if (++n < fams_to_skip)
				continue;
			if (ctrl_fill_info(rt, NETLINK_CB(cb->skb).portid,
					   cb->nlh->nlmsg_seq, NLM_F_MULTI,
					   skb, CTRL_CMD_NEWFAMILY) < 0)
				goto errout;
		}

		fams_to_skip = 0;
	}

errout:
	cb->args[0] = i;
	cb->args[1] = n;

	return skb->len;
}

static struct sk_buff *ctrl_build_family_msg(struct genl_family *family,
					     u32 portid, int seq, u8 cmd)
{
	struct sk_buff *skb;
	int err;

	skb = nlmsg_new(NLMSG_DEFAULT_SIZE, GFP_KERNEL);
	if (skb == NULL)
		return ERR_PTR(-ENOBUFS);

	err = ctrl_fill_info(family, portid, seq, 0, skb, cmd);
	if (err < 0) {
		nlmsg_free(skb);
		return ERR_PTR(err);
	}

	return skb;
}

static struct sk_buff *
ctrl_build_mcgrp_msg(struct genl_family *family,
		     const struct genl_multicast_group *grp,
		     int grp_id, u32 portid, int seq, u8 cmd)
{
	struct sk_buff *skb;
	int err;

	skb = nlmsg_new(NLMSG_DEFAULT_SIZE, GFP_KERNEL);
	if (skb == NULL)
		return ERR_PTR(-ENOBUFS);

	err = ctrl_fill_mcgrp_info(family, grp, grp_id, portid,
				   seq, 0, skb, cmd);
	if (err < 0) {
		nlmsg_free(skb);
		return ERR_PTR(err);
	}

	return skb;
}

static const struct nla_policy ctrl_policy[CTRL_ATTR_MAX+1] = {
	[CTRL_ATTR_FAMILY_ID]	= { .type = NLA_U16 },
	[CTRL_ATTR_FAMILY_NAME]	= { .type = NLA_NUL_STRING,
				    .len = GENL_NAMSIZ - 1 },
};

static int ctrl_getfamily(struct sk_buff *skb, struct genl_info *info)
{
	struct sk_buff *msg;
	struct genl_family *res = NULL;
	int err = -EINVAL;

	if (info->attrs[CTRL_ATTR_FAMILY_ID]) {
		u16 id = nla_get_u16(info->attrs[CTRL_ATTR_FAMILY_ID]);
		res = genl_family_find_byid(id);
		err = -ENOENT;
	}

	if (info->attrs[CTRL_ATTR_FAMILY_NAME]) {
		char *name;

		name = nla_data(info->attrs[CTRL_ATTR_FAMILY_NAME]);
		res = genl_family_find_byname(name);
#ifdef CONFIG_MODULES
		if (res == NULL) {
			genl_unlock();
			up_read(&cb_lock);
			request_module("net-pf-%d-proto-%d-family-%s",
				       PF_NETLINK, NETLINK_GENERIC, name);
			down_read(&cb_lock);
			genl_lock();
			res = genl_family_find_byname(name);
		}
#endif
		err = -ENOENT;
	}

	if (res == NULL)
		return err;

	if (!res->netnsok && !net_eq(genl_info_net(info), &init_net)) {
		/* family doesn't exist here */
		return -ENOENT;
	}

	msg = ctrl_build_family_msg(res, info->snd_portid, info->snd_seq,
				    CTRL_CMD_NEWFAMILY);
	if (IS_ERR(msg))
		return PTR_ERR(msg);

	return genlmsg_reply(msg, info);
}

static int genl_ctrl_event(int event, struct genl_family *family,
			   const struct genl_multicast_group *grp,
			   int grp_id)
{
	struct sk_buff *msg;

	/* genl is still initialising */
	if (!init_net.genl_sock)
		return 0;

	switch (event) {
	case CTRL_CMD_NEWFAMILY:
	case CTRL_CMD_DELFAMILY:
		WARN_ON(grp);
		msg = ctrl_build_family_msg(family, 0, 0, event);
		break;
	case CTRL_CMD_NEWMCAST_GRP:
	case CTRL_CMD_DELMCAST_GRP:
		BUG_ON(!grp);
		msg = ctrl_build_mcgrp_msg(family, grp, grp_id, 0, 0, event);
		break;
	default:
		return -EINVAL;
	}

	if (IS_ERR(msg))
		return PTR_ERR(msg);

	if (!family->netnsok) {
		genlmsg_multicast_netns(&genl_ctrl, &init_net, msg, 0,
					0, GFP_KERNEL);
	} else {
		rcu_read_lock();
		genlmsg_multicast_allns(&genl_ctrl, msg, 0,
					0, GFP_ATOMIC);
		rcu_read_unlock();
	}

	return 0;
}

static struct genl_ops genl_ctrl_ops[] = {
	{
		.cmd		= CTRL_CMD_GETFAMILY,
		.doit		= ctrl_getfamily,
		.dumpit		= ctrl_dumpfamily,
		.policy		= ctrl_policy,
	},
};

static struct genl_multicast_group genl_ctrl_groups[] = {
	{ .name = "notify", },
};

static int genl_bind(struct net *net, int group)
{
<<<<<<< HEAD
	int i, err = 0;
=======
	int i, err = -ENOENT;
>>>>>>> 59343cd7

	down_read(&cb_lock);
	for (i = 0; i < GENL_FAM_TAB_SIZE; i++) {
		struct genl_family *f;

		list_for_each_entry(f, genl_family_chain(i), family_list) {
			if (group >= f->mcgrp_offset &&
			    group < f->mcgrp_offset + f->n_mcgrps) {
				int fam_grp = group - f->mcgrp_offset;

				if (!f->netnsok && net != &init_net)
					err = -ENOENT;
				else if (f->mcast_bind)
					err = f->mcast_bind(net, fam_grp);
				else
					err = 0;
				break;
			}
		}
	}
	up_read(&cb_lock);

	return err;
}

static void genl_unbind(struct net *net, int group)
{
	int i;
<<<<<<< HEAD
	bool found = false;
=======
>>>>>>> 59343cd7

	down_read(&cb_lock);
	for (i = 0; i < GENL_FAM_TAB_SIZE; i++) {
		struct genl_family *f;

		list_for_each_entry(f, genl_family_chain(i), family_list) {
			if (group >= f->mcgrp_offset &&
			    group < f->mcgrp_offset + f->n_mcgrps) {
				int fam_grp = group - f->mcgrp_offset;

				if (f->mcast_unbind)
					f->mcast_unbind(net, fam_grp);
<<<<<<< HEAD
				found = true;
=======
>>>>>>> 59343cd7
				break;
			}
		}
	}
	up_read(&cb_lock);
<<<<<<< HEAD

	WARN_ON(!found);
=======
>>>>>>> 59343cd7
}

static int __net_init genl_pernet_init(struct net *net)
{
	struct netlink_kernel_cfg cfg = {
		.input		= genl_rcv,
		.flags		= NL_CFG_F_NONROOT_RECV,
		.bind		= genl_bind,
		.unbind		= genl_unbind,
	};

	/* we'll bump the group number right afterwards */
	net->genl_sock = netlink_kernel_create(net, NETLINK_GENERIC, &cfg);

	if (!net->genl_sock && net_eq(net, &init_net))
		panic("GENL: Cannot initialize generic netlink\n");

	if (!net->genl_sock)
		return -ENOMEM;

	return 0;
}

static void __net_exit genl_pernet_exit(struct net *net)
{
	netlink_kernel_release(net->genl_sock);
	net->genl_sock = NULL;
}

static struct pernet_operations genl_pernet_ops = {
	.init = genl_pernet_init,
	.exit = genl_pernet_exit,
};

static int __init genl_init(void)
{
	int i, err;

	for (i = 0; i < GENL_FAM_TAB_SIZE; i++)
		INIT_LIST_HEAD(&family_ht[i]);

	err = genl_register_family_with_ops_groups(&genl_ctrl, genl_ctrl_ops,
						   genl_ctrl_groups);
	if (err < 0)
		goto problem;

	err = register_pernet_subsys(&genl_pernet_ops);
	if (err)
		goto problem;

	return 0;

problem:
	panic("GENL: Cannot register controller: %d\n", err);
}

subsys_initcall(genl_init);

static int genlmsg_mcast(struct sk_buff *skb, u32 portid, unsigned long group,
			 gfp_t flags)
{
	struct sk_buff *tmp;
	struct net *net, *prev = NULL;
	int err;

	for_each_net_rcu(net) {
		if (prev) {
			tmp = skb_clone(skb, flags);
			if (!tmp) {
				err = -ENOMEM;
				goto error;
			}
			err = nlmsg_multicast(prev->genl_sock, tmp,
					      portid, group, flags);
			if (err)
				goto error;
		}

		prev = net;
	}

	return nlmsg_multicast(prev->genl_sock, skb, portid, group, flags);
 error:
	kfree_skb(skb);
	return err;
}

int genlmsg_multicast_allns(struct genl_family *family, struct sk_buff *skb,
			    u32 portid, unsigned int group, gfp_t flags)
{
	if (WARN_ON_ONCE(group >= family->n_mcgrps))
		return -EINVAL;
	group = family->mcgrp_offset + group;
	return genlmsg_mcast(skb, portid, group, flags);
}
EXPORT_SYMBOL(genlmsg_multicast_allns);

void genl_notify(struct genl_family *family,
		 struct sk_buff *skb, struct net *net, u32 portid, u32 group,
		 struct nlmsghdr *nlh, gfp_t flags)
{
	struct sock *sk = net->genl_sock;
	int report = 0;

	if (nlh)
		report = nlmsg_report(nlh);

	if (WARN_ON_ONCE(group >= family->n_mcgrps))
		return;
	group = family->mcgrp_offset + group;
	nlmsg_notify(sk, skb, portid, group, report, flags);
}
EXPORT_SYMBOL(genl_notify);<|MERGE_RESOLUTION|>--- conflicted
+++ resolved
@@ -993,11 +993,7 @@
 
 static int genl_bind(struct net *net, int group)
 {
-<<<<<<< HEAD
-	int i, err = 0;
-=======
 	int i, err = -ENOENT;
->>>>>>> 59343cd7
 
 	down_read(&cb_lock);
 	for (i = 0; i < GENL_FAM_TAB_SIZE; i++) {
@@ -1026,10 +1022,6 @@
 static void genl_unbind(struct net *net, int group)
 {
 	int i;
-<<<<<<< HEAD
-	bool found = false;
-=======
->>>>>>> 59343cd7
 
 	down_read(&cb_lock);
 	for (i = 0; i < GENL_FAM_TAB_SIZE; i++) {
@@ -1042,20 +1034,11 @@
 
 				if (f->mcast_unbind)
 					f->mcast_unbind(net, fam_grp);
-<<<<<<< HEAD
-				found = true;
-=======
->>>>>>> 59343cd7
 				break;
 			}
 		}
 	}
 	up_read(&cb_lock);
-<<<<<<< HEAD
-
-	WARN_ON(!found);
-=======
->>>>>>> 59343cd7
 }
 
 static int __net_init genl_pernet_init(struct net *net)
