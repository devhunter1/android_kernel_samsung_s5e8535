--- conflicted
+++ resolved
@@ -153,7 +153,6 @@
 #define pcp_trylock_prepare(flags)	local_irq_save(flags)
 #define pcp_trylock_finish(flags)	local_irq_restore(flags)
 #endif
-<<<<<<< HEAD
 
 /*
  * Locking a pcp requires a PCP lookup followed by a spinlock. To avoid
@@ -172,26 +171,6 @@
 #endif
 
 /*
-=======
-
-/*
- * Locking a pcp requires a PCP lookup followed by a spinlock. To avoid
- * a migration causing the wrong PCP to be locked and remote memory being
- * potentially allocated, pin the task to the CPU for the lookup+lock.
- * preempt_disable is used on !RT because it is faster than migrate_disable.
- * migrate_disable is used on RT because otherwise RT spinlock usage is
- * interfered with and a high priority task cannot preempt the allocator.
- */
-#ifndef CONFIG_PREEMPT_RT
-#define pcpu_task_pin()		preempt_disable()
-#define pcpu_task_unpin()	preempt_enable()
-#else
-#define pcpu_task_pin()		migrate_disable()
-#define pcpu_task_unpin()	migrate_enable()
-#endif
-
-/*
->>>>>>> 46b8053e
  * Generic helper to lookup and a per-cpu variable with an embedded spinlock.
  * Return value should be used with equivalent unlock helper.
  */
@@ -3659,11 +3638,7 @@
 	pcp_trylock_prepare(UP_flags);
 	pcp = pcp_spin_trylock_irqsave(zone_per_cpu_pageset(zone), flags);
 	if (pcp) {
-<<<<<<< HEAD
-		free_unref_page_commit(zone, pcp, page, pfn, migratetype, order);
-=======
 		free_unref_page_commit(zone, pcp, page, pfn, pcpmigratetype, order);
->>>>>>> 46b8053e
 		pcp_spin_unlock_irqrestore(pcp, flags);
 	} else {
 		free_one_page(zone, page, pfn, order, migratetype, FPI_NONE);
