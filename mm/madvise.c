--- conflicted
+++ resolved
@@ -452,19 +452,14 @@
 			continue;
 		}
 
-<<<<<<< HEAD
-		/* Do not interfere with other mappings of this page */
-		if (!allow_shared && page_mapcount(page) != 1)
-			continue;
-
-		if (pageout_anon_only && !PageAnon(page))
-=======
 		/*
 		 * Do not interfere with other mappings of this page and
 		 * non-LRU page.
 		 */
-		if (!PageLRU(page) || page_mapcount(page) != 1)
->>>>>>> 7f2e600b
+		if (!allow_shared && (!PageLRU(page) || page_mapcount(page) != 1))
+			continue;
+
+		if (pageout_anon_only && !PageAnon(page))
 			continue;
 
 		VM_BUG_ON_PAGE(PageTransCompound(page), page);
