/*
 *  linux/mm/oom_kill.c
 * 
 *  Copyright (C)  1998,2000  Rik van Riel
 *	Thanks go out to Claus Fischer for some serious inspiration and
 *	for goading me into coding this file...
 *  Copyright (C)  2010  Google, Inc.
 *	Rewritten by David Rientjes
 *
 *  The routines in this file are used to kill a process when
 *  we're seriously out of memory. This gets called from __alloc_pages()
 *  in mm/page_alloc.c when we really run out of memory.
 *
 *  Since we won't call these routines often (on a well-configured
 *  machine) this file will double as a 'coding guide' and a signpost
 *  for newbie kernel hackers. It features several pointers to major
 *  kernel subsystems and hints as to where to find out what things do.
 */

#include <linux/oom.h>
#include <linux/mm.h>
#include <linux/err.h>
#include <linux/gfp.h>
#include <linux/sched.h>
#include <linux/swap.h>
#include <linux/timex.h>
#include <linux/jiffies.h>
#include <linux/cpuset.h>
#include <linux/export.h>
#include <linux/notifier.h>
#include <linux/memcontrol.h>
#include <linux/mempolicy.h>
#include <linux/security.h>
#include <linux/ptrace.h>
#include <linux/freezer.h>
#include <linux/ftrace.h>
#include <linux/ratelimit.h>

#define CREATE_TRACE_POINTS
#include <trace/events/oom.h>

int sysctl_panic_on_oom;
int sysctl_oom_kill_allocating_task;
int sysctl_oom_dump_tasks = 1;
static DEFINE_SPINLOCK(zone_scan_lock);

/*
 * compare_swap_oom_score_adj() - compare and swap current's oom_score_adj
 * @old_val: old oom_score_adj for compare
 * @new_val: new oom_score_adj for swap
 *
 * Sets the oom_score_adj value for current to @new_val iff its present value is
 * @old_val.  Usually used to reinstate a previous value to prevent racing with
 * userspacing tuning the value in the interim.
 */
void compare_swap_oom_score_adj(int old_val, int new_val)
{
	struct sighand_struct *sighand = current->sighand;

	spin_lock_irq(&sighand->siglock);
	if (current->signal->oom_score_adj == old_val)
		current->signal->oom_score_adj = new_val;
	trace_oom_score_adj_update(current);
	spin_unlock_irq(&sighand->siglock);
}

/**
 * test_set_oom_score_adj() - set current's oom_score_adj and return old value
 * @new_val: new oom_score_adj value
 *
 * Sets the oom_score_adj value for current to @new_val with proper
 * synchronization and returns the old value.  Usually used to temporarily
 * set a value, save the old value in the caller, and then reinstate it later.
 */
int test_set_oom_score_adj(int new_val)
{
	struct sighand_struct *sighand = current->sighand;
	int old_val;

	spin_lock_irq(&sighand->siglock);
	old_val = current->signal->oom_score_adj;
	current->signal->oom_score_adj = new_val;
	trace_oom_score_adj_update(current);
	spin_unlock_irq(&sighand->siglock);

	return old_val;
}

#ifdef CONFIG_NUMA
/**
 * has_intersects_mems_allowed() - check task eligiblity for kill
 * @tsk: task struct of which task to consider
 * @mask: nodemask passed to page allocator for mempolicy ooms
 *
 * Task eligibility is determined by whether or not a candidate task, @tsk,
 * shares the same mempolicy nodes as current if it is bound by such a policy
 * and whether or not it has the same set of allowed cpuset nodes.
 */
static bool has_intersects_mems_allowed(struct task_struct *tsk,
					const nodemask_t *mask)
{
	struct task_struct *start = tsk;

	do {
		if (mask) {
			/*
			 * If this is a mempolicy constrained oom, tsk's
			 * cpuset is irrelevant.  Only return true if its
			 * mempolicy intersects current, otherwise it may be
			 * needlessly killed.
			 */
			if (mempolicy_nodemask_intersects(tsk, mask))
				return true;
		} else {
			/*
			 * This is not a mempolicy constrained oom, so only
			 * check the mems of tsk's cpuset.
			 */
			if (cpuset_mems_allowed_intersects(current, tsk))
				return true;
		}
	} while_each_thread(start, tsk);

	return false;
}
#else
static bool has_intersects_mems_allowed(struct task_struct *tsk,
					const nodemask_t *mask)
{
	return true;
}
#endif /* CONFIG_NUMA */

/*
 * The process p may have detached its own ->mm while exiting or through
 * use_mm(), but one or more of its subthreads may still have a valid
 * pointer.  Return p, or any of its subthreads with a valid ->mm, with
 * task_lock() held.
 */
struct task_struct *find_lock_task_mm(struct task_struct *p)
{
	struct task_struct *t = p;

	do {
		task_lock(t);
		if (likely(t->mm))
			return t;
		task_unlock(t);
	} while_each_thread(p, t);

	return NULL;
}

/* return true if the task is not adequate as candidate victim task. */
static bool oom_unkillable_task(struct task_struct *p,
		const struct mem_cgroup *memcg, const nodemask_t *nodemask)
{
	if (is_global_init(p))
		return true;
	if (p->flags & PF_KTHREAD)
		return true;

	/* When mem_cgroup_out_of_memory() and p is not member of the group */
	if (memcg && !task_in_mem_cgroup(p, memcg))
		return true;

	/* p may not have freeable memory in nodemask */
	if (!has_intersects_mems_allowed(p, nodemask))
		return true;

	return false;
}

/**
 * oom_badness - heuristic function to determine which candidate task to kill
 * @p: task struct of which task we should calculate
 * @totalpages: total present RAM allowed for page allocation
 *
 * The heuristic for determining which task to kill is made to be as simple and
 * predictable as possible.  The goal is to return the highest value for the
 * task consuming the most memory to avoid subsequent oom failures.
 */
unsigned long oom_badness(struct task_struct *p, struct mem_cgroup *memcg,
			  const nodemask_t *nodemask, unsigned long totalpages)
{
	long points;
<<<<<<< HEAD
=======
	long adj;
>>>>>>> ce5c1fe9

	if (oom_unkillable_task(p, memcg, nodemask))
		return 0;

	p = find_lock_task_mm(p);
	if (!p)
		return 0;

	adj = p->signal->oom_score_adj;
	if (adj == OOM_SCORE_ADJ_MIN) {
		task_unlock(p);
		return 0;
	}

	/*
	 * The baseline for the badness score is the proportion of RAM that each
	 * task's rss, pagetable and swap space use.
	 */
	points = get_mm_rss(p->mm) + p->mm->nr_ptes +
		 get_mm_counter(p->mm, MM_SWAPENTS);
	task_unlock(p);

	/*
	 * Root processes get 3% bonus, just like the __vm_enough_memory()
	 * implementation used by LSMs.
	 */
	if (has_capability_noaudit(p, CAP_SYS_ADMIN))
		adj -= 30;

	/* Normalize to oom_score_adj units */
	adj *= totalpages / 1000;
	points += adj;

	/*
	 * Never return 0 for an eligible task regardless of the root bonus and
	 * oom_score_adj (oom_score_adj can't be OOM_SCORE_ADJ_MIN here).
	 */
	return points > 0 ? points : 1;
}

/*
 * Determine the type of allocation constraint.
 */
#ifdef CONFIG_NUMA
static enum oom_constraint constrained_alloc(struct zonelist *zonelist,
				gfp_t gfp_mask, nodemask_t *nodemask,
				unsigned long *totalpages)
{
	struct zone *zone;
	struct zoneref *z;
	enum zone_type high_zoneidx = gfp_zone(gfp_mask);
	bool cpuset_limited = false;
	int nid;

	/* Default to all available memory */
	*totalpages = totalram_pages + total_swap_pages;

	if (!zonelist)
		return CONSTRAINT_NONE;
	/*
	 * Reach here only when __GFP_NOFAIL is used. So, we should avoid
	 * to kill current.We have to random task kill in this case.
	 * Hopefully, CONSTRAINT_THISNODE...but no way to handle it, now.
	 */
	if (gfp_mask & __GFP_THISNODE)
		return CONSTRAINT_NONE;

	/*
	 * This is not a __GFP_THISNODE allocation, so a truncated nodemask in
	 * the page allocator means a mempolicy is in effect.  Cpuset policy
	 * is enforced in get_page_from_freelist().
	 */
	if (nodemask && !nodes_subset(node_states[N_HIGH_MEMORY], *nodemask)) {
		*totalpages = total_swap_pages;
		for_each_node_mask(nid, *nodemask)
			*totalpages += node_spanned_pages(nid);
		return CONSTRAINT_MEMORY_POLICY;
	}

	/* Check this allocation failure is caused by cpuset's wall function */
	for_each_zone_zonelist_nodemask(zone, z, zonelist,
			high_zoneidx, nodemask)
		if (!cpuset_zone_allowed_softwall(zone, gfp_mask))
			cpuset_limited = true;

	if (cpuset_limited) {
		*totalpages = total_swap_pages;
		for_each_node_mask(nid, cpuset_current_mems_allowed)
			*totalpages += node_spanned_pages(nid);
		return CONSTRAINT_CPUSET;
	}
	return CONSTRAINT_NONE;
}
#else
static enum oom_constraint constrained_alloc(struct zonelist *zonelist,
				gfp_t gfp_mask, nodemask_t *nodemask,
				unsigned long *totalpages)
{
	*totalpages = totalram_pages + total_swap_pages;
	return CONSTRAINT_NONE;
}
#endif

/*
 * Simple selection loop. We chose the process with the highest
 * number of 'points'. We expect the caller will lock the tasklist.
 *
 * (not docbooked, we don't want this one cluttering up the manual)
 */
static struct task_struct *select_bad_process(unsigned int *ppoints,
		unsigned long totalpages, struct mem_cgroup *memcg,
		const nodemask_t *nodemask, bool force_kill)
{
	struct task_struct *g, *p;
	struct task_struct *chosen = NULL;
	unsigned long chosen_points = 0;

	do_each_thread(g, p) {
		unsigned int points;

		if (p->exit_state)
			continue;
		if (oom_unkillable_task(p, memcg, nodemask))
			continue;

		/*
		 * This task already has access to memory reserves and is
		 * being killed. Don't allow any other task access to the
		 * memory reserve.
		 *
		 * Note: this may have a chance of deadlock if it gets
		 * blocked waiting for another task which itself is waiting
		 * for memory. Is there a better alternative?
		 */
		if (test_tsk_thread_flag(p, TIF_MEMDIE)) {
			if (unlikely(frozen(p)))
				__thaw_task(p);
			if (!force_kill)
				return ERR_PTR(-1UL);
		}
		if (!p->mm)
			continue;

		if (p->flags & PF_EXITING) {
			/*
			 * If p is the current task and is in the process of
			 * releasing memory, we allow the "kill" to set
			 * TIF_MEMDIE, which will allow it to gain access to
			 * memory reserves.  Otherwise, it may stall forever.
			 *
			 * The loop isn't broken here, however, in case other
			 * threads are found to have already been oom killed.
			 */
			if (p == current) {
				chosen = p;
				chosen_points = ULONG_MAX;
			} else if (!force_kill) {
				/*
				 * If this task is not being ptraced on exit,
				 * then wait for it to finish before killing
				 * some other task unnecessarily.
				 */
				if (!(p->group_leader->ptrace & PT_TRACE_EXIT))
					return ERR_PTR(-1UL);
			}
		}

		points = oom_badness(p, memcg, nodemask, totalpages);
		if (points > chosen_points) {
			chosen = p;
			chosen_points = points;
		}
	} while_each_thread(g, p);

	*ppoints = chosen_points * 1000 / totalpages;
	return chosen;
}

/**
 * dump_tasks - dump current memory state of all system tasks
 * @memcg: current's memory controller, if constrained
 * @nodemask: nodemask passed to page allocator for mempolicy ooms
 *
 * Dumps the current memory state of all eligible tasks.  Tasks not in the same
 * memcg, not in the same cpuset, or bound to a disjoint set of mempolicy nodes
 * are not shown.
 * State information includes task's pid, uid, tgid, vm size, rss, cpu, oom_adj
 * value, oom_score_adj value, and name.
 *
 * Call with tasklist_lock read-locked.
 */
static void dump_tasks(const struct mem_cgroup *memcg, const nodemask_t *nodemask)
{
	struct task_struct *p;
	struct task_struct *task;

	pr_info("[ pid ]   uid  tgid total_vm      rss cpu oom_adj oom_score_adj name\n");
	for_each_process(p) {
		if (oom_unkillable_task(p, memcg, nodemask))
			continue;

		task = find_lock_task_mm(p);
		if (!task) {
			/*
			 * This is a kthread or all of p's threads have already
			 * detached their mm's.  There's no need to report
			 * them; they can't be oom killed anyway.
			 */
			continue;
		}

		pr_info("[%5d] %5d %5d %8lu %8lu %3u     %3d         %5d %s\n",
			task->pid, from_kuid(&init_user_ns, task_uid(task)),
			task->tgid, task->mm->total_vm, get_mm_rss(task->mm),
			task_cpu(task), task->signal->oom_adj,
			task->signal->oom_score_adj, task->comm);
		task_unlock(task);
	}
}

static void dump_header(struct task_struct *p, gfp_t gfp_mask, int order,
			struct mem_cgroup *memcg, const nodemask_t *nodemask)
{
	task_lock(current);
	pr_warning("%s invoked oom-killer: gfp_mask=0x%x, order=%d, "
		"oom_adj=%d, oom_score_adj=%d\n",
		current->comm, gfp_mask, order, current->signal->oom_adj,
		current->signal->oom_score_adj);
	cpuset_print_task_mems_allowed(current);
	task_unlock(current);
	dump_stack();
	mem_cgroup_print_oom_info(memcg, p);
	show_mem(SHOW_MEM_FILTER_NODES);
	if (sysctl_oom_dump_tasks)
		dump_tasks(memcg, nodemask);
}

#define K(x) ((x) << (PAGE_SHIFT-10))
static void oom_kill_process(struct task_struct *p, gfp_t gfp_mask, int order,
			     unsigned int points, unsigned long totalpages,
			     struct mem_cgroup *memcg, nodemask_t *nodemask,
			     const char *message)
{
	struct task_struct *victim = p;
	struct task_struct *child;
	struct task_struct *t = p;
	struct mm_struct *mm;
	unsigned int victim_points = 0;
	static DEFINE_RATELIMIT_STATE(oom_rs, DEFAULT_RATELIMIT_INTERVAL,
					      DEFAULT_RATELIMIT_BURST);

	/*
	 * If the task is already exiting, don't alarm the sysadmin or kill
	 * its children or threads, just set TIF_MEMDIE so it can die quickly
	 */
	if (p->flags & PF_EXITING) {
		set_tsk_thread_flag(p, TIF_MEMDIE);
		return;
	}

	if (__ratelimit(&oom_rs))
		dump_header(p, gfp_mask, order, memcg, nodemask);

	task_lock(p);
	pr_err("%s: Kill process %d (%s) score %d or sacrifice child\n",
		message, task_pid_nr(p), p->comm, points);
	task_unlock(p);

	/*
	 * If any of p's children has a different mm and is eligible for kill,
	 * the one with the highest oom_badness() score is sacrificed for its
	 * parent.  This attempts to lose the minimal amount of work done while
	 * still freeing memory.
	 */
	do {
		list_for_each_entry(child, &t->children, sibling) {
			unsigned int child_points;

			if (child->mm == p->mm)
				continue;
			/*
			 * oom_badness() returns 0 if the thread is unkillable
			 */
			child_points = oom_badness(child, memcg, nodemask,
								totalpages);
			if (child_points > victim_points) {
				victim = child;
				victim_points = child_points;
			}
		}
	} while_each_thread(p, t);

	victim = find_lock_task_mm(victim);
	if (!victim)
		return;

	/* mm cannot safely be dereferenced after task_unlock(victim) */
	mm = victim->mm;
	pr_err("Killed process %d (%s) total-vm:%lukB, anon-rss:%lukB, file-rss:%lukB\n",
		task_pid_nr(victim), victim->comm, K(victim->mm->total_vm),
		K(get_mm_counter(victim->mm, MM_ANONPAGES)),
		K(get_mm_counter(victim->mm, MM_FILEPAGES)));
	task_unlock(victim);

	/*
	 * Kill all user processes sharing victim->mm in other thread groups, if
	 * any.  They don't get access to memory reserves, though, to avoid
	 * depletion of all memory.  This prevents mm->mmap_sem livelock when an
	 * oom killed thread cannot exit because it requires the semaphore and
	 * its contended by another thread trying to allocate memory itself.
	 * That thread will now get access to memory reserves since it has a
	 * pending fatal signal.
	 */
	for_each_process(p)
		if (p->mm == mm && !same_thread_group(p, victim) &&
		    !(p->flags & PF_KTHREAD)) {
			if (p->signal->oom_score_adj == OOM_SCORE_ADJ_MIN)
				continue;

			task_lock(p);	/* Protect ->comm from prctl() */
			pr_err("Kill process %d (%s) sharing same memory\n",
				task_pid_nr(p), p->comm);
			task_unlock(p);
			do_send_sig_info(SIGKILL, SEND_SIG_FORCED, p, true);
		}

	set_tsk_thread_flag(victim, TIF_MEMDIE);
	do_send_sig_info(SIGKILL, SEND_SIG_FORCED, victim, true);
}
#undef K

/*
 * Determines whether the kernel must panic because of the panic_on_oom sysctl.
 */
static void check_panic_on_oom(enum oom_constraint constraint, gfp_t gfp_mask,
				int order, const nodemask_t *nodemask)
{
	if (likely(!sysctl_panic_on_oom))
		return;
	if (sysctl_panic_on_oom != 2) {
		/*
		 * panic_on_oom == 1 only affects CONSTRAINT_NONE, the kernel
		 * does not panic for cpuset, mempolicy, or memcg allocation
		 * failures.
		 */
		if (constraint != CONSTRAINT_NONE)
			return;
	}
	read_lock(&tasklist_lock);
	dump_header(NULL, gfp_mask, order, NULL, nodemask);
	read_unlock(&tasklist_lock);
	panic("Out of memory: %s panic_on_oom is enabled\n",
		sysctl_panic_on_oom == 2 ? "compulsory" : "system-wide");
}

#ifdef CONFIG_CGROUP_MEM_RES_CTLR
void mem_cgroup_out_of_memory(struct mem_cgroup *memcg, gfp_t gfp_mask,
			      int order)
{
	unsigned long limit;
	unsigned int points = 0;
	struct task_struct *p;

	/*
	 * If current has a pending SIGKILL, then automatically select it.  The
	 * goal is to allow it to allocate so that it may quickly exit and free
	 * its memory.
	 */
	if (fatal_signal_pending(current)) {
		set_thread_flag(TIF_MEMDIE);
		return;
	}

	check_panic_on_oom(CONSTRAINT_MEMCG, gfp_mask, order, NULL);
	limit = mem_cgroup_get_limit(memcg) >> PAGE_SHIFT ? : 1;
	read_lock(&tasklist_lock);
	p = select_bad_process(&points, limit, memcg, NULL, false);
	if (p && PTR_ERR(p) != -1UL)
		oom_kill_process(p, gfp_mask, order, points, limit, memcg, NULL,
				 "Memory cgroup out of memory");
	read_unlock(&tasklist_lock);
}
#endif

static BLOCKING_NOTIFIER_HEAD(oom_notify_list);

int register_oom_notifier(struct notifier_block *nb)
{
	return blocking_notifier_chain_register(&oom_notify_list, nb);
}
EXPORT_SYMBOL_GPL(register_oom_notifier);

int unregister_oom_notifier(struct notifier_block *nb)
{
	return blocking_notifier_chain_unregister(&oom_notify_list, nb);
}
EXPORT_SYMBOL_GPL(unregister_oom_notifier);

/*
 * Try to acquire the OOM killer lock for the zones in zonelist.  Returns zero
 * if a parallel OOM killing is already taking place that includes a zone in
 * the zonelist.  Otherwise, locks all zones in the zonelist and returns 1.
 */
int try_set_zonelist_oom(struct zonelist *zonelist, gfp_t gfp_mask)
{
	struct zoneref *z;
	struct zone *zone;
	int ret = 1;

	spin_lock(&zone_scan_lock);
	for_each_zone_zonelist(zone, z, zonelist, gfp_zone(gfp_mask)) {
		if (zone_is_oom_locked(zone)) {
			ret = 0;
			goto out;
		}
	}

	for_each_zone_zonelist(zone, z, zonelist, gfp_zone(gfp_mask)) {
		/*
		 * Lock each zone in the zonelist under zone_scan_lock so a
		 * parallel invocation of try_set_zonelist_oom() doesn't succeed
		 * when it shouldn't.
		 */
		zone_set_flag(zone, ZONE_OOM_LOCKED);
	}

out:
	spin_unlock(&zone_scan_lock);
	return ret;
}

/*
 * Clears the ZONE_OOM_LOCKED flag for all zones in the zonelist so that failed
 * allocation attempts with zonelists containing them may now recall the OOM
 * killer, if necessary.
 */
void clear_zonelist_oom(struct zonelist *zonelist, gfp_t gfp_mask)
{
	struct zoneref *z;
	struct zone *zone;

	spin_lock(&zone_scan_lock);
	for_each_zone_zonelist(zone, z, zonelist, gfp_zone(gfp_mask)) {
		zone_clear_flag(zone, ZONE_OOM_LOCKED);
	}
	spin_unlock(&zone_scan_lock);
}

/*
 * Try to acquire the oom killer lock for all system zones.  Returns zero if a
 * parallel oom killing is taking place, otherwise locks all zones and returns
 * non-zero.
 */
static int try_set_system_oom(void)
{
	struct zone *zone;
	int ret = 1;

	spin_lock(&zone_scan_lock);
	for_each_populated_zone(zone)
		if (zone_is_oom_locked(zone)) {
			ret = 0;
			goto out;
		}
	for_each_populated_zone(zone)
		zone_set_flag(zone, ZONE_OOM_LOCKED);
out:
	spin_unlock(&zone_scan_lock);
	return ret;
}

/*
 * Clears ZONE_OOM_LOCKED for all system zones so that failed allocation
 * attempts or page faults may now recall the oom killer, if necessary.
 */
static void clear_system_oom(void)
{
	struct zone *zone;

	spin_lock(&zone_scan_lock);
	for_each_populated_zone(zone)
		zone_clear_flag(zone, ZONE_OOM_LOCKED);
	spin_unlock(&zone_scan_lock);
}

/**
 * out_of_memory - kill the "best" process when we run out of memory
 * @zonelist: zonelist pointer
 * @gfp_mask: memory allocation flags
 * @order: amount of memory being requested as a power of 2
 * @nodemask: nodemask passed to page allocator
 * @force_kill: true if a task must be killed, even if others are exiting
 *
 * If we run out of memory, we have the choice between either
 * killing a random task (bad), letting the system crash (worse)
 * OR try to be smart about which process to kill. Note that we
 * don't have to be perfect here, we just have to be good.
 */
void out_of_memory(struct zonelist *zonelist, gfp_t gfp_mask,
		int order, nodemask_t *nodemask, bool force_kill)
{
	const nodemask_t *mpol_mask;
	struct task_struct *p;
	unsigned long totalpages;
	unsigned long freed = 0;
	unsigned int points;
	enum oom_constraint constraint = CONSTRAINT_NONE;
	int killed = 0;

	blocking_notifier_call_chain(&oom_notify_list, 0, &freed);
	if (freed > 0)
		/* Got some memory back in the last second. */
		return;

	/*
	 * If current has a pending SIGKILL, then automatically select it.  The
	 * goal is to allow it to allocate so that it may quickly exit and free
	 * its memory.
	 */
	if (fatal_signal_pending(current)) {
		set_thread_flag(TIF_MEMDIE);
		return;
	}

	/*
	 * Check if there were limitations on the allocation (only relevant for
	 * NUMA) that may require different handling.
	 */
	constraint = constrained_alloc(zonelist, gfp_mask, nodemask,
						&totalpages);
	mpol_mask = (constraint == CONSTRAINT_MEMORY_POLICY) ? nodemask : NULL;
	check_panic_on_oom(constraint, gfp_mask, order, mpol_mask);

	read_lock(&tasklist_lock);
	if (sysctl_oom_kill_allocating_task &&
	    !oom_unkillable_task(current, NULL, nodemask) &&
	    current->mm) {
		oom_kill_process(current, gfp_mask, order, 0, totalpages, NULL,
				 nodemask,
				 "Out of memory (oom_kill_allocating_task)");
		goto out;
	}

	p = select_bad_process(&points, totalpages, NULL, mpol_mask,
			       force_kill);
	/* Found nothing?!?! Either we hang forever, or we panic. */
	if (!p) {
		dump_header(NULL, gfp_mask, order, NULL, mpol_mask);
		read_unlock(&tasklist_lock);
		panic("Out of memory and no killable processes...\n");
	}
	if (PTR_ERR(p) != -1UL) {
		oom_kill_process(p, gfp_mask, order, points, totalpages, NULL,
				 nodemask, "Out of memory");
		killed = 1;
	}
out:
	read_unlock(&tasklist_lock);

	/*
	 * Give "p" a good chance of killing itself before we
	 * retry to allocate memory unless "p" is current
	 */
	if (killed && !test_thread_flag(TIF_MEMDIE))
		schedule_timeout_uninterruptible(1);
}

/*
 * The pagefault handler calls here because it is out of memory, so kill a
 * memory-hogging task.  If a populated zone has ZONE_OOM_LOCKED set, a parallel
 * oom killing is already in progress so do nothing.  If a task is found with
 * TIF_MEMDIE set, it has been killed so do nothing and allow it to exit.
 */
void pagefault_out_of_memory(void)
{
	if (try_set_system_oom()) {
		out_of_memory(NULL, 0, 0, NULL, false);
		clear_system_oom();
	}
	if (!test_thread_flag(TIF_MEMDIE))
		schedule_timeout_uninterruptible(1);
}<|MERGE_RESOLUTION|>--- conflicted
+++ resolved
@@ -184,10 +184,7 @@
 			  const nodemask_t *nodemask, unsigned long totalpages)
 {
 	long points;
-<<<<<<< HEAD
-=======
 	long adj;
->>>>>>> ce5c1fe9
 
 	if (oom_unkillable_task(p, memcg, nodemask))
 		return 0;
