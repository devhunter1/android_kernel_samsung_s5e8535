--- conflicted
+++ resolved
@@ -2615,15 +2615,12 @@
 	int i, error = 0;
 	bool writably_mapped;
 	loff_t isize, end_offset;
-<<<<<<< HEAD
+	loff_t last_pos = ra->prev_pos;
 #ifdef CONFIG_PAGE_BOOST_RECORDING
 	pgoff_t index;
 	loff_t *ppos = &iocb->ki_pos;
 	pgoff_t last_index;
 #endif
-=======
-	loff_t last_pos = ra->prev_pos;
->>>>>>> 46b8053e
 
 	if (unlikely(iocb->ki_pos >= inode->i_sb->s_maxbytes))
 		return 0;
@@ -3036,18 +3033,12 @@
 	 * mmap read-around
 	 */
 	fpin = maybe_unlock_mmap_for_io(vmf, fpin);
-<<<<<<< HEAD
 	ra_pages = min_t(unsigned int, ra->ra_pages, mmap_readaround_limit);
 	if (need_memory_boosting())
 		ra_pages = min_t(unsigned int, ra_pages, 8);
 	ra->start = max_t(long, 0, vmf->pgoff - ra_pages / 2);
 	ra->size = ra_pages;
 	ra->async_size = ra_pages / 4;
-=======
-	ra->start = max_t(long, 0, vmf->pgoff - ra->ra_pages / 2);
-	ra->size = ra->ra_pages;
-	ra->async_size = ra->ra_pages / 4;
->>>>>>> 46b8053e
 	trace_android_vh_tune_mmap_readaround(ra->ra_pages, vmf->pgoff,
 			&ra->start, &ra->size, &ra->async_size);
 	ractl._index = ra->start;
