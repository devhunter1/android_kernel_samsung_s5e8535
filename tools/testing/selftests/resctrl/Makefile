--- conflicted
+++ resolved
@@ -1,12 +1,3 @@
-<<<<<<< HEAD
-CFLAGS = -g -Wall -O2 -D_FORTIFY_SOURCE=2
-CFLAGS += $(KHDR_INCLUDES)
-
-TEST_GEN_PROGS := resctrl_tests
-
-include ../lib.mk
-
-=======
 # SPDX-License-Identifier: GPL-2.0
 
 CFLAGS = -g -Wall -O2 -D_FORTIFY_SOURCE=2 -D_GNU_SOURCE
@@ -16,5 +7,4 @@
 
 include ../lib.mk
 
->>>>>>> 819bb2da
 $(OUTPUT)/resctrl_tests: $(wildcard *.[ch])