// SPDX-License-Identifier: GPL-2.0-or-later
/*
 * Copyright (C) 2015 Josh Poimboeuf <jpoimboe@redhat.com>
 */

#include <stdio.h>
#include <stdlib.h>

#define unlikely(cond) (cond)
#include <asm/insn.h>
#include "../../../arch/x86/lib/inat.c"
#include "../../../arch/x86/lib/insn.c"

#define CONFIG_64BIT 1
#include <asm/nops.h>

#include <asm/orc_types.h>
#include <objtool/check.h>
#include <objtool/elf.h>
#include <objtool/arch.h>
#include <objtool/warn.h>
#include <objtool/endianness.h>
#include <arch/elf.h>

static int is_x86_64(const struct elf *elf)
{
	switch (elf->ehdr.e_machine) {
	case EM_X86_64:
		return 1;
	case EM_386:
		return 0;
	default:
		WARN("unexpected ELF machine type %d", elf->ehdr.e_machine);
		return -1;
	}
}

bool arch_callee_saved_reg(unsigned char reg)
{
	switch (reg) {
	case CFI_BP:
	case CFI_BX:
	case CFI_R12:
	case CFI_R13:
	case CFI_R14:
	case CFI_R15:
		return true;

	case CFI_AX:
	case CFI_CX:
	case CFI_DX:
	case CFI_SI:
	case CFI_DI:
	case CFI_SP:
	case CFI_R8:
	case CFI_R9:
	case CFI_R10:
	case CFI_R11:
	case CFI_RA:
	default:
		return false;
	}
}

unsigned long arch_dest_reloc_offset(int addend)
{
	return addend + 4;
}

unsigned long arch_jump_destination(struct instruction *insn)
{
	return insn->offset + insn->len + insn->immediate;
}

#define ADD_OP(op) \
	if (!(op = calloc(1, sizeof(*op)))) \
		return -1; \
	else for (list_add_tail(&op->list, ops_list); op; op = NULL)

/*
 * Helpers to decode ModRM/SIB:
 *
 * r/m| AX  CX  DX  BX |  SP |  BP |  SI  DI |
 *    | R8  R9 R10 R11 | R12 | R13 | R14 R15 |
 * Mod+----------------+-----+-----+---------+
 * 00 |    [r/m]       |[SIB]|[IP+]|  [r/m]  |
 * 01 |  [r/m + d8]    |[S+d]|   [r/m + d8]  |
 * 10 |  [r/m + d32]   |[S+D]|   [r/m + d32] |
 * 11 |                   r/ m               |
 */

#define mod_is_mem()	(modrm_mod != 3)
#define mod_is_reg()	(modrm_mod == 3)

#define is_RIP()   ((modrm_rm & 7) == CFI_BP && modrm_mod == 0)
#define have_SIB() ((modrm_rm & 7) == CFI_SP && mod_is_mem())

#define rm_is(reg) (have_SIB() ? \
		    sib_base == (reg) && sib_index == CFI_SP : \
		    modrm_rm == (reg))

#define rm_is_mem(reg)	(mod_is_mem() && !is_RIP() && rm_is(reg))
#define rm_is_reg(reg)	(mod_is_reg() && modrm_rm == (reg))

int arch_decode_instruction(const struct elf *elf, const struct section *sec,
			    unsigned long offset, unsigned int maxlen,
			    unsigned int *len, enum insn_type *type,
			    unsigned long *immediate,
			    struct list_head *ops_list)
{
	struct insn insn;
	int x86_64, ret;
	unsigned char op1, op2,
		      rex = 0, rex_b = 0, rex_r = 0, rex_w = 0, rex_x = 0,
		      modrm = 0, modrm_mod = 0, modrm_rm = 0, modrm_reg = 0,
		      sib = 0, /* sib_scale = 0, */ sib_index = 0, sib_base = 0;
	struct stack_op *op = NULL;
	struct symbol *sym;
	u64 imm;

	x86_64 = is_x86_64(elf);
	if (x86_64 == -1)
		return -1;

	ret = insn_decode(&insn, sec->data->d_buf + offset, maxlen,
			  x86_64 ? INSN_MODE_64 : INSN_MODE_32);
	if (ret < 0) {
		WARN("can't decode instruction at %s:0x%lx", sec->name, offset);
		return -1;
	}

	*len = insn.length;
	*type = INSN_OTHER;

	if (insn.vex_prefix.nbytes)
		return 0;

	op1 = insn.opcode.bytes[0];
	op2 = insn.opcode.bytes[1];

	if (insn.rex_prefix.nbytes) {
		rex = insn.rex_prefix.bytes[0];
		rex_w = X86_REX_W(rex) >> 3;
		rex_r = X86_REX_R(rex) >> 2;
		rex_x = X86_REX_X(rex) >> 1;
		rex_b = X86_REX_B(rex);
	}

	if (insn.modrm.nbytes) {
		modrm = insn.modrm.bytes[0];
		modrm_mod = X86_MODRM_MOD(modrm);
		modrm_reg = X86_MODRM_REG(modrm) + 8*rex_r;
		modrm_rm  = X86_MODRM_RM(modrm)  + 8*rex_b;
	}

	if (insn.sib.nbytes) {
		sib = insn.sib.bytes[0];
		/* sib_scale = X86_SIB_SCALE(sib); */
		sib_index = X86_SIB_INDEX(sib) + 8*rex_x;
		sib_base  = X86_SIB_BASE(sib)  + 8*rex_b;
	}

	switch (op1) {

	case 0x1:
	case 0x29:
		if (rex_w && rm_is_reg(CFI_SP)) {

			/* add/sub reg, %rsp */
			ADD_OP(op) {
				op->src.type = OP_SRC_ADD;
				op->src.reg = modrm_reg;
				op->dest.type = OP_DEST_REG;
				op->dest.reg = CFI_SP;
			}
		}
		break;

	case 0x50 ... 0x57:

		/* push reg */
		ADD_OP(op) {
			op->src.type = OP_SRC_REG;
			op->src.reg = (op1 & 0x7) + 8*rex_b;
			op->dest.type = OP_DEST_PUSH;
		}

		break;

	case 0x58 ... 0x5f:

		/* pop reg */
		ADD_OP(op) {
			op->src.type = OP_SRC_POP;
			op->dest.type = OP_DEST_REG;
			op->dest.reg = (op1 & 0x7) + 8*rex_b;
		}

		break;

	case 0x68:
	case 0x6a:
		/* push immediate */
		ADD_OP(op) {
			op->src.type = OP_SRC_CONST;
			op->dest.type = OP_DEST_PUSH;
		}
		break;

	case 0x70 ... 0x7f:
		*type = INSN_JUMP_CONDITIONAL;
		break;

	case 0x80 ... 0x83:
		/*
		 * 1000 00sw : mod OP r/m : immediate
		 *
		 * s - sign extend immediate
		 * w - imm8 / imm32
		 *
		 * OP: 000 ADD    100 AND
		 *     001 OR     101 SUB
		 *     010 ADC    110 XOR
		 *     011 SBB    111 CMP
		 */

		/* 64bit only */
		if (!rex_w)
			break;

		/* %rsp target only */
		if (!rm_is_reg(CFI_SP))
			break;

		imm = insn.immediate.value;
		if (op1 & 2) { /* sign extend */
			if (op1 & 1) { /* imm32 */
				imm <<= 32;
				imm = (s64)imm >> 32;
			} else { /* imm8 */
				imm <<= 56;
				imm = (s64)imm >> 56;
			}
		}

		switch (modrm_reg & 7) {
		case 5:
			imm = -imm;
			/* fallthrough */
		case 0:
			/* add/sub imm, %rsp */
			ADD_OP(op) {
				op->src.type = OP_SRC_ADD;
				op->src.reg = CFI_SP;
				op->src.offset = imm;
				op->dest.type = OP_DEST_REG;
				op->dest.reg = CFI_SP;
			}
			break;

		case 4:
			/* and imm, %rsp */
			ADD_OP(op) {
				op->src.type = OP_SRC_AND;
				op->src.reg = CFI_SP;
				op->src.offset = insn.immediate.value;
				op->dest.type = OP_DEST_REG;
				op->dest.reg = CFI_SP;
			}
			break;

		default:
			/* WARN ? */
			break;
		}

		break;

	case 0x89:
		if (!rex_w)
			break;

		if (modrm_reg == CFI_SP) {

			if (mod_is_reg()) {
				/* mov %rsp, reg */
				ADD_OP(op) {
					op->src.type = OP_SRC_REG;
					op->src.reg = CFI_SP;
					op->dest.type = OP_DEST_REG;
					op->dest.reg = modrm_rm;
				}
				break;

			} else {
				/* skip RIP relative displacement */
				if (is_RIP())
					break;

				/* skip nontrivial SIB */
				if (have_SIB()) {
					modrm_rm = sib_base;
					if (sib_index != CFI_SP)
						break;
				}

				/* mov %rsp, disp(%reg) */
				ADD_OP(op) {
					op->src.type = OP_SRC_REG;
					op->src.reg = CFI_SP;
					op->dest.type = OP_DEST_REG_INDIRECT;
					op->dest.reg = modrm_rm;
					op->dest.offset = insn.displacement.value;
				}
				break;
			}

			break;
		}

		if (rm_is_reg(CFI_SP)) {

			/* mov reg, %rsp */
			ADD_OP(op) {
				op->src.type = OP_SRC_REG;
				op->src.reg = modrm_reg;
				op->dest.type = OP_DEST_REG;
				op->dest.reg = CFI_SP;
			}
			break;
		}

		/* fallthrough */
	case 0x88:
		if (!rex_w)
			break;

		if (rm_is_mem(CFI_BP)) {

			/* mov reg, disp(%rbp) */
			ADD_OP(op) {
				op->src.type = OP_SRC_REG;
				op->src.reg = modrm_reg;
				op->dest.type = OP_DEST_REG_INDIRECT;
				op->dest.reg = CFI_BP;
				op->dest.offset = insn.displacement.value;
			}
			break;
		}

		if (rm_is_mem(CFI_SP)) {

			/* mov reg, disp(%rsp) */
			ADD_OP(op) {
				op->src.type = OP_SRC_REG;
				op->src.reg = modrm_reg;
				op->dest.type = OP_DEST_REG_INDIRECT;
				op->dest.reg = CFI_SP;
				op->dest.offset = insn.displacement.value;
			}
			break;
		}

		break;

	case 0x8b:
		if (!rex_w)
			break;

		if (rm_is_mem(CFI_BP)) {

			/* mov disp(%rbp), reg */
			ADD_OP(op) {
				op->src.type = OP_SRC_REG_INDIRECT;
				op->src.reg = CFI_BP;
				op->src.offset = insn.displacement.value;
				op->dest.type = OP_DEST_REG;
				op->dest.reg = modrm_reg;
			}
			break;
		}

		if (rm_is_mem(CFI_SP)) {

			/* mov disp(%rsp), reg */
			ADD_OP(op) {
				op->src.type = OP_SRC_REG_INDIRECT;
				op->src.reg = CFI_SP;
				op->src.offset = insn.displacement.value;
				op->dest.type = OP_DEST_REG;
				op->dest.reg = modrm_reg;
			}
			break;
		}

		break;

	case 0x8d:
		if (mod_is_reg()) {
			WARN("invalid LEA encoding at %s:0x%lx", sec->name, offset);
			break;
		}

		/* skip non 64bit ops */
		if (!rex_w)
			break;

		/* skip RIP relative displacement */
		if (is_RIP())
			break;

		/* skip nontrivial SIB */
		if (have_SIB()) {
			modrm_rm = sib_base;
			if (sib_index != CFI_SP)
				break;
		}

		/* lea disp(%src), %dst */
		ADD_OP(op) {
			op->src.offset = insn.displacement.value;
			if (!op->src.offset) {
				/* lea (%src), %dst */
				op->src.type = OP_SRC_REG;
			} else {
				/* lea disp(%src), %dst */
				op->src.type = OP_SRC_ADD;
			}
			op->src.reg = modrm_rm;
			op->dest.type = OP_DEST_REG;
			op->dest.reg = modrm_reg;
		}
		break;

	case 0x8f:
		/* pop to mem */
		ADD_OP(op) {
			op->src.type = OP_SRC_POP;
			op->dest.type = OP_DEST_MEM;
		}
		break;

	case 0x90:
		*type = INSN_NOP;
		break;

	case 0x9c:
		/* pushf */
		ADD_OP(op) {
			op->src.type = OP_SRC_CONST;
			op->dest.type = OP_DEST_PUSHF;
		}
		break;

	case 0x9d:
		/* popf */
		ADD_OP(op) {
			op->src.type = OP_SRC_POPF;
			op->dest.type = OP_DEST_MEM;
		}
		break;

	case 0x0f:

		if (op2 == 0x01) {

			if (modrm == 0xca)
				*type = INSN_CLAC;
			else if (modrm == 0xcb)
				*type = INSN_STAC;

		} else if (op2 >= 0x80 && op2 <= 0x8f) {

			*type = INSN_JUMP_CONDITIONAL;

		} else if (op2 == 0x05 || op2 == 0x07 || op2 == 0x34 ||
			   op2 == 0x35) {

			/* sysenter, sysret */
			*type = INSN_CONTEXT_SWITCH;

		} else if (op2 == 0x0b || op2 == 0xb9) {

			/* ud2 */
			*type = INSN_BUG;

		} else if (op2 == 0x0d || op2 == 0x1f) {

			/* nopl/nopw */
			*type = INSN_NOP;

		} else if (op2 == 0xa0 || op2 == 0xa8) {

			/* push fs/gs */
			ADD_OP(op) {
				op->src.type = OP_SRC_CONST;
				op->dest.type = OP_DEST_PUSH;
			}

		} else if (op2 == 0xa1 || op2 == 0xa9) {

			/* pop fs/gs */
			ADD_OP(op) {
				op->src.type = OP_SRC_POP;
				op->dest.type = OP_DEST_MEM;
			}
		}

		break;

	case 0xc9:
		/*
		 * leave
		 *
		 * equivalent to:
		 * mov bp, sp
		 * pop bp
		 */
		ADD_OP(op) {
			op->src.type = OP_SRC_REG;
			op->src.reg = CFI_BP;
			op->dest.type = OP_DEST_REG;
			op->dest.reg = CFI_SP;
		}
		ADD_OP(op) {
			op->src.type = OP_SRC_POP;
			op->dest.type = OP_DEST_REG;
			op->dest.reg = CFI_BP;
		}
		break;

	case 0xcc:
		/* int3 */
		*type = INSN_TRAP;
		break;

	case 0xe3:
		/* jecxz/jrcxz */
		*type = INSN_JUMP_CONDITIONAL;
		break;

	case 0xe9:
	case 0xeb:
		*type = INSN_JUMP_UNCONDITIONAL;
		break;

	case 0xc2:
	case 0xc3:
		*type = INSN_RETURN;
		break;

	case 0xcf: /* iret */
		/*
		 * Handle sync_core(), which has an IRET to self.
		 * All other IRET are in STT_NONE entry code.
		 */
		sym = find_symbol_containing(sec, offset);
		if (sym && sym->type == STT_FUNC) {
			ADD_OP(op) {
				/* add $40, %rsp */
				op->src.type = OP_SRC_ADD;
				op->src.reg = CFI_SP;
				op->src.offset = 5*8;
				op->dest.type = OP_DEST_REG;
				op->dest.reg = CFI_SP;
			}
			break;
		}

		/* fallthrough */

	case 0xca: /* retf */
	case 0xcb: /* retf */
		*type = INSN_CONTEXT_SWITCH;
		break;

	case 0xe8:
		*type = INSN_CALL;
		/*
		 * For the impact on the stack, a CALL behaves like
		 * a PUSH of an immediate value (the return address).
		 */
		ADD_OP(op) {
			op->src.type = OP_SRC_CONST;
			op->dest.type = OP_DEST_PUSH;
		}
		break;

	case 0xfc:
		*type = INSN_CLD;
		break;

	case 0xfd:
		*type = INSN_STD;
		break;

	case 0xff:
		if (modrm_reg == 2 || modrm_reg == 3)

			*type = INSN_CALL_DYNAMIC;

		else if (modrm_reg == 4)

			*type = INSN_JUMP_DYNAMIC;

		else if (modrm_reg == 5)

			/* jmpf */
			*type = INSN_CONTEXT_SWITCH;

		else if (modrm_reg == 6) {

			/* push from mem */
			ADD_OP(op) {
				op->src.type = OP_SRC_CONST;
				op->dest.type = OP_DEST_PUSH;
			}
		}

		break;

	default:
		break;
	}

	*immediate = insn.immediate.nbytes ? insn.immediate.value : 0;

	return 0;
}

void arch_initial_func_cfi_state(struct cfi_init_state *state)
{
	int i;

	for (i = 0; i < CFI_NUM_REGS; i++) {
		state->regs[i].base = CFI_UNDEFINED;
		state->regs[i].offset = 0;
	}

	/* initial CFA (call frame address) */
	state->cfa.base = CFI_SP;
	state->cfa.offset = 8;

	/* initial RA (return address) */
	state->regs[CFI_RA].base = CFI_CFA;
	state->regs[CFI_RA].offset = -8;
}

const char *arch_nop_insn(int len)
{
	static const char nops[5][5] = {
		{ BYTES_NOP1 },
		{ BYTES_NOP2 },
		{ BYTES_NOP3 },
		{ BYTES_NOP4 },
		{ BYTES_NOP5 },
	};

	if (len < 1 || len > 5) {
		WARN("invalid NOP size: %d\n", len);
		return NULL;
	}

	return nops[len-1];
}

#define BYTE_RET	0xC3

const char *arch_ret_insn(int len)
{
	static const char ret[5][5] = {
		{ BYTE_RET },
		{ BYTE_RET, 0xcc },
		{ BYTE_RET, 0xcc, BYTES_NOP1 },
		{ BYTE_RET, 0xcc, BYTES_NOP2 },
		{ BYTE_RET, 0xcc, BYTES_NOP3 },
	};

	if (len < 1 || len > 5) {
		WARN("invalid RET size: %d\n", len);
		return NULL;
	}

	return ret[len-1];
}

int arch_decode_hint_reg(u8 sp_reg, int *base)
{
	switch (sp_reg) {
	case ORC_REG_UNDEFINED:
		*base = CFI_UNDEFINED;
		break;
	case ORC_REG_SP:
		*base = CFI_SP;
		break;
	case ORC_REG_BP:
		*base = CFI_BP;
		break;
	case ORC_REG_SP_INDIRECT:
		*base = CFI_SP_INDIRECT;
		break;
	case ORC_REG_R10:
		*base = CFI_R10;
		break;
	case ORC_REG_R13:
		*base = CFI_R13;
		break;
	case ORC_REG_DI:
		*base = CFI_DI;
		break;
	case ORC_REG_DX:
		*base = CFI_DX;
		break;
	default:
		return -1;
	}

	return 0;
}

bool arch_is_retpoline(struct symbol *sym)
{
	return !strncmp(sym->name, "__x86_indirect_", 15);
}

bool arch_is_rethunk(struct symbol *sym)
{
<<<<<<< HEAD
	return !strcmp(sym->name, "__x86_return_thunk") ||
	       !strcmp(sym->name, "srso_untrain_ret") ||
	       !strcmp(sym->name, "srso_safe_ret") ||
	       !strcmp(sym->name, "__ret");
=======
	return !strcmp(sym->name, "__x86_return_thunk");
}

bool arch_is_embedded_insn(struct symbol *sym)
{
	return !strcmp(sym->name, "retbleed_return_thunk") ||
	       !strcmp(sym->name, "srso_safe_ret");
>>>>>>> 61cfd264
}<|MERGE_RESOLUTION|>--- conflicted
+++ resolved
@@ -725,12 +725,6 @@
 
 bool arch_is_rethunk(struct symbol *sym)
 {
-<<<<<<< HEAD
-	return !strcmp(sym->name, "__x86_return_thunk") ||
-	       !strcmp(sym->name, "srso_untrain_ret") ||
-	       !strcmp(sym->name, "srso_safe_ret") ||
-	       !strcmp(sym->name, "__ret");
-=======
 	return !strcmp(sym->name, "__x86_return_thunk");
 }
 
@@ -738,5 +732,4 @@
 {
 	return !strcmp(sym->name, "retbleed_return_thunk") ||
 	       !strcmp(sym->name, "srso_safe_ret");
->>>>>>> 61cfd264
 }