--- conflicted
+++ resolved
@@ -54,12 +54,8 @@
 static unsigned int size_from_channelarray(struct iio_channel_info *channels, int num_channels)
 {
 	unsigned int bytes = 0;
-<<<<<<< HEAD
-	int i = 0;
-=======
 	int i = 0, max = 0;
 	unsigned int misalignment;
->>>>>>> 819bb2da
 
 	while (i < num_channels) {
 		if (channels[i].bytes > max)
