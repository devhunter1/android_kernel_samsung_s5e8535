/*
 * Generic infrastructure for lifetime debugging of objects.
 *
 * Started by Thomas Gleixner
 *
 * Copyright (C) 2008, Thomas Gleixner <tglx@linutronix.de>
 *
 * For licencing details see kernel-base/COPYING
 */

#define pr_fmt(fmt) "ODEBUG: " fmt

#include <linux/debugobjects.h>
#include <linux/interrupt.h>
#include <linux/sched.h>
#include <linux/sched/task_stack.h>
#include <linux/seq_file.h>
#include <linux/debugfs.h>
#include <linux/slab.h>
#include <linux/hash.h>
#include <linux/kmemleak.h>
#include <linux/cpu.h>
#ifdef CONFIG_SEC_DEBUG_OBJECTS_ADDITIONAL_INFO
#ifdef CONFIG_SLUB_DEBUG
#include <../mm/slab.h>
#endif
#endif

#define ODEBUG_HASH_BITS	14
#define ODEBUG_HASH_SIZE	(1 << ODEBUG_HASH_BITS)

#define ODEBUG_POOL_SIZE	1024
#define ODEBUG_POOL_MIN_LEVEL	256
#define ODEBUG_POOL_PERCPU_SIZE	64
#define ODEBUG_BATCH_SIZE	16

#define ODEBUG_CHUNK_SHIFT	PAGE_SHIFT
#define ODEBUG_CHUNK_SIZE	(1 << ODEBUG_CHUNK_SHIFT)
#define ODEBUG_CHUNK_MASK	(~(ODEBUG_CHUNK_SIZE - 1))

/*
 * We limit the freeing of debug objects via workqueue at a maximum
 * frequency of 10Hz and about 1024 objects for each freeing operation.
 * So it is freeing at most 10k debug objects per second.
 */
#define ODEBUG_FREE_WORK_MAX	1024
#define ODEBUG_FREE_WORK_DELAY	DIV_ROUND_UP(HZ, 10)

struct debug_bucket {
	struct hlist_head	list;
	raw_spinlock_t		lock;
};

/*
 * Debug object percpu free list
 * Access is protected by disabling irq
 */
struct debug_percpu_free {
	struct hlist_head	free_objs;
	int			obj_free;
};

static DEFINE_PER_CPU(struct debug_percpu_free, percpu_obj_pool);

static struct debug_bucket	obj_hash[ODEBUG_HASH_SIZE];

static struct debug_obj		obj_static_pool[ODEBUG_POOL_SIZE] __initdata;

static DEFINE_RAW_SPINLOCK(pool_lock);

static HLIST_HEAD(obj_pool);
static HLIST_HEAD(obj_to_free);

/*
 * Because of the presence of percpu free pools, obj_pool_free will
 * under-count those in the percpu free pools. Similarly, obj_pool_used
 * will over-count those in the percpu free pools. Adjustments will be
 * made at debug_stats_show(). Both obj_pool_min_free and obj_pool_max_used
 * can be off.
 */
static int			obj_pool_min_free = ODEBUG_POOL_SIZE;
static int			obj_pool_free = ODEBUG_POOL_SIZE;
static int			obj_pool_used;
static int			obj_pool_max_used;
static bool			obj_freeing;
/* The number of objs on the global free list */
static int			obj_nr_tofree;

static int			debug_objects_maxchain __read_mostly;
static int __maybe_unused	debug_objects_maxchecked __read_mostly;
static int			debug_objects_fixups __read_mostly;
static int			debug_objects_warnings __read_mostly;
static int			debug_objects_enabled __read_mostly
				= CONFIG_DEBUG_OBJECTS_ENABLE_DEFAULT;
static int			debug_objects_pool_size __read_mostly
				= ODEBUG_POOL_SIZE;
static int			debug_objects_pool_min_level __read_mostly
				= ODEBUG_POOL_MIN_LEVEL;
static const struct debug_obj_descr *descr_test  __read_mostly;
static struct kmem_cache	*obj_cache __read_mostly;

/*
 * Track numbers of kmem_cache_alloc()/free() calls done.
 */
static int			debug_objects_allocated;
static int			debug_objects_freed;

static void free_obj_work(struct work_struct *work);
static DECLARE_DELAYED_WORK(debug_obj_work, free_obj_work);

static int __init enable_object_debug(char *str)
{
	debug_objects_enabled = 1;
	return 0;
}

static int __init disable_object_debug(char *str)
{
	debug_objects_enabled = 0;
	return 0;
}

early_param("debug_objects", enable_object_debug);
early_param("no_debug_objects", disable_object_debug);

static const char *obj_states[ODEBUG_STATE_MAX] = {
	[ODEBUG_STATE_NONE]		= "none",
	[ODEBUG_STATE_INIT]		= "initialized",
	[ODEBUG_STATE_INACTIVE]		= "inactive",
	[ODEBUG_STATE_ACTIVE]		= "active",
	[ODEBUG_STATE_DESTROYED]	= "destroyed",
	[ODEBUG_STATE_NOTAVAILABLE]	= "not available",
};

static void fill_pool(void)
{
	gfp_t gfp = __GFP_HIGH | __GFP_NOWARN;
	struct debug_obj *obj;
	unsigned long flags;

	if (likely(READ_ONCE(obj_pool_free) >= debug_objects_pool_min_level))
		return;

	/*
	 * Reuse objs from the global free list; they will be reinitialized
	 * when allocating.
	 *
	 * Both obj_nr_tofree and obj_pool_free are checked locklessly; the
	 * READ_ONCE()s pair with the WRITE_ONCE()s in pool_lock critical
	 * sections.
	 */
	while (READ_ONCE(obj_nr_tofree) && (READ_ONCE(obj_pool_free) < obj_pool_min_free)) {
		raw_spin_lock_irqsave(&pool_lock, flags);
		/*
		 * Recheck with the lock held as the worker thread might have
		 * won the race and freed the global free list already.
		 */
		while (obj_nr_tofree && (obj_pool_free < obj_pool_min_free)) {
			obj = hlist_entry(obj_to_free.first, typeof(*obj), node);
			hlist_del(&obj->node);
			WRITE_ONCE(obj_nr_tofree, obj_nr_tofree - 1);
			hlist_add_head(&obj->node, &obj_pool);
			WRITE_ONCE(obj_pool_free, obj_pool_free + 1);
		}
		raw_spin_unlock_irqrestore(&pool_lock, flags);
	}

	if (unlikely(!obj_cache))
		return;

	while (READ_ONCE(obj_pool_free) < debug_objects_pool_min_level) {
		struct debug_obj *new[ODEBUG_BATCH_SIZE];
		int cnt;

		for (cnt = 0; cnt < ODEBUG_BATCH_SIZE; cnt++) {
			new[cnt] = kmem_cache_zalloc(obj_cache, gfp);
			if (!new[cnt])
				break;
		}
		if (!cnt)
			return;

		raw_spin_lock_irqsave(&pool_lock, flags);
		while (cnt) {
			hlist_add_head(&new[--cnt]->node, &obj_pool);
			debug_objects_allocated++;
			WRITE_ONCE(obj_pool_free, obj_pool_free + 1);
		}
		raw_spin_unlock_irqrestore(&pool_lock, flags);
	}
}

/*
 * Lookup an object in the hash bucket.
 */
static struct debug_obj *lookup_object(void *addr, struct debug_bucket *b)
{
	struct debug_obj *obj;
	int cnt = 0;

	hlist_for_each_entry(obj, &b->list, node) {
		cnt++;
		if (obj->object == addr)
			return obj;
	}
	if (cnt > debug_objects_maxchain)
		debug_objects_maxchain = cnt;

	return NULL;
}

/*
 * Allocate a new object from the hlist
 */
static struct debug_obj *__alloc_object(struct hlist_head *list)
{
	struct debug_obj *obj = NULL;

	if (list->first) {
		obj = hlist_entry(list->first, typeof(*obj), node);
		hlist_del(&obj->node);
	}

	return obj;
}

static struct debug_obj *
alloc_object(void *addr, struct debug_bucket *b, const struct debug_obj_descr *descr)
{
	struct debug_percpu_free *percpu_pool = this_cpu_ptr(&percpu_obj_pool);
	struct debug_obj *obj;

	if (likely(obj_cache)) {
		obj = __alloc_object(&percpu_pool->free_objs);
		if (obj) {
			percpu_pool->obj_free--;
			goto init_obj;
		}
	}

	raw_spin_lock(&pool_lock);
	obj = __alloc_object(&obj_pool);
	if (obj) {
		obj_pool_used++;
		WRITE_ONCE(obj_pool_free, obj_pool_free - 1);

		/*
		 * Looking ahead, allocate one batch of debug objects and
		 * put them into the percpu free pool.
		 */
		if (likely(obj_cache)) {
			int i;

			for (i = 0; i < ODEBUG_BATCH_SIZE; i++) {
				struct debug_obj *obj2;

				obj2 = __alloc_object(&obj_pool);
				if (!obj2)
					break;
				hlist_add_head(&obj2->node,
					       &percpu_pool->free_objs);
				percpu_pool->obj_free++;
				obj_pool_used++;
				WRITE_ONCE(obj_pool_free, obj_pool_free - 1);
			}
		}

		if (obj_pool_used > obj_pool_max_used)
			obj_pool_max_used = obj_pool_used;

		if (obj_pool_free < obj_pool_min_free)
			obj_pool_min_free = obj_pool_free;
	}
	raw_spin_unlock(&pool_lock);

init_obj:
	if (obj) {
		obj->object = addr;
		obj->descr  = descr;
		obj->state  = ODEBUG_STATE_NONE;
		obj->astate = 0;
		hlist_add_head(&obj->node, &b->list);
	}
	return obj;
}

/*
 * workqueue function to free objects.
 *
 * To reduce contention on the global pool_lock, the actual freeing of
 * debug objects will be delayed if the pool_lock is busy.
 */
static void free_obj_work(struct work_struct *work)
{
	struct hlist_node *tmp;
	struct debug_obj *obj;
	unsigned long flags;
	HLIST_HEAD(tofree);

	WRITE_ONCE(obj_freeing, false);
	if (!raw_spin_trylock_irqsave(&pool_lock, flags))
		return;

	if (obj_pool_free >= debug_objects_pool_size)
		goto free_objs;

	/*
	 * The objs on the pool list might be allocated before the work is
	 * run, so recheck if pool list it full or not, if not fill pool
	 * list from the global free list. As it is likely that a workload
	 * may be gearing up to use more and more objects, don't free any
	 * of them until the next round.
	 */
	while (obj_nr_tofree && obj_pool_free < debug_objects_pool_size) {
		obj = hlist_entry(obj_to_free.first, typeof(*obj), node);
		hlist_del(&obj->node);
		hlist_add_head(&obj->node, &obj_pool);
		WRITE_ONCE(obj_pool_free, obj_pool_free + 1);
		WRITE_ONCE(obj_nr_tofree, obj_nr_tofree - 1);
	}
	raw_spin_unlock_irqrestore(&pool_lock, flags);
	return;

free_objs:
	/*
	 * Pool list is already full and there are still objs on the free
	 * list. Move remaining free objs to a temporary list to free the
	 * memory outside the pool_lock held region.
	 */
	if (obj_nr_tofree) {
		hlist_move_list(&obj_to_free, &tofree);
		debug_objects_freed += obj_nr_tofree;
		WRITE_ONCE(obj_nr_tofree, 0);
	}
	raw_spin_unlock_irqrestore(&pool_lock, flags);

	hlist_for_each_entry_safe(obj, tmp, &tofree, node) {
		hlist_del(&obj->node);
		kmem_cache_free(obj_cache, obj);
	}
}

static void __free_object(struct debug_obj *obj)
{
	struct debug_obj *objs[ODEBUG_BATCH_SIZE];
	struct debug_percpu_free *percpu_pool;
	int lookahead_count = 0;
	unsigned long flags;
	bool work;

	local_irq_save(flags);
	if (!obj_cache)
		goto free_to_obj_pool;

	/*
	 * Try to free it into the percpu pool first.
	 */
	percpu_pool = this_cpu_ptr(&percpu_obj_pool);
	if (percpu_pool->obj_free < ODEBUG_POOL_PERCPU_SIZE) {
		hlist_add_head(&obj->node, &percpu_pool->free_objs);
		percpu_pool->obj_free++;
		local_irq_restore(flags);
		return;
	}

	/*
	 * As the percpu pool is full, look ahead and pull out a batch
	 * of objects from the percpu pool and free them as well.
	 */
	for (; lookahead_count < ODEBUG_BATCH_SIZE; lookahead_count++) {
		objs[lookahead_count] = __alloc_object(&percpu_pool->free_objs);
		if (!objs[lookahead_count])
			break;
		percpu_pool->obj_free--;
	}

free_to_obj_pool:
	raw_spin_lock(&pool_lock);
	work = (obj_pool_free > debug_objects_pool_size) && obj_cache &&
	       (obj_nr_tofree < ODEBUG_FREE_WORK_MAX);
	obj_pool_used--;

	if (work) {
		WRITE_ONCE(obj_nr_tofree, obj_nr_tofree + 1);
		hlist_add_head(&obj->node, &obj_to_free);
		if (lookahead_count) {
			WRITE_ONCE(obj_nr_tofree, obj_nr_tofree + lookahead_count);
			obj_pool_used -= lookahead_count;
			while (lookahead_count) {
				hlist_add_head(&objs[--lookahead_count]->node,
					       &obj_to_free);
			}
		}

		if ((obj_pool_free > debug_objects_pool_size) &&
		    (obj_nr_tofree < ODEBUG_FREE_WORK_MAX)) {
			int i;

			/*
			 * Free one more batch of objects from obj_pool.
			 */
			for (i = 0; i < ODEBUG_BATCH_SIZE; i++) {
				obj = __alloc_object(&obj_pool);
				hlist_add_head(&obj->node, &obj_to_free);
				WRITE_ONCE(obj_pool_free, obj_pool_free - 1);
				WRITE_ONCE(obj_nr_tofree, obj_nr_tofree + 1);
			}
		}
	} else {
		WRITE_ONCE(obj_pool_free, obj_pool_free + 1);
		hlist_add_head(&obj->node, &obj_pool);
		if (lookahead_count) {
			WRITE_ONCE(obj_pool_free, obj_pool_free + lookahead_count);
			obj_pool_used -= lookahead_count;
			while (lookahead_count) {
				hlist_add_head(&objs[--lookahead_count]->node,
					       &obj_pool);
			}
		}
	}
	raw_spin_unlock(&pool_lock);
	local_irq_restore(flags);
}

/*
 * Put the object back into the pool and schedule work to free objects
 * if necessary.
 */
static void free_object(struct debug_obj *obj)
{
	__free_object(obj);
	if (!READ_ONCE(obj_freeing) && READ_ONCE(obj_nr_tofree)) {
		WRITE_ONCE(obj_freeing, true);
		schedule_delayed_work(&debug_obj_work, ODEBUG_FREE_WORK_DELAY);
	}
}

#ifdef CONFIG_HOTPLUG_CPU
static int object_cpu_offline(unsigned int cpu)
{
	struct debug_percpu_free *percpu_pool;
	struct hlist_node *tmp;
	struct debug_obj *obj;
	unsigned long flags;

	/* Remote access is safe as the CPU is dead already */
	percpu_pool = per_cpu_ptr(&percpu_obj_pool, cpu);
	hlist_for_each_entry_safe(obj, tmp, &percpu_pool->free_objs, node) {
		hlist_del(&obj->node);
		kmem_cache_free(obj_cache, obj);
	}

	raw_spin_lock_irqsave(&pool_lock, flags);
	obj_pool_used -= percpu_pool->obj_free;
	debug_objects_freed += percpu_pool->obj_free;
	raw_spin_unlock_irqrestore(&pool_lock, flags);

	percpu_pool->obj_free = 0;

	return 0;
}
#endif

/*
 * We run out of memory. That means we probably have tons of objects
 * allocated.
 */
static void debug_objects_oom(void)
{
	struct debug_bucket *db = obj_hash;
	struct hlist_node *tmp;
	HLIST_HEAD(freelist);
	struct debug_obj *obj;
	unsigned long flags;
	int i;

	pr_warn("Out of memory. ODEBUG disabled\n");

	for (i = 0; i < ODEBUG_HASH_SIZE; i++, db++) {
		raw_spin_lock_irqsave(&db->lock, flags);
		hlist_move_list(&db->list, &freelist);
		raw_spin_unlock_irqrestore(&db->lock, flags);

		/* Now free them */
		hlist_for_each_entry_safe(obj, tmp, &freelist, node) {
			hlist_del(&obj->node);
			free_object(obj);
		}
	}
}

/*
 * We use the pfn of the address for the hash. That way we can check
 * for freed objects simply by checking the affected bucket.
 */
static struct debug_bucket *get_bucket(unsigned long addr)
{
	unsigned long hash;

	hash = hash_long((addr >> ODEBUG_CHUNK_SHIFT), ODEBUG_HASH_BITS);
	return &obj_hash[hash];
}

static void debug_print_object(struct debug_obj *obj, char *msg)
{
	const struct debug_obj_descr *descr = obj->descr;
	static int limit;

	if (limit < 5 && descr != descr_test) {
		void *hint = descr->debug_hint ?
			descr->debug_hint(obj->object) : NULL;
		limit++;
		WARN(1, KERN_ERR "ODEBUG: %s %s (active state %u) "
				 "object type: %s hint: %pS\n",
			msg, obj_states[obj->state], obj->astate,
			descr->name, hint);
	}
	debug_objects_warnings++;
}

/*
 * Try to repair the damage, so we have a better chance to get useful
 * debug output.
 */
static bool
debug_object_fixup(bool (*fixup)(void *addr, enum debug_obj_state state),
		   void * addr, enum debug_obj_state state)
{
	if (fixup && fixup(addr, state)) {
		debug_objects_fixups++;
		return true;
	}
	return false;
}

static void debug_object_is_on_stack(void *addr, int onstack)
{
	int is_on_stack;
	static int limit;

	if (limit > 4)
		return;

	is_on_stack = object_is_on_stack(addr);
	if (is_on_stack == onstack)
		return;

	limit++;
	if (is_on_stack)
		pr_warn("object %p is on stack %p, but NOT annotated.\n", addr,
			 task_stack_page(current));
	else
		pr_warn("object %p is NOT on stack %p, but annotated.\n", addr,
			 task_stack_page(current));

	WARN_ON(1);
}

static struct debug_obj *lookup_object_or_alloc(void *addr, struct debug_bucket *b,
						const struct debug_obj_descr *descr,
						bool onstack, bool alloc_ifstatic)
{
	struct debug_obj *obj = lookup_object(addr, b);
	enum debug_obj_state state = ODEBUG_STATE_NONE;

	if (likely(obj))
		return obj;

	/*
	 * debug_object_init() unconditionally allocates untracked
	 * objects. It does not matter whether it is a static object or
	 * not.
	 *
	 * debug_object_assert_init() and debug_object_activate() allow
	 * allocation only if the descriptor callback confirms that the
	 * object is static and considered initialized. For non-static
	 * objects the allocation needs to be done from the fixup callback.
	 */
	if (unlikely(alloc_ifstatic)) {
		if (!descr->is_static_object || !descr->is_static_object(addr))
			return ERR_PTR(-ENOENT);
		/* Statically allocated objects are considered initialized */
		state = ODEBUG_STATE_INIT;
	}

	obj = alloc_object(addr, b, descr);
	if (likely(obj)) {
		obj->state = state;
		debug_object_is_on_stack(addr, onstack);
		return obj;
	}

	/* Out of memory. Do the cleanup outside of the locked region */
	debug_objects_enabled = 0;
	return NULL;
}

static void
__debug_object_init(void *addr, const struct debug_obj_descr *descr, int onstack)
{
	struct debug_obj *obj, o;
	struct debug_bucket *db;
	unsigned long flags;

	/*
	 * On RT enabled kernels the pool refill must happen in preemptible
	 * context:
	 */
	if (!IS_ENABLED(CONFIG_PREEMPT_RT) || preemptible())
		fill_pool();

	db = get_bucket((unsigned long) addr);

	raw_spin_lock_irqsave(&db->lock, flags);

	obj = lookup_object_or_alloc(addr, db, descr, onstack, false);
	if (unlikely(!obj)) {
		raw_spin_unlock_irqrestore(&db->lock, flags);
		debug_objects_oom();
		return;
	}

	switch (obj->state) {
	case ODEBUG_STATE_NONE:
	case ODEBUG_STATE_INIT:
	case ODEBUG_STATE_INACTIVE:
		obj->state = ODEBUG_STATE_INIT;
<<<<<<< HEAD
		break;

	case ODEBUG_STATE_ACTIVE:
		state = obj->state;
		raw_spin_unlock_irqrestore(&db->lock, flags);
#ifdef CONFIG_SEC_DEBUG_OBJECTS_ADDITIONAL_INFO
		if (descr->fixup_init) {
			pr_warn("Detect activate->init object, object address : 0x%p\n",
				obj->object);
			if (obj->nr_entries) {
				pr_warn("Stack_trace when activating object\n");
				stack_trace_print(obj->stack_entries, obj->nr_entries, 1);
			}
		}
#endif
		debug_print_object(obj, "init");
		debug_object_fixup(descr->fixup_init, addr, state);
		return;

	case ODEBUG_STATE_DESTROYED:
=======
>>>>>>> 5d969395
		raw_spin_unlock_irqrestore(&db->lock, flags);
		return;
	default:
		break;
	}

	o = *obj;
	raw_spin_unlock_irqrestore(&db->lock, flags);
	debug_print_object(&o, "init");

	if (o.state == ODEBUG_STATE_ACTIVE)
		debug_object_fixup(descr->fixup_init, addr, o.state);
}

/**
 * debug_object_init - debug checks when an object is initialized
 * @addr:	address of the object
 * @descr:	pointer to an object specific debug description structure
 */
void debug_object_init(void *addr, const struct debug_obj_descr *descr)
{
	if (!debug_objects_enabled)
		return;

	__debug_object_init(addr, descr, 0);
}
EXPORT_SYMBOL_GPL(debug_object_init);

/**
 * debug_object_init_on_stack - debug checks when an object on stack is
 *				initialized
 * @addr:	address of the object
 * @descr:	pointer to an object specific debug description structure
 */
void debug_object_init_on_stack(void *addr, const struct debug_obj_descr *descr)
{
	if (!debug_objects_enabled)
		return;

	__debug_object_init(addr, descr, 1);
}
EXPORT_SYMBOL_GPL(debug_object_init_on_stack);

/**
 * debug_object_activate - debug checks when an object is activated
 * @addr:	address of the object
 * @descr:	pointer to an object specific debug description structure
 * Returns 0 for success, -EINVAL for check failed.
 */
int debug_object_activate(void *addr, const struct debug_obj_descr *descr)
{
	struct debug_obj o = { .object = addr, .state = ODEBUG_STATE_NOTAVAILABLE, .descr = descr };
	struct debug_bucket *db;
	struct debug_obj *obj;
	unsigned long flags;

	if (!debug_objects_enabled)
		return 0;

	db = get_bucket((unsigned long) addr);

	raw_spin_lock_irqsave(&db->lock, flags);

	obj = lookup_object_or_alloc(addr, db, descr, false, true);
	if (unlikely(!obj)) {
		raw_spin_unlock_irqrestore(&db->lock, flags);
		debug_objects_oom();
		return 0;
	} else if (likely(!IS_ERR(obj))) {
		switch (obj->state) {
<<<<<<< HEAD
		case ODEBUG_STATE_INIT:
		case ODEBUG_STATE_INACTIVE:
			obj->state = ODEBUG_STATE_ACTIVE;
#ifdef CONFIG_SEC_DEBUG_OBJECTS_ADDITIONAL_INFO
			obj->nr_entries = stack_trace_save(obj->stack_entries, DEBUG_OBJ_CALLSTACK_MAX, 1);
#endif
			ret = 0;
			break;

		case ODEBUG_STATE_ACTIVE:
			state = obj->state;
			raw_spin_unlock_irqrestore(&db->lock, flags);
#ifdef CONFIG_SEC_DEBUG_OBJECTS_ADDITIONAL_INFO
			if (descr->fixup_activate) {
				pr_warn("Detect reactivate object, object address : 0x%p\n",
					obj->object);
				if (obj->nr_entries) {
					pr_warn("Stack_trace when activating object\n");
					stack_trace_print(obj->stack_entries, obj->nr_entries, 1);
				}
			}
#endif
			debug_print_object(obj, "activate");
			ret = debug_object_fixup(descr->fixup_activate, addr, state);
			return ret ? 0 : -EINVAL;

=======
		case ODEBUG_STATE_ACTIVE:
>>>>>>> 5d969395
		case ODEBUG_STATE_DESTROYED:
			o = *obj;
			break;
		case ODEBUG_STATE_INIT:
		case ODEBUG_STATE_INACTIVE:
			obj->state = ODEBUG_STATE_ACTIVE;
			fallthrough;
		default:
			raw_spin_unlock_irqrestore(&db->lock, flags);
			return 0;
		}
	}

	raw_spin_unlock_irqrestore(&db->lock, flags);
	debug_print_object(&o, "activate");

	switch (o.state) {
	case ODEBUG_STATE_ACTIVE:
	case ODEBUG_STATE_NOTAVAILABLE:
		if (debug_object_fixup(descr->fixup_activate, addr, o.state))
			return 0;
		fallthrough;
	default:
		return -EINVAL;
	}
}
EXPORT_SYMBOL_GPL(debug_object_activate);

/**
 * debug_object_deactivate - debug checks when an object is deactivated
 * @addr:	address of the object
 * @descr:	pointer to an object specific debug description structure
 */
void debug_object_deactivate(void *addr, const struct debug_obj_descr *descr)
{
	struct debug_obj o = { .object = addr, .state = ODEBUG_STATE_NOTAVAILABLE, .descr = descr };
	struct debug_bucket *db;
	struct debug_obj *obj;
	unsigned long flags;

	if (!debug_objects_enabled)
		return;

	db = get_bucket((unsigned long) addr);

	raw_spin_lock_irqsave(&db->lock, flags);

	obj = lookup_object(addr, db);
	if (obj) {
		switch (obj->state) {
		case ODEBUG_STATE_DESTROYED:
			break;
		case ODEBUG_STATE_INIT:
		case ODEBUG_STATE_INACTIVE:
		case ODEBUG_STATE_ACTIVE:
			if (obj->astate)
				break;
			obj->state = ODEBUG_STATE_INACTIVE;
			fallthrough;
		default:
			raw_spin_unlock_irqrestore(&db->lock, flags);
			return;
		}
		o = *obj;
	}

	raw_spin_unlock_irqrestore(&db->lock, flags);
	debug_print_object(&o, "deactivate");
}
EXPORT_SYMBOL_GPL(debug_object_deactivate);

/**
 * debug_object_destroy - debug checks when an object is destroyed
 * @addr:	address of the object
 * @descr:	pointer to an object specific debug description structure
 */
void debug_object_destroy(void *addr, const struct debug_obj_descr *descr)
{
	struct debug_obj *obj, o;
	struct debug_bucket *db;
	unsigned long flags;

	if (!debug_objects_enabled)
		return;

	db = get_bucket((unsigned long) addr);

	raw_spin_lock_irqsave(&db->lock, flags);

	obj = lookup_object(addr, db);
	if (!obj) {
		raw_spin_unlock_irqrestore(&db->lock, flags);
		return;
	}

	switch (obj->state) {
	case ODEBUG_STATE_ACTIVE:
	case ODEBUG_STATE_DESTROYED:
		break;
	case ODEBUG_STATE_NONE:
	case ODEBUG_STATE_INIT:
	case ODEBUG_STATE_INACTIVE:
		obj->state = ODEBUG_STATE_DESTROYED;
		fallthrough;
	default:
		raw_spin_unlock_irqrestore(&db->lock, flags);
		return;
	}

	o = *obj;
	raw_spin_unlock_irqrestore(&db->lock, flags);
	debug_print_object(&o, "destroy");

	if (o.state == ODEBUG_STATE_ACTIVE)
		debug_object_fixup(descr->fixup_destroy, addr, o.state);
}
EXPORT_SYMBOL_GPL(debug_object_destroy);

/**
 * debug_object_free - debug checks when an object is freed
 * @addr:	address of the object
 * @descr:	pointer to an object specific debug description structure
 */
void debug_object_free(void *addr, const struct debug_obj_descr *descr)
{
	struct debug_obj *obj, o;
	struct debug_bucket *db;
	unsigned long flags;

	if (!debug_objects_enabled)
		return;

	db = get_bucket((unsigned long) addr);

	raw_spin_lock_irqsave(&db->lock, flags);

	obj = lookup_object(addr, db);
	if (!obj) {
		raw_spin_unlock_irqrestore(&db->lock, flags);
		return;
	}

	switch (obj->state) {
	case ODEBUG_STATE_ACTIVE:
		break;
	default:
		hlist_del(&obj->node);
		raw_spin_unlock_irqrestore(&db->lock, flags);
		free_object(obj);
		return;
	}

	o = *obj;
	raw_spin_unlock_irqrestore(&db->lock, flags);
	debug_print_object(&o, "free");

	debug_object_fixup(descr->fixup_free, addr, o.state);
}
EXPORT_SYMBOL_GPL(debug_object_free);

/**
 * debug_object_assert_init - debug checks when object should be init-ed
 * @addr:	address of the object
 * @descr:	pointer to an object specific debug description structure
 */
void debug_object_assert_init(void *addr, const struct debug_obj_descr *descr)
{
	struct debug_obj o = { .object = addr, .state = ODEBUG_STATE_NOTAVAILABLE, .descr = descr };
	struct debug_bucket *db;
	struct debug_obj *obj;
	unsigned long flags;

	if (!debug_objects_enabled)
		return;

	db = get_bucket((unsigned long) addr);

	raw_spin_lock_irqsave(&db->lock, flags);
	obj = lookup_object_or_alloc(addr, db, descr, false, true);
	raw_spin_unlock_irqrestore(&db->lock, flags);
	if (likely(!IS_ERR_OR_NULL(obj)))
		return;

	/* If NULL the allocation has hit OOM */
	if (!obj) {
		debug_objects_oom();
		return;
	}

	/* Object is neither tracked nor static. It's not initialized. */
	debug_print_object(&o, "assert_init");
	debug_object_fixup(descr->fixup_assert_init, addr, ODEBUG_STATE_NOTAVAILABLE);
}
EXPORT_SYMBOL_GPL(debug_object_assert_init);

/**
 * debug_object_active_state - debug checks object usage state machine
 * @addr:	address of the object
 * @descr:	pointer to an object specific debug description structure
 * @expect:	expected state
 * @next:	state to move to if expected state is found
 */
void
debug_object_active_state(void *addr, const struct debug_obj_descr *descr,
			  unsigned int expect, unsigned int next)
{
	struct debug_obj o = { .object = addr, .state = ODEBUG_STATE_NOTAVAILABLE, .descr = descr };
	struct debug_bucket *db;
	struct debug_obj *obj;
	unsigned long flags;

	if (!debug_objects_enabled)
		return;

	db = get_bucket((unsigned long) addr);

	raw_spin_lock_irqsave(&db->lock, flags);

	obj = lookup_object(addr, db);
	if (obj) {
		switch (obj->state) {
		case ODEBUG_STATE_ACTIVE:
			if (obj->astate != expect)
				break;
			obj->astate = next;
			raw_spin_unlock_irqrestore(&db->lock, flags);
			return;
		default:
			break;
		}
		o = *obj;
	}

	raw_spin_unlock_irqrestore(&db->lock, flags);
	debug_print_object(&o, "active_state");
}
EXPORT_SYMBOL_GPL(debug_object_active_state);

#ifdef CONFIG_DEBUG_OBJECTS_FREE
static void __debug_check_no_obj_freed(const void *address, unsigned long size)
{
	unsigned long flags, oaddr, saddr, eaddr, paddr, chunks;
	int cnt, objs_checked = 0;
	struct debug_obj *obj, o;
	struct debug_bucket *db;
	struct hlist_node *tmp;
<<<<<<< HEAD
	struct debug_obj *obj;
	int cnt, objs_checked = 0;
#ifdef CONFIG_SLUB_DEBUG
	struct kmem_cache *cachep;
#endif
=======
>>>>>>> 5d969395

	saddr = (unsigned long) address;
	eaddr = saddr + size;
	paddr = saddr & ODEBUG_CHUNK_MASK;
	chunks = ((eaddr - paddr) + (ODEBUG_CHUNK_SIZE - 1));
	chunks >>= ODEBUG_CHUNK_SHIFT;

	for (;chunks > 0; chunks--, paddr += ODEBUG_CHUNK_SIZE) {
		db = get_bucket(paddr);

repeat:
		cnt = 0;
		raw_spin_lock_irqsave(&db->lock, flags);
		hlist_for_each_entry_safe(obj, tmp, &db->list, node) {
			cnt++;
			oaddr = (unsigned long) obj->object;
			if (oaddr < saddr || oaddr >= eaddr)
				continue;

			switch (obj->state) {
			case ODEBUG_STATE_ACTIVE:
				o = *obj;
				raw_spin_unlock_irqrestore(&db->lock, flags);
<<<<<<< HEAD
#ifdef CONFIG_SEC_DEBUG_OBJECTS_ADDITIONAL_INFO
				pr_warn("Detect object corruption, object address : 0x%p\n", oaddr);
				if (obj->nr_entries) {
					pr_warn("Stack_trace when activating object\n");
					stack_trace_print(obj->stack_entries, obj->nr_entries, 1);
				}
#ifdef CONFIG_SLUB_DEBUG
				cachep = virt_to_cache(address);
				if (cachep) {
					pr_warn("cache: %s, object size %d\n", cachep->name, cachep->size);
					print_tracking(cachep, (void *)address);
				}
#endif
#endif
				debug_print_object(obj, "free");
				debug_object_fixup(descr->fixup_free,
						   (void *) oaddr, state);
=======
				debug_print_object(&o, "free");
				debug_object_fixup(o.descr->fixup_free, (void *)oaddr, o.state);
>>>>>>> 5d969395
				goto repeat;
			default:
				hlist_del(&obj->node);
				__free_object(obj);
				break;
			}
		}
		raw_spin_unlock_irqrestore(&db->lock, flags);

		if (cnt > debug_objects_maxchain)
			debug_objects_maxchain = cnt;

		objs_checked += cnt;
	}

	if (objs_checked > debug_objects_maxchecked)
		debug_objects_maxchecked = objs_checked;

	/* Schedule work to actually kmem_cache_free() objects */
	if (!READ_ONCE(obj_freeing) && READ_ONCE(obj_nr_tofree)) {
		WRITE_ONCE(obj_freeing, true);
		schedule_delayed_work(&debug_obj_work, ODEBUG_FREE_WORK_DELAY);
	}
}

void debug_check_no_obj_freed(const void *address, unsigned long size)
{
	if (debug_objects_enabled)
		__debug_check_no_obj_freed(address, size);
}
#endif

#ifdef CONFIG_DEBUG_FS

static int debug_stats_show(struct seq_file *m, void *v)
{
	int cpu, obj_percpu_free = 0;

	for_each_possible_cpu(cpu)
		obj_percpu_free += per_cpu(percpu_obj_pool.obj_free, cpu);

	seq_printf(m, "max_chain     :%d\n", debug_objects_maxchain);
	seq_printf(m, "max_checked   :%d\n", debug_objects_maxchecked);
	seq_printf(m, "warnings      :%d\n", debug_objects_warnings);
	seq_printf(m, "fixups        :%d\n", debug_objects_fixups);
	seq_printf(m, "pool_free     :%d\n", READ_ONCE(obj_pool_free) + obj_percpu_free);
	seq_printf(m, "pool_pcp_free :%d\n", obj_percpu_free);
	seq_printf(m, "pool_min_free :%d\n", obj_pool_min_free);
	seq_printf(m, "pool_used     :%d\n", obj_pool_used - obj_percpu_free);
	seq_printf(m, "pool_max_used :%d\n", obj_pool_max_used);
	seq_printf(m, "on_free_list  :%d\n", READ_ONCE(obj_nr_tofree));
	seq_printf(m, "objs_allocated:%d\n", debug_objects_allocated);
	seq_printf(m, "objs_freed    :%d\n", debug_objects_freed);
	return 0;
}
DEFINE_SHOW_ATTRIBUTE(debug_stats);

static int __init debug_objects_init_debugfs(void)
{
	struct dentry *dbgdir;

	if (!debug_objects_enabled)
		return 0;

	dbgdir = debugfs_create_dir("debug_objects", NULL);

	debugfs_create_file("stats", 0444, dbgdir, NULL, &debug_stats_fops);

	return 0;
}
__initcall(debug_objects_init_debugfs);

#else
static inline void debug_objects_init_debugfs(void) { }
#endif

#ifdef CONFIG_DEBUG_OBJECTS_SELFTEST

/* Random data structure for the self test */
struct self_test {
	unsigned long	dummy1[6];
	int		static_init;
	unsigned long	dummy2[3];
};

static __initconst const struct debug_obj_descr descr_type_test;

static bool __init is_static_object(void *addr)
{
	struct self_test *obj = addr;

	return obj->static_init;
}

/*
 * fixup_init is called when:
 * - an active object is initialized
 */
static bool __init fixup_init(void *addr, enum debug_obj_state state)
{
	struct self_test *obj = addr;

	switch (state) {
	case ODEBUG_STATE_ACTIVE:
		debug_object_deactivate(obj, &descr_type_test);
		debug_object_init(obj, &descr_type_test);
		return true;
	default:
		return false;
	}
}

/*
 * fixup_activate is called when:
 * - an active object is activated
 * - an unknown non-static object is activated
 */
static bool __init fixup_activate(void *addr, enum debug_obj_state state)
{
	struct self_test *obj = addr;

	switch (state) {
	case ODEBUG_STATE_NOTAVAILABLE:
		return true;
	case ODEBUG_STATE_ACTIVE:
		debug_object_deactivate(obj, &descr_type_test);
		debug_object_activate(obj, &descr_type_test);
		return true;

	default:
		return false;
	}
}

/*
 * fixup_destroy is called when:
 * - an active object is destroyed
 */
static bool __init fixup_destroy(void *addr, enum debug_obj_state state)
{
	struct self_test *obj = addr;

	switch (state) {
	case ODEBUG_STATE_ACTIVE:
		debug_object_deactivate(obj, &descr_type_test);
		debug_object_destroy(obj, &descr_type_test);
		return true;
	default:
		return false;
	}
}

/*
 * fixup_free is called when:
 * - an active object is freed
 */
static bool __init fixup_free(void *addr, enum debug_obj_state state)
{
	struct self_test *obj = addr;

	switch (state) {
	case ODEBUG_STATE_ACTIVE:
		debug_object_deactivate(obj, &descr_type_test);
		debug_object_free(obj, &descr_type_test);
		return true;
	default:
		return false;
	}
}

static int __init
check_results(void *addr, enum debug_obj_state state, int fixups, int warnings)
{
	struct debug_bucket *db;
	struct debug_obj *obj;
	unsigned long flags;
	int res = -EINVAL;

	db = get_bucket((unsigned long) addr);

	raw_spin_lock_irqsave(&db->lock, flags);

	obj = lookup_object(addr, db);
	if (!obj && state != ODEBUG_STATE_NONE) {
		WARN(1, KERN_ERR "ODEBUG: selftest object not found\n");
		goto out;
	}
	if (obj && obj->state != state) {
		WARN(1, KERN_ERR "ODEBUG: selftest wrong state: %d != %d\n",
		       obj->state, state);
		goto out;
	}
	if (fixups != debug_objects_fixups) {
		WARN(1, KERN_ERR "ODEBUG: selftest fixups failed %d != %d\n",
		       fixups, debug_objects_fixups);
		goto out;
	}
	if (warnings != debug_objects_warnings) {
		WARN(1, KERN_ERR "ODEBUG: selftest warnings failed %d != %d\n",
		       warnings, debug_objects_warnings);
		goto out;
	}
	res = 0;
out:
	raw_spin_unlock_irqrestore(&db->lock, flags);
	if (res)
		debug_objects_enabled = 0;
	return res;
}

static __initconst const struct debug_obj_descr descr_type_test = {
	.name			= "selftest",
	.is_static_object	= is_static_object,
	.fixup_init		= fixup_init,
	.fixup_activate		= fixup_activate,
	.fixup_destroy		= fixup_destroy,
	.fixup_free		= fixup_free,
};

static __initdata struct self_test obj = { .static_init = 0 };

static void __init debug_objects_selftest(void)
{
	int fixups, oldfixups, warnings, oldwarnings;
	unsigned long flags;

	local_irq_save(flags);

	fixups = oldfixups = debug_objects_fixups;
	warnings = oldwarnings = debug_objects_warnings;
	descr_test = &descr_type_test;

	debug_object_init(&obj, &descr_type_test);
	if (check_results(&obj, ODEBUG_STATE_INIT, fixups, warnings))
		goto out;
	debug_object_activate(&obj, &descr_type_test);
	if (check_results(&obj, ODEBUG_STATE_ACTIVE, fixups, warnings))
		goto out;
	debug_object_activate(&obj, &descr_type_test);
	if (check_results(&obj, ODEBUG_STATE_ACTIVE, ++fixups, ++warnings))
		goto out;
	debug_object_deactivate(&obj, &descr_type_test);
	if (check_results(&obj, ODEBUG_STATE_INACTIVE, fixups, warnings))
		goto out;
	debug_object_destroy(&obj, &descr_type_test);
	if (check_results(&obj, ODEBUG_STATE_DESTROYED, fixups, warnings))
		goto out;
	debug_object_init(&obj, &descr_type_test);
	if (check_results(&obj, ODEBUG_STATE_DESTROYED, fixups, ++warnings))
		goto out;
	debug_object_activate(&obj, &descr_type_test);
	if (check_results(&obj, ODEBUG_STATE_DESTROYED, fixups, ++warnings))
		goto out;
	debug_object_deactivate(&obj, &descr_type_test);
	if (check_results(&obj, ODEBUG_STATE_DESTROYED, fixups, ++warnings))
		goto out;
	debug_object_free(&obj, &descr_type_test);
	if (check_results(&obj, ODEBUG_STATE_NONE, fixups, warnings))
		goto out;

	obj.static_init = 1;
	debug_object_activate(&obj, &descr_type_test);
	if (check_results(&obj, ODEBUG_STATE_ACTIVE, fixups, warnings))
		goto out;
	debug_object_init(&obj, &descr_type_test);
	if (check_results(&obj, ODEBUG_STATE_INIT, ++fixups, ++warnings))
		goto out;
	debug_object_free(&obj, &descr_type_test);
	if (check_results(&obj, ODEBUG_STATE_NONE, fixups, warnings))
		goto out;

#ifdef CONFIG_DEBUG_OBJECTS_FREE
	debug_object_init(&obj, &descr_type_test);
	if (check_results(&obj, ODEBUG_STATE_INIT, fixups, warnings))
		goto out;
	debug_object_activate(&obj, &descr_type_test);
	if (check_results(&obj, ODEBUG_STATE_ACTIVE, fixups, warnings))
		goto out;
	__debug_check_no_obj_freed(&obj, sizeof(obj));
	if (check_results(&obj, ODEBUG_STATE_NONE, ++fixups, ++warnings))
		goto out;
#endif
	pr_info("selftest passed\n");

out:
	debug_objects_fixups = oldfixups;
	debug_objects_warnings = oldwarnings;
	descr_test = NULL;

	local_irq_restore(flags);
}
#else
static inline void debug_objects_selftest(void) { }
#endif

/*
 * Called during early boot to initialize the hash buckets and link
 * the static object pool objects into the poll list. After this call
 * the object tracker is fully operational.
 */
void __init debug_objects_early_init(void)
{
	int i;

	for (i = 0; i < ODEBUG_HASH_SIZE; i++)
		raw_spin_lock_init(&obj_hash[i].lock);

	for (i = 0; i < ODEBUG_POOL_SIZE; i++)
		hlist_add_head(&obj_static_pool[i].node, &obj_pool);
}

/*
 * Convert the statically allocated objects to dynamic ones:
 */
static int __init debug_objects_replace_static_objects(void)
{
	struct debug_bucket *db = obj_hash;
	struct hlist_node *tmp;
	struct debug_obj *obj, *new;
	HLIST_HEAD(objects);
	int i, cnt = 0;

	for (i = 0; i < ODEBUG_POOL_SIZE; i++) {
		obj = kmem_cache_zalloc(obj_cache, GFP_KERNEL);
		if (!obj)
			goto free;
		hlist_add_head(&obj->node, &objects);
	}

	debug_objects_allocated += i;

	/*
	 * debug_objects_mem_init() is now called early that only one CPU is up
	 * and interrupts have been disabled, so it is safe to replace the
	 * active object references.
	 */

	/* Remove the statically allocated objects from the pool */
	hlist_for_each_entry_safe(obj, tmp, &obj_pool, node)
		hlist_del(&obj->node);
	/* Move the allocated objects to the pool */
	hlist_move_list(&objects, &obj_pool);

	/* Replace the active object references */
	for (i = 0; i < ODEBUG_HASH_SIZE; i++, db++) {
		hlist_move_list(&db->list, &objects);

		hlist_for_each_entry(obj, &objects, node) {
			new = hlist_entry(obj_pool.first, typeof(*obj), node);
			hlist_del(&new->node);
			/* copy object data */
			*new = *obj;
			hlist_add_head(&new->node, &db->list);
			cnt++;
		}
	}

	pr_debug("%d of %d active objects replaced\n",
		 cnt, obj_pool_used);
	return 0;
free:
	hlist_for_each_entry_safe(obj, tmp, &objects, node) {
		hlist_del(&obj->node);
		kmem_cache_free(obj_cache, obj);
	}
	return -ENOMEM;
}

/*
 * Called after the kmem_caches are functional to setup a dedicated
 * cache pool, which has the SLAB_DEBUG_OBJECTS flag set. This flag
 * prevents that the debug code is called on kmem_cache_free() for the
 * debug tracker objects to avoid recursive calls.
 */
void __init debug_objects_mem_init(void)
{
	int cpu, extras;

	if (!debug_objects_enabled)
		return;

	/*
	 * Initialize the percpu object pools
	 *
	 * Initialization is not strictly necessary, but was done for
	 * completeness.
	 */
	for_each_possible_cpu(cpu)
		INIT_HLIST_HEAD(&per_cpu(percpu_obj_pool.free_objs, cpu));

	obj_cache = kmem_cache_create("debug_objects_cache",
				      sizeof (struct debug_obj), 0,
				      SLAB_DEBUG_OBJECTS | SLAB_NOLEAKTRACE,
				      NULL);

	if (!obj_cache || debug_objects_replace_static_objects()) {
		debug_objects_enabled = 0;
		kmem_cache_destroy(obj_cache);
		pr_warn("out of memory.\n");
		return;
	} else
		debug_objects_selftest();

#ifdef CONFIG_HOTPLUG_CPU
	cpuhp_setup_state_nocalls(CPUHP_DEBUG_OBJ_DEAD, "object:offline", NULL,
					object_cpu_offline);
#endif

	/*
	 * Increase the thresholds for allocating and freeing objects
	 * according to the number of possible CPUs available in the system.
	 */
	extras = num_possible_cpus() * ODEBUG_BATCH_SIZE;
	debug_objects_pool_size += extras;
	debug_objects_pool_min_level += extras;
}<|MERGE_RESOLUTION|>--- conflicted
+++ resolved
@@ -625,29 +625,6 @@
 	case ODEBUG_STATE_INIT:
 	case ODEBUG_STATE_INACTIVE:
 		obj->state = ODEBUG_STATE_INIT;
-<<<<<<< HEAD
-		break;
-
-	case ODEBUG_STATE_ACTIVE:
-		state = obj->state;
-		raw_spin_unlock_irqrestore(&db->lock, flags);
-#ifdef CONFIG_SEC_DEBUG_OBJECTS_ADDITIONAL_INFO
-		if (descr->fixup_init) {
-			pr_warn("Detect activate->init object, object address : 0x%p\n",
-				obj->object);
-			if (obj->nr_entries) {
-				pr_warn("Stack_trace when activating object\n");
-				stack_trace_print(obj->stack_entries, obj->nr_entries, 1);
-			}
-		}
-#endif
-		debug_print_object(obj, "init");
-		debug_object_fixup(descr->fixup_init, addr, state);
-		return;
-
-	case ODEBUG_STATE_DESTROYED:
-=======
->>>>>>> 5d969395
 		raw_spin_unlock_irqrestore(&db->lock, flags);
 		return;
 	default:
@@ -718,36 +695,7 @@
 		return 0;
 	} else if (likely(!IS_ERR(obj))) {
 		switch (obj->state) {
-<<<<<<< HEAD
-		case ODEBUG_STATE_INIT:
-		case ODEBUG_STATE_INACTIVE:
-			obj->state = ODEBUG_STATE_ACTIVE;
-#ifdef CONFIG_SEC_DEBUG_OBJECTS_ADDITIONAL_INFO
-			obj->nr_entries = stack_trace_save(obj->stack_entries, DEBUG_OBJ_CALLSTACK_MAX, 1);
-#endif
-			ret = 0;
-			break;
-
 		case ODEBUG_STATE_ACTIVE:
-			state = obj->state;
-			raw_spin_unlock_irqrestore(&db->lock, flags);
-#ifdef CONFIG_SEC_DEBUG_OBJECTS_ADDITIONAL_INFO
-			if (descr->fixup_activate) {
-				pr_warn("Detect reactivate object, object address : 0x%p\n",
-					obj->object);
-				if (obj->nr_entries) {
-					pr_warn("Stack_trace when activating object\n");
-					stack_trace_print(obj->stack_entries, obj->nr_entries, 1);
-				}
-			}
-#endif
-			debug_print_object(obj, "activate");
-			ret = debug_object_fixup(descr->fixup_activate, addr, state);
-			return ret ? 0 : -EINVAL;
-
-=======
-		case ODEBUG_STATE_ACTIVE:
->>>>>>> 5d969395
 		case ODEBUG_STATE_DESTROYED:
 			o = *obj;
 			break;
@@ -994,14 +942,6 @@
 	struct debug_obj *obj, o;
 	struct debug_bucket *db;
 	struct hlist_node *tmp;
-<<<<<<< HEAD
-	struct debug_obj *obj;
-	int cnt, objs_checked = 0;
-#ifdef CONFIG_SLUB_DEBUG
-	struct kmem_cache *cachep;
-#endif
-=======
->>>>>>> 5d969395
 
 	saddr = (unsigned long) address;
 	eaddr = saddr + size;
@@ -1025,28 +965,8 @@
 			case ODEBUG_STATE_ACTIVE:
 				o = *obj;
 				raw_spin_unlock_irqrestore(&db->lock, flags);
-<<<<<<< HEAD
-#ifdef CONFIG_SEC_DEBUG_OBJECTS_ADDITIONAL_INFO
-				pr_warn("Detect object corruption, object address : 0x%p\n", oaddr);
-				if (obj->nr_entries) {
-					pr_warn("Stack_trace when activating object\n");
-					stack_trace_print(obj->stack_entries, obj->nr_entries, 1);
-				}
-#ifdef CONFIG_SLUB_DEBUG
-				cachep = virt_to_cache(address);
-				if (cachep) {
-					pr_warn("cache: %s, object size %d\n", cachep->name, cachep->size);
-					print_tracking(cachep, (void *)address);
-				}
-#endif
-#endif
-				debug_print_object(obj, "free");
-				debug_object_fixup(descr->fixup_free,
-						   (void *) oaddr, state);
-=======
 				debug_print_object(&o, "free");
 				debug_object_fixup(o.descr->fixup_free, (void *)oaddr, o.state);
->>>>>>> 5d969395
 				goto repeat;
 			default:
 				hlist_del(&obj->node);
