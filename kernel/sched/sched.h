--- conflicted
+++ resolved
@@ -2779,22 +2779,6 @@
 }
 #endif
 
-<<<<<<< HEAD
-void swake_up_all_locked(struct swait_queue_head *q);
-void __prepare_to_swait(struct swait_queue_head *q, struct swait_queue *wait);
-
-/*
- * task_may_not_preempt - check whether a task may not be preemptible soon
- */
-#ifdef CONFIG_RT_SOFTINT_OPTIMIZATION
-extern bool task_may_not_preempt(struct task_struct *task, int cpu);
-#else
-static inline bool task_may_not_preempt(struct task_struct *task, int cpu)
-{
-	return false;
-}
-#endif /* CONFIG_RT_SOFTINT_OPTIMIZATION */
-=======
 extern void swake_up_all_locked(struct swait_queue_head *q);
 extern void __prepare_to_swait(struct swait_queue_head *q, struct swait_queue *wait);
 
@@ -2803,4 +2787,15 @@
 extern int sched_dynamic_mode(const char *str);
 extern void sched_dynamic_update(int mode);
 #endif
->>>>>>> 16b3d0cf
+
+/*
+ * task_may_not_preempt - check whether a task may not be preemptible soon
+ */
+#ifdef CONFIG_RT_SOFTINT_OPTIMIZATION
+extern bool task_may_not_preempt(struct task_struct *task, int cpu);
+#else
+static inline bool task_may_not_preempt(struct task_struct *task, int cpu)
+{
+	return false;
+}
+#endif /* CONFIG_RT_SOFTINT_OPTIMIZATION */