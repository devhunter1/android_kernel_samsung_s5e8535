/* SPDX-License-Identifier: GPL-2.0-or-later */
/* delayacct.h - per-task delay accounting
 *
 * Copyright (C) Shailabh Nagar, IBM Corp. 2006
 */

#ifndef _LINUX_DELAYACCT_H
#define _LINUX_DELAYACCT_H

#include <uapi/linux/taskstats.h>

/*
 * Per-task flags relevant to delay accounting
 * maintained privately to avoid exhausting similar flags in sched.h:PF_*
 * Used to set current->delays->flags
 */
#define DELAYACCT_PF_SWAPIN	0x00000001	/* I am doing a swapin */
#define DELAYACCT_PF_BLKIO	0x00000002	/* I am waiting on IO */

#ifdef CONFIG_TASK_DELAY_ACCT
struct task_delay_info {
	raw_spinlock_t	lock;
	unsigned int	flags;	/* Private per-task flags */

	/* For each stat XXX, add following, aligned appropriately
	 *
	 * struct timespec XXX_start, XXX_end;
	 * u64 XXX_delay;
	 * u32 XXX_count;
	 *
	 * Atomicity of updates to XXX_delay, XXX_count protected by
	 * single lock above (split into XXX_lock if contention is an issue).
	 */

	/*
	 * XXX_count is incremented on every XXX operation, the delay
	 * associated with the operation is added to XXX_delay.
	 * XXX_delay contains the accumulated delay time in nanoseconds.
	 */
	u64 blkio_start;	/* Shared by blkio, swapin */
	u64 blkio_delay;	/* wait for sync block io completion */
	u64 swapin_delay;	/* wait for swapin block io completion */
	u32 blkio_count;	/* total count of the number of sync block */
				/* io operations performed */
	u32 swapin_count;	/* total count of the number of swapin block */
				/* io operations performed */

	u64 freepages_start;
	u64 freepages_delay;	/* wait for memory reclaim */

	u64 thrashing_start;
	u64 thrashing_delay;	/* wait for thrashing page */

	u32 freepages_count;	/* total count of memory reclaim */
	u32 thrashing_count;	/* total count of thrash waits */
};
#endif

#include <linux/sched.h>
#include <linux/slab.h>
#include <linux/jump_label.h>

#ifdef CONFIG_TASK_DELAY_ACCT
DECLARE_STATIC_KEY_FALSE(delayacct_key);
extern int delayacct_on;	/* Delay accounting turned on/off */
extern struct kmem_cache *delayacct_cache;
extern void delayacct_init(void);

extern int sysctl_delayacct(struct ctl_table *table, int write, void *buffer,
			    size_t *lenp, loff_t *ppos);

extern void __delayacct_tsk_init(struct task_struct *);
extern void __delayacct_tsk_exit(struct task_struct *);
extern void __delayacct_blkio_start(void);
extern void __delayacct_blkio_end(struct task_struct *);
extern int delayacct_add_tsk(struct taskstats *, struct task_struct *);
extern __u64 __delayacct_blkio_ticks(struct task_struct *);
#ifdef CONFIG_PAGE_BOOST
extern __u64 __delayacct_blkio_nsecs(struct task_struct *);
#endif
extern void __delayacct_freepages_start(void);
extern void __delayacct_freepages_end(void);
extern void __delayacct_thrashing_start(void);
extern void __delayacct_thrashing_end(void);

static inline int delayacct_is_task_waiting_on_io(struct task_struct *p)
{
	if (p->delays)
		return (p->delays->flags & DELAYACCT_PF_BLKIO);
	else
		return 0;
}

static inline void delayacct_set_flag(struct task_struct *p, int flag)
{
	if (p->delays)
		p->delays->flags |= flag;
}

static inline void delayacct_clear_flag(struct task_struct *p, int flag)
{
	if (p->delays)
		p->delays->flags &= ~flag;
}

static inline void delayacct_tsk_init(struct task_struct *tsk)
{
	/* reinitialize in case parent's non-null pointer was dup'ed*/
	tsk->delays = NULL;
	if (delayacct_on)
		__delayacct_tsk_init(tsk);
}

/* Free tsk->delays. Called from bad fork and __put_task_struct
 * where there's no risk of tsk->delays being accessed elsewhere
 */
static inline void delayacct_tsk_free(struct task_struct *tsk)
{
	if (tsk->delays)
		kmem_cache_free(delayacct_cache, tsk->delays);
	tsk->delays = NULL;
}

static inline void delayacct_blkio_start(void)
{
	if (!static_branch_unlikely(&delayacct_key))
		return;

	delayacct_set_flag(current, DELAYACCT_PF_BLKIO);
	if (current->delays)
		__delayacct_blkio_start();
}

static inline void delayacct_blkio_end(struct task_struct *p)
{
	if (!static_branch_unlikely(&delayacct_key))
		return;

	if (p->delays)
		__delayacct_blkio_end(p);
	delayacct_clear_flag(p, DELAYACCT_PF_BLKIO);
}

static inline __u64 delayacct_blkio_ticks(struct task_struct *tsk)
{
	if (tsk->delays)
		return __delayacct_blkio_ticks(tsk);
	return 0;
}

#ifdef CONFIG_PAGE_BOOST
static inline __u64 delayacct_blkio_nsecs(struct task_struct *tsk)
{
	if (tsk->delays)
		return __delayacct_blkio_nsecs(tsk);
	return 0;
}
#endif

static inline void delayacct_freepages_start(void)
{
	if (current->delays)
		__delayacct_freepages_start();
}

static inline void delayacct_freepages_end(void)
{
	if (current->delays)
		__delayacct_freepages_end();
}

static inline void delayacct_thrashing_start(void)
{
	if (current->delays)
		__delayacct_thrashing_start();
}

static inline void delayacct_thrashing_end(void)
{
	if (current->delays)
		__delayacct_thrashing_end();
}

#else
extern void _trace_android_vh_delayacct_set_flag(struct task_struct *p, int flag);
extern void _trace_android_vh_delayacct_clear_flag(struct task_struct *p, int flag);
extern void _trace_android_rvh_delayacct_init(void);
extern void _trace_android_rvh_delayacct_tsk_init(struct task_struct *tsk);
extern void _trace_android_rvh_delayacct_tsk_free(struct task_struct *tsk);
extern void _trace_android_vh_delayacct_blkio_start(void);
extern void _trace_android_vh_delayacct_blkio_end(struct task_struct *p);
extern void _trace_android_vh_delayacct_add_tsk(struct taskstats *d,
						struct task_struct *tsk,
						int *ret);
extern void _trace_android_vh_delayacct_blkio_ticks(struct task_struct *tsk, __u64 *ret);
extern void _trace_android_vh_delayacct_is_task_waiting_on_io(struct task_struct *p, int *ret);
extern void _trace_android_vh_delayacct_freepages_start(void);
extern void _trace_android_vh_delayacct_freepages_end(void);
extern void _trace_android_vh_delayacct_thrashing_start(void);
extern void _trace_android_vh_delayacct_thrashing_end(void);
extern void set_delayacct_enabled(bool enabled);
extern bool get_delayacct_enabled(void);

static inline void delayacct_set_flag(struct task_struct *p, int flag)
{
	if (get_delayacct_enabled())
		_trace_android_vh_delayacct_set_flag(p, flag);
}
static inline void delayacct_clear_flag(struct task_struct *p, int flag)
{
	if (get_delayacct_enabled())
		_trace_android_vh_delayacct_clear_flag(p, flag);
}

static inline void delayacct_init(void)
{
	if (get_delayacct_enabled())
		_trace_android_rvh_delayacct_init();
}
static inline void delayacct_tsk_init(struct task_struct *tsk)
{
	if (get_delayacct_enabled())
		_trace_android_rvh_delayacct_tsk_init(tsk);
}
static inline void delayacct_tsk_free(struct task_struct *tsk)
{
	if (get_delayacct_enabled())
		_trace_android_rvh_delayacct_tsk_free(tsk);
}
static inline void delayacct_blkio_start(void)
{
	if (get_delayacct_enabled())
		_trace_android_vh_delayacct_blkio_start();
}
static inline void delayacct_blkio_end(struct task_struct *p)
{
	if (get_delayacct_enabled())
		_trace_android_vh_delayacct_blkio_end(p);
}
static inline int delayacct_add_tsk(struct taskstats *d,
					struct task_struct *tsk)
{
	int ret = 0;

	if (get_delayacct_enabled())
		_trace_android_vh_delayacct_add_tsk(d, tsk, &ret);

	return ret;
}
static inline __u64 delayacct_blkio_ticks(struct task_struct *tsk)
<<<<<<< HEAD
{ return 0; }
#ifdef CONFIG_PAGE_BOOST
static inline __u64 delayacct_blkio_nsecs(struct task_struct *tsk)
{ return 0; }
#endif
=======
{
	__u64 ret = 0;

	if (get_delayacct_enabled())
		_trace_android_vh_delayacct_blkio_ticks(tsk, &ret);

	return ret;
}
>>>>>>> 4782f1c2
static inline int delayacct_is_task_waiting_on_io(struct task_struct *p)
{
	int ret = 0;

	if (get_delayacct_enabled())
		_trace_android_vh_delayacct_is_task_waiting_on_io(p, &ret);

	return ret;
}
static inline void delayacct_freepages_start(void)
{
	if (get_delayacct_enabled())
		_trace_android_vh_delayacct_freepages_start();
}
static inline void delayacct_freepages_end(void)
{
	if (get_delayacct_enabled())
		_trace_android_vh_delayacct_freepages_end();
}
static inline void delayacct_thrashing_start(void)
{
	if (get_delayacct_enabled())
		_trace_android_vh_delayacct_thrashing_start();
}
static inline void delayacct_thrashing_end(void)
{
	if (get_delayacct_enabled())
		_trace_android_vh_delayacct_thrashing_end();
}

#endif /* CONFIG_TASK_DELAY_ACCT */

#endif<|MERGE_RESOLUTION|>--- conflicted
+++ resolved
@@ -248,31 +248,27 @@
 	return ret;
 }
 static inline __u64 delayacct_blkio_ticks(struct task_struct *tsk)
-<<<<<<< HEAD
-{ return 0; }
+{
+	__u64 ret = 0;
+
+	if (get_delayacct_enabled())
+		_trace_android_vh_delayacct_blkio_ticks(tsk, &ret);
+
+	return ret;
+}
 #ifdef CONFIG_PAGE_BOOST
 static inline __u64 delayacct_blkio_nsecs(struct task_struct *tsk)
 { return 0; }
 #endif
-=======
-{
-	__u64 ret = 0;
-
-	if (get_delayacct_enabled())
-		_trace_android_vh_delayacct_blkio_ticks(tsk, &ret);
+static inline int delayacct_is_task_waiting_on_io(struct task_struct *p)
+{
+	int ret = 0;
+
+	if (get_delayacct_enabled())
+		_trace_android_vh_delayacct_is_task_waiting_on_io(p, &ret);
 
 	return ret;
 }
->>>>>>> 4782f1c2
-static inline int delayacct_is_task_waiting_on_io(struct task_struct *p)
-{
-	int ret = 0;
-
-	if (get_delayacct_enabled())
-		_trace_android_vh_delayacct_is_task_waiting_on_io(p, &ret);
-
-	return ret;
-}
 static inline void delayacct_freepages_start(void)
 {
 	if (get_delayacct_enabled())
