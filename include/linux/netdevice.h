/*
 * INET		An implementation of the TCP/IP protocol suite for the LINUX
 *		operating system.  INET is implemented using the  BSD Socket
 *		interface as the means of communication with the user level.
 *
 *		Definitions for the Interfaces handler.
 *
 * Version:	@(#)dev.h	1.0.10	08/12/93
 *
 * Authors:	Ross Biro
 *		Fred N. van Kempen, <waltje@uWalt.NL.Mugnet.ORG>
 *		Corey Minyard <wf-rch!minyard@relay.EU.net>
 *		Donald J. Becker, <becker@cesdis.gsfc.nasa.gov>
 *		Alan Cox, <alan@lxorguk.ukuu.org.uk>
 *		Bjorn Ekwall. <bj0rn@blox.se>
 *              Pekka Riikonen <priikone@poseidon.pspt.fi>
 *
 *		This program is free software; you can redistribute it and/or
 *		modify it under the terms of the GNU General Public License
 *		as published by the Free Software Foundation; either version
 *		2 of the License, or (at your option) any later version.
 *
 *		Moved to /usr/include/linux for NET3
 */
#ifndef _LINUX_NETDEVICE_H
#define _LINUX_NETDEVICE_H

#include <linux/timer.h>
#include <linux/bug.h>
#include <linux/delay.h>
#include <linux/atomic.h>
#include <linux/prefetch.h>
#include <asm/cache.h>
#include <asm/byteorder.h>

#include <linux/percpu.h>
#include <linux/rculist.h>
#include <linux/workqueue.h>
#include <linux/dynamic_queue_limits.h>

#include <linux/ethtool.h>
#include <net/net_namespace.h>
#ifdef CONFIG_DCB
#include <net/dcbnl.h>
#endif
#include <net/netprio_cgroup.h>
#include <net/xdp.h>

#include <linux/netdev_features.h>
#include <linux/neighbour.h>
#include <uapi/linux/netdevice.h>
#include <uapi/linux/if_bonding.h>
#include <uapi/linux/pkt_cls.h>
#include <linux/hashtable.h>

struct netpoll_info;
struct device;
struct phy_device;
struct dsa_port;

/* 802.11 specific */
struct wireless_dev;
/* 802.15.4 specific */
struct wpan_dev;
struct mpls_dev;
/* UDP Tunnel offloads */
struct udp_tunnel_info;
struct bpf_prog;
struct xdp_buff;

void netdev_set_default_ethtool_ops(struct net_device *dev,
				    const struct ethtool_ops *ops);

/* Backlog congestion levels */
#define NET_RX_SUCCESS		0	/* keep 'em coming, baby */
#define NET_RX_DROP		1	/* packet dropped */

/*
 * Transmit return codes: transmit return codes originate from three different
 * namespaces:
 *
 * - qdisc return codes
 * - driver transmit return codes
 * - errno values
 *
 * Drivers are allowed to return any one of those in their hard_start_xmit()
 * function. Real network devices commonly used with qdiscs should only return
 * the driver transmit return codes though - when qdiscs are used, the actual
 * transmission happens asynchronously, so the value is not propagated to
 * higher layers. Virtual network devices transmit synchronously; in this case
 * the driver transmit return codes are consumed by dev_queue_xmit(), and all
 * others are propagated to higher layers.
 */

/* qdisc ->enqueue() return codes. */
#define NET_XMIT_SUCCESS	0x00
#define NET_XMIT_DROP		0x01	/* skb dropped			*/
#define NET_XMIT_CN		0x02	/* congestion notification	*/
#define NET_XMIT_MASK		0x0f	/* qdisc flags in net/sch_generic.h */

/* NET_XMIT_CN is special. It does not guarantee that this packet is lost. It
 * indicates that the device will soon be dropping packets, or already drops
 * some packets of the same priority; prompting us to send less aggressively. */
#define net_xmit_eval(e)	((e) == NET_XMIT_CN ? 0 : (e))
#define net_xmit_errno(e)	((e) != NET_XMIT_CN ? -ENOBUFS : 0)

/* Driver transmit return codes */
#define NETDEV_TX_MASK		0xf0

enum netdev_tx {
	__NETDEV_TX_MIN	 = INT_MIN,	/* make sure enum is signed */
	NETDEV_TX_OK	 = 0x00,	/* driver took care of packet */
	NETDEV_TX_BUSY	 = 0x10,	/* driver tx path was busy*/
};
typedef enum netdev_tx netdev_tx_t;

/*
 * Current order: NETDEV_TX_MASK > NET_XMIT_MASK >= 0 is significant;
 * hard_start_xmit() return < NET_XMIT_MASK means skb was consumed.
 */
static inline bool dev_xmit_complete(int rc)
{
	/*
	 * Positive cases with an skb consumed by a driver:
	 * - successful transmission (rc == NETDEV_TX_OK)
	 * - error while transmitting (rc < 0)
	 * - error while queueing to a different device (rc & NET_XMIT_MASK)
	 */
	if (likely(rc < NET_XMIT_MASK))
		return true;

	return false;
}

/*
 *	Compute the worst-case header length according to the protocols
 *	used.
 */

#if defined(CONFIG_HYPERV_NET)
# define LL_MAX_HEADER 128
#elif defined(CONFIG_WLAN) || IS_ENABLED(CONFIG_AX25)
# if defined(CONFIG_MAC80211_MESH)
#  define LL_MAX_HEADER 128
# else
#  define LL_MAX_HEADER 96
# endif
#else
# define LL_MAX_HEADER 32
#endif

#if !IS_ENABLED(CONFIG_NET_IPIP) && !IS_ENABLED(CONFIG_NET_IPGRE) && \
    !IS_ENABLED(CONFIG_IPV6_SIT) && !IS_ENABLED(CONFIG_IPV6_TUNNEL)
#define MAX_HEADER LL_MAX_HEADER
#else
#define MAX_HEADER (LL_MAX_HEADER + 48)
#endif

/*
 *	Old network device statistics. Fields are native words
 *	(unsigned long) so they can be read and written atomically.
 */

struct net_device_stats {
	unsigned long	rx_packets;
	unsigned long	tx_packets;
	unsigned long	rx_bytes;
	unsigned long	tx_bytes;
	unsigned long	rx_errors;
	unsigned long	tx_errors;
	unsigned long	rx_dropped;
	unsigned long	tx_dropped;
	unsigned long	multicast;
	unsigned long	collisions;
	unsigned long	rx_length_errors;
	unsigned long	rx_over_errors;
	unsigned long	rx_crc_errors;
	unsigned long	rx_frame_errors;
	unsigned long	rx_fifo_errors;
	unsigned long	rx_missed_errors;
	unsigned long	tx_aborted_errors;
	unsigned long	tx_carrier_errors;
	unsigned long	tx_fifo_errors;
	unsigned long	tx_heartbeat_errors;
	unsigned long	tx_window_errors;
	unsigned long	rx_compressed;
	unsigned long	tx_compressed;
};


#include <linux/cache.h>
#include <linux/skbuff.h>

#ifdef CONFIG_RPS
#include <linux/static_key.h>
extern struct static_key rps_needed;
extern struct static_key rfs_needed;
#endif

struct neighbour;
struct neigh_parms;
struct sk_buff;

struct netdev_hw_addr {
	struct list_head	list;
	unsigned char		addr[MAX_ADDR_LEN];
	unsigned char		type;
#define NETDEV_HW_ADDR_T_LAN		1
#define NETDEV_HW_ADDR_T_SAN		2
#define NETDEV_HW_ADDR_T_SLAVE		3
#define NETDEV_HW_ADDR_T_UNICAST	4
#define NETDEV_HW_ADDR_T_MULTICAST	5
	bool			global_use;
	int			sync_cnt;
	int			refcount;
	int			synced;
	struct rcu_head		rcu_head;
};

struct netdev_hw_addr_list {
	struct list_head	list;
	int			count;
};

#define netdev_hw_addr_list_count(l) ((l)->count)
#define netdev_hw_addr_list_empty(l) (netdev_hw_addr_list_count(l) == 0)
#define netdev_hw_addr_list_for_each(ha, l) \
	list_for_each_entry(ha, &(l)->list, list)

#define netdev_uc_count(dev) netdev_hw_addr_list_count(&(dev)->uc)
#define netdev_uc_empty(dev) netdev_hw_addr_list_empty(&(dev)->uc)
#define netdev_for_each_uc_addr(ha, dev) \
	netdev_hw_addr_list_for_each(ha, &(dev)->uc)

#define netdev_mc_count(dev) netdev_hw_addr_list_count(&(dev)->mc)
#define netdev_mc_empty(dev) netdev_hw_addr_list_empty(&(dev)->mc)
#define netdev_for_each_mc_addr(ha, dev) \
	netdev_hw_addr_list_for_each(ha, &(dev)->mc)

struct hh_cache {
	unsigned int	hh_len;
	seqlock_t	hh_lock;

	/* cached hardware header; allow for machine alignment needs.        */
#define HH_DATA_MOD	16
#define HH_DATA_OFF(__len) \
	(HH_DATA_MOD - (((__len - 1) & (HH_DATA_MOD - 1)) + 1))
#define HH_DATA_ALIGN(__len) \
	(((__len)+(HH_DATA_MOD-1))&~(HH_DATA_MOD - 1))
	unsigned long	hh_data[HH_DATA_ALIGN(LL_MAX_HEADER) / sizeof(long)];
};

/* Reserve HH_DATA_MOD byte-aligned hard_header_len, but at least that much.
 * Alternative is:
 *   dev->hard_header_len ? (dev->hard_header_len +
 *                           (HH_DATA_MOD - 1)) & ~(HH_DATA_MOD - 1) : 0
 *
 * We could use other alignment values, but we must maintain the
 * relationship HH alignment <= LL alignment.
 */
#define LL_RESERVED_SPACE(dev) \
	((((dev)->hard_header_len+(dev)->needed_headroom)&~(HH_DATA_MOD - 1)) + HH_DATA_MOD)
#define LL_RESERVED_SPACE_EXTRA(dev,extra) \
	((((dev)->hard_header_len+(dev)->needed_headroom+(extra))&~(HH_DATA_MOD - 1)) + HH_DATA_MOD)

struct header_ops {
	int	(*create) (struct sk_buff *skb, struct net_device *dev,
			   unsigned short type, const void *daddr,
			   const void *saddr, unsigned int len);
	int	(*parse)(const struct sk_buff *skb, unsigned char *haddr);
	int	(*cache)(const struct neighbour *neigh, struct hh_cache *hh, __be16 type);
	void	(*cache_update)(struct hh_cache *hh,
				const struct net_device *dev,
				const unsigned char *haddr);
	bool	(*validate)(const char *ll_header, unsigned int len);
};

/* These flag bits are private to the generic network queueing
 * layer; they may not be explicitly referenced by any other
 * code.
 */

enum netdev_state_t {
	__LINK_STATE_START,
	__LINK_STATE_PRESENT,
	__LINK_STATE_NOCARRIER,
	__LINK_STATE_LINKWATCH_PENDING,
	__LINK_STATE_DORMANT,
};


/*
 * This structure holds boot-time configured netdevice settings. They
 * are then used in the device probing.
 */
struct netdev_boot_setup {
	char name[IFNAMSIZ];
	struct ifmap map;
};
#define NETDEV_BOOT_SETUP_MAX 8

int __init netdev_boot_setup(char *str);

/*
 * Structure for NAPI scheduling similar to tasklet but with weighting
 */
struct napi_struct {
	/* The poll_list must only be managed by the entity which
	 * changes the state of the NAPI_STATE_SCHED bit.  This means
	 * whoever atomically sets that bit can add this napi_struct
	 * to the per-CPU poll_list, and whoever clears that bit
	 * can remove from the list right before clearing the bit.
	 */
	struct list_head	poll_list;

	unsigned long		state;
	int			weight;
	unsigned int		gro_count;
	int			(*poll)(struct napi_struct *, int);
#ifdef CONFIG_NETPOLL
	int			poll_owner;
#endif
	struct net_device	*dev;
	struct sk_buff		*gro_list;
	struct sk_buff		*skb;
	struct hrtimer		timer;
	struct list_head	dev_list;
	struct hlist_node	napi_hash_node;
	unsigned int		napi_id;
};

enum {
	NAPI_STATE_SCHED,	/* Poll is scheduled */
	NAPI_STATE_MISSED,	/* reschedule a napi */
	NAPI_STATE_DISABLE,	/* Disable pending */
	NAPI_STATE_NPSVC,	/* Netpoll - don't dequeue from poll_list */
	NAPI_STATE_HASHED,	/* In NAPI hash (busy polling possible) */
	NAPI_STATE_NO_BUSY_POLL,/* Do not add in napi_hash, no busy polling */
	NAPI_STATE_IN_BUSY_POLL,/* sk_busy_loop() owns this NAPI */
};

enum {
	NAPIF_STATE_SCHED	 = BIT(NAPI_STATE_SCHED),
	NAPIF_STATE_MISSED	 = BIT(NAPI_STATE_MISSED),
	NAPIF_STATE_DISABLE	 = BIT(NAPI_STATE_DISABLE),
	NAPIF_STATE_NPSVC	 = BIT(NAPI_STATE_NPSVC),
	NAPIF_STATE_HASHED	 = BIT(NAPI_STATE_HASHED),
	NAPIF_STATE_NO_BUSY_POLL = BIT(NAPI_STATE_NO_BUSY_POLL),
	NAPIF_STATE_IN_BUSY_POLL = BIT(NAPI_STATE_IN_BUSY_POLL),
};

enum gro_result {
	GRO_MERGED,
	GRO_MERGED_FREE,
	GRO_HELD,
	GRO_NORMAL,
	GRO_DROP,
	GRO_CONSUMED,
};
typedef enum gro_result gro_result_t;

/*
 * enum rx_handler_result - Possible return values for rx_handlers.
 * @RX_HANDLER_CONSUMED: skb was consumed by rx_handler, do not process it
 * further.
 * @RX_HANDLER_ANOTHER: Do another round in receive path. This is indicated in
 * case skb->dev was changed by rx_handler.
 * @RX_HANDLER_EXACT: Force exact delivery, no wildcard.
 * @RX_HANDLER_PASS: Do nothing, pass the skb as if no rx_handler was called.
 *
 * rx_handlers are functions called from inside __netif_receive_skb(), to do
 * special processing of the skb, prior to delivery to protocol handlers.
 *
 * Currently, a net_device can only have a single rx_handler registered. Trying
 * to register a second rx_handler will return -EBUSY.
 *
 * To register a rx_handler on a net_device, use netdev_rx_handler_register().
 * To unregister a rx_handler on a net_device, use
 * netdev_rx_handler_unregister().
 *
 * Upon return, rx_handler is expected to tell __netif_receive_skb() what to
 * do with the skb.
 *
 * If the rx_handler consumed the skb in some way, it should return
 * RX_HANDLER_CONSUMED. This is appropriate when the rx_handler arranged for
 * the skb to be delivered in some other way.
 *
 * If the rx_handler changed skb->dev, to divert the skb to another
 * net_device, it should return RX_HANDLER_ANOTHER. The rx_handler for the
 * new device will be called if it exists.
 *
 * If the rx_handler decides the skb should be ignored, it should return
 * RX_HANDLER_EXACT. The skb will only be delivered to protocol handlers that
 * are registered on exact device (ptype->dev == skb->dev).
 *
 * If the rx_handler didn't change skb->dev, but wants the skb to be normally
 * delivered, it should return RX_HANDLER_PASS.
 *
 * A device without a registered rx_handler will behave as if rx_handler
 * returned RX_HANDLER_PASS.
 */

enum rx_handler_result {
	RX_HANDLER_CONSUMED,
	RX_HANDLER_ANOTHER,
	RX_HANDLER_EXACT,
	RX_HANDLER_PASS,
};
typedef enum rx_handler_result rx_handler_result_t;
typedef rx_handler_result_t rx_handler_func_t(struct sk_buff **pskb);

void __napi_schedule(struct napi_struct *n);
void __napi_schedule_irqoff(struct napi_struct *n);

static inline bool napi_disable_pending(struct napi_struct *n)
{
	return test_bit(NAPI_STATE_DISABLE, &n->state);
}

bool napi_schedule_prep(struct napi_struct *n);

/**
 *	napi_schedule - schedule NAPI poll
 *	@n: NAPI context
 *
 * Schedule NAPI poll routine to be called if it is not already
 * running.
 */
static inline void napi_schedule(struct napi_struct *n)
{
	if (napi_schedule_prep(n))
		__napi_schedule(n);
}

/**
 *	napi_schedule_irqoff - schedule NAPI poll
 *	@n: NAPI context
 *
 * Variant of napi_schedule(), assuming hard irqs are masked.
 */
static inline void napi_schedule_irqoff(struct napi_struct *n)
{
	if (napi_schedule_prep(n))
		__napi_schedule_irqoff(n);
}

/* Try to reschedule poll. Called by dev->poll() after napi_complete().  */
static inline bool napi_reschedule(struct napi_struct *napi)
{
	if (napi_schedule_prep(napi)) {
		__napi_schedule(napi);
		return true;
	}
	return false;
}

bool napi_complete_done(struct napi_struct *n, int work_done);
/**
 *	napi_complete - NAPI processing complete
 *	@n: NAPI context
 *
 * Mark NAPI processing as complete.
 * Consider using napi_complete_done() instead.
 * Return false if device should avoid rearming interrupts.
 */
static inline bool napi_complete(struct napi_struct *n)
{
	return napi_complete_done(n, 0);
}

/**
 *	napi_hash_del - remove a NAPI from global table
 *	@napi: NAPI context
 *
 * Warning: caller must observe RCU grace period
 * before freeing memory containing @napi, if
 * this function returns true.
 * Note: core networking stack automatically calls it
 * from netif_napi_del().
 * Drivers might want to call this helper to combine all
 * the needed RCU grace periods into a single one.
 */
bool napi_hash_del(struct napi_struct *napi);

/**
 *	napi_disable - prevent NAPI from scheduling
 *	@n: NAPI context
 *
 * Stop NAPI from being scheduled on this context.
 * Waits till any outstanding processing completes.
 */
void napi_disable(struct napi_struct *n);

/**
 *	napi_enable - enable NAPI scheduling
 *	@n: NAPI context
 *
 * Resume NAPI from being scheduled on this context.
 * Must be paired with napi_disable.
 */
static inline void napi_enable(struct napi_struct *n)
{
	BUG_ON(!test_bit(NAPI_STATE_SCHED, &n->state));
	smp_mb__before_atomic();
	clear_bit(NAPI_STATE_SCHED, &n->state);
	clear_bit(NAPI_STATE_NPSVC, &n->state);
}

/**
 *	napi_synchronize - wait until NAPI is not running
 *	@n: NAPI context
 *
 * Wait until NAPI is done being scheduled on this context.
 * Waits till any outstanding processing completes but
 * does not disable future activations.
 */
static inline void napi_synchronize(const struct napi_struct *n)
{
	if (IS_ENABLED(CONFIG_SMP))
		while (test_bit(NAPI_STATE_SCHED, &n->state))
			msleep(1);
	else
		barrier();
}

enum netdev_queue_state_t {
	__QUEUE_STATE_DRV_XOFF,
	__QUEUE_STATE_STACK_XOFF,
	__QUEUE_STATE_FROZEN,
};

#define QUEUE_STATE_DRV_XOFF	(1 << __QUEUE_STATE_DRV_XOFF)
#define QUEUE_STATE_STACK_XOFF	(1 << __QUEUE_STATE_STACK_XOFF)
#define QUEUE_STATE_FROZEN	(1 << __QUEUE_STATE_FROZEN)

#define QUEUE_STATE_ANY_XOFF	(QUEUE_STATE_DRV_XOFF | QUEUE_STATE_STACK_XOFF)
#define QUEUE_STATE_ANY_XOFF_OR_FROZEN (QUEUE_STATE_ANY_XOFF | \
					QUEUE_STATE_FROZEN)
#define QUEUE_STATE_DRV_XOFF_OR_FROZEN (QUEUE_STATE_DRV_XOFF | \
					QUEUE_STATE_FROZEN)

/*
 * __QUEUE_STATE_DRV_XOFF is used by drivers to stop the transmit queue.  The
 * netif_tx_* functions below are used to manipulate this flag.  The
 * __QUEUE_STATE_STACK_XOFF flag is used by the stack to stop the transmit
 * queue independently.  The netif_xmit_*stopped functions below are called
 * to check if the queue has been stopped by the driver or stack (either
 * of the XOFF bits are set in the state).  Drivers should not need to call
 * netif_xmit*stopped functions, they should only be using netif_tx_*.
 */

struct netdev_queue {
/*
 * read-mostly part
 */
	struct net_device	*dev;
	struct Qdisc __rcu	*qdisc;
	struct Qdisc		*qdisc_sleeping;
#ifdef CONFIG_SYSFS
	struct kobject		kobj;
#endif
#if defined(CONFIG_XPS) && defined(CONFIG_NUMA)
	int			numa_node;
#endif
	unsigned long		tx_maxrate;
	/*
	 * Number of TX timeouts for this queue
	 * (/sys/class/net/DEV/Q/trans_timeout)
	 */
	unsigned long		trans_timeout;
/*
 * write-mostly part
 */
	spinlock_t		_xmit_lock ____cacheline_aligned_in_smp;
	int			xmit_lock_owner;
	/*
	 * Time (in jiffies) of last Tx
	 */
	unsigned long		trans_start;

	unsigned long		state;

#ifdef CONFIG_BQL
	struct dql		dql;
#endif
} ____cacheline_aligned_in_smp;

static inline int netdev_queue_numa_node_read(const struct netdev_queue *q)
{
#if defined(CONFIG_XPS) && defined(CONFIG_NUMA)
	return q->numa_node;
#else
	return NUMA_NO_NODE;
#endif
}

static inline void netdev_queue_numa_node_write(struct netdev_queue *q, int node)
{
#if defined(CONFIG_XPS) && defined(CONFIG_NUMA)
	q->numa_node = node;
#endif
}

#ifdef CONFIG_RPS
/*
 * This structure holds an RPS map which can be of variable length.  The
 * map is an array of CPUs.
 */
struct rps_map {
	unsigned int len;
	struct rcu_head rcu;
	u16 cpus[0];
};
#define RPS_MAP_SIZE(_num) (sizeof(struct rps_map) + ((_num) * sizeof(u16)))

/*
 * The rps_dev_flow structure contains the mapping of a flow to a CPU, the
 * tail pointer for that CPU's input queue at the time of last enqueue, and
 * a hardware filter index.
 */
struct rps_dev_flow {
	u16 cpu;
	u16 filter;
	unsigned int last_qtail;
};
#define RPS_NO_FILTER 0xffff

/*
 * The rps_dev_flow_table structure contains a table of flow mappings.
 */
struct rps_dev_flow_table {
	unsigned int mask;
	struct rcu_head rcu;
	struct rps_dev_flow flows[0];
};
#define RPS_DEV_FLOW_TABLE_SIZE(_num) (sizeof(struct rps_dev_flow_table) + \
    ((_num) * sizeof(struct rps_dev_flow)))

/*
 * The rps_sock_flow_table contains mappings of flows to the last CPU
 * on which they were processed by the application (set in recvmsg).
 * Each entry is a 32bit value. Upper part is the high-order bits
 * of flow hash, lower part is CPU number.
 * rps_cpu_mask is used to partition the space, depending on number of
 * possible CPUs : rps_cpu_mask = roundup_pow_of_two(nr_cpu_ids) - 1
 * For example, if 64 CPUs are possible, rps_cpu_mask = 0x3f,
 * meaning we use 32-6=26 bits for the hash.
 */
struct rps_sock_flow_table {
	u32	mask;

	u32	ents[0] ____cacheline_aligned_in_smp;
};
#define	RPS_SOCK_FLOW_TABLE_SIZE(_num) (offsetof(struct rps_sock_flow_table, ents[_num]))

#define RPS_NO_CPU 0xffff

extern u32 rps_cpu_mask;
extern struct rps_sock_flow_table __rcu *rps_sock_flow_table;

static inline void rps_record_sock_flow(struct rps_sock_flow_table *table,
					u32 hash)
{
	if (table && hash) {
		unsigned int index = hash & table->mask;
		u32 val = hash & ~rps_cpu_mask;

		/* We only give a hint, preemption can change CPU under us */
		val |= raw_smp_processor_id();

		if (table->ents[index] != val)
			table->ents[index] = val;
	}
}

#ifdef CONFIG_RFS_ACCEL
bool rps_may_expire_flow(struct net_device *dev, u16 rxq_index, u32 flow_id,
			 u16 filter_id);
#endif
#endif /* CONFIG_RPS */

/* This structure contains an instance of an RX queue. */
struct netdev_rx_queue {
#ifdef CONFIG_RPS
	struct rps_map __rcu		*rps_map;
	struct rps_dev_flow_table __rcu	*rps_flow_table;
#endif
	struct kobject			kobj;
	struct net_device		*dev;
	struct xdp_rxq_info		xdp_rxq;
} ____cacheline_aligned_in_smp;

/*
 * RX queue sysfs structures and functions.
 */
struct rx_queue_attribute {
	struct attribute attr;
	ssize_t (*show)(struct netdev_rx_queue *queue, char *buf);
	ssize_t (*store)(struct netdev_rx_queue *queue,
			 const char *buf, size_t len);
};

#ifdef CONFIG_XPS
/*
 * This structure holds an XPS map which can be of variable length.  The
 * map is an array of queues.
 */
struct xps_map {
	unsigned int len;
	unsigned int alloc_len;
	struct rcu_head rcu;
	u16 queues[0];
};
#define XPS_MAP_SIZE(_num) (sizeof(struct xps_map) + ((_num) * sizeof(u16)))
#define XPS_MIN_MAP_ALLOC ((L1_CACHE_ALIGN(offsetof(struct xps_map, queues[1])) \
       - sizeof(struct xps_map)) / sizeof(u16))

/*
 * This structure holds all XPS maps for device.  Maps are indexed by CPU.
 */
struct xps_dev_maps {
	struct rcu_head rcu;
	struct xps_map __rcu *cpu_map[0];
};
#define XPS_DEV_MAPS_SIZE(_tcs) (sizeof(struct xps_dev_maps) +		\
	(nr_cpu_ids * (_tcs) * sizeof(struct xps_map *)))
#endif /* CONFIG_XPS */

#define TC_MAX_QUEUE	16
#define TC_BITMASK	15
/* HW offloaded queuing disciplines txq count and offset maps */
struct netdev_tc_txq {
	u16 count;
	u16 offset;
};

#if defined(CONFIG_FCOE) || defined(CONFIG_FCOE_MODULE)
/*
 * This structure is to hold information about the device
 * configured to run FCoE protocol stack.
 */
struct netdev_fcoe_hbainfo {
	char	manufacturer[64];
	char	serial_number[64];
	char	hardware_version[64];
	char	driver_version[64];
	char	optionrom_version[64];
	char	firmware_version[64];
	char	model[256];
	char	model_description[256];
};
#endif

#define MAX_PHYS_ITEM_ID_LEN 32

/* This structure holds a unique identifier to identify some
 * physical item (port for example) used by a netdevice.
 */
struct netdev_phys_item_id {
	unsigned char id[MAX_PHYS_ITEM_ID_LEN];
	unsigned char id_len;
};

static inline bool netdev_phys_item_id_same(struct netdev_phys_item_id *a,
					    struct netdev_phys_item_id *b)
{
	return a->id_len == b->id_len &&
	       memcmp(a->id, b->id, a->id_len) == 0;
}

typedef u16 (*select_queue_fallback_t)(struct net_device *dev,
				       struct sk_buff *skb);

enum tc_setup_type {
	TC_SETUP_QDISC_MQPRIO,
	TC_SETUP_CLSU32,
	TC_SETUP_CLSFLOWER,
	TC_SETUP_CLSMATCHALL,
	TC_SETUP_CLSBPF,
	TC_SETUP_BLOCK,
	TC_SETUP_QDISC_CBS,
	TC_SETUP_QDISC_RED,
<<<<<<< HEAD
=======
	TC_SETUP_QDISC_PRIO,
>>>>>>> 661e50bc
};

/* These structures hold the attributes of bpf state that are being passed
 * to the netdevice through the bpf op.
 */
enum bpf_netdev_command {
	/* Set or clear a bpf program used in the earliest stages of packet
	 * rx. The prog will have been loaded as BPF_PROG_TYPE_XDP. The callee
	 * is responsible for calling bpf_prog_put on any old progs that are
	 * stored. In case of error, the callee need not release the new prog
	 * reference, but on success it takes ownership and must bpf_prog_put
	 * when it is no longer used.
	 */
	XDP_SETUP_PROG,
	XDP_SETUP_PROG_HW,
	/* Check if a bpf program is set on the device.  The callee should
	 * set @prog_attached to one of XDP_ATTACHED_* values, note that "true"
	 * is equivalent to XDP_ATTACHED_DRV.
	 */
	XDP_QUERY_PROG,
	/* BPF program for offload callbacks, invoked at program load time. */
	BPF_OFFLOAD_VERIFIER_PREP,
	BPF_OFFLOAD_TRANSLATE,
	BPF_OFFLOAD_DESTROY,
<<<<<<< HEAD
};

struct bpf_ext_analyzer_ops;
=======
	BPF_OFFLOAD_MAP_ALLOC,
	BPF_OFFLOAD_MAP_FREE,
};

struct bpf_prog_offload_ops;
>>>>>>> 661e50bc
struct netlink_ext_ack;

struct netdev_bpf {
	enum bpf_netdev_command command;
	union {
		/* XDP_SETUP_PROG */
		struct {
			u32 flags;
			struct bpf_prog *prog;
			struct netlink_ext_ack *extack;
		};
		/* XDP_QUERY_PROG */
		struct {
			u8 prog_attached;
			u32 prog_id;
			/* flags with which program was installed */
			u32 prog_flags;
		};
		/* BPF_OFFLOAD_VERIFIER_PREP */
		struct {
			struct bpf_prog *prog;
			const struct bpf_prog_offload_ops *ops; /* callee set */
		} verifier;
		/* BPF_OFFLOAD_TRANSLATE, BPF_OFFLOAD_DESTROY */
		struct {
			struct bpf_prog *prog;
		} offload;
		/* BPF_OFFLOAD_MAP_ALLOC, BPF_OFFLOAD_MAP_FREE */
		struct {
			struct bpf_offloaded_map *offmap;
		};
		/* BPF_OFFLOAD_VERIFIER_PREP */
		struct {
			struct bpf_prog *prog;
			const struct bpf_ext_analyzer_ops *ops; /* callee set */
		} verifier;
		/* BPF_OFFLOAD_TRANSLATE, BPF_OFFLOAD_DESTROY */
		struct {
			struct bpf_prog *prog;
		} offload;
	};
};

#ifdef CONFIG_XFRM_OFFLOAD
struct xfrmdev_ops {
	int	(*xdo_dev_state_add) (struct xfrm_state *x);
	void	(*xdo_dev_state_delete) (struct xfrm_state *x);
	void	(*xdo_dev_state_free) (struct xfrm_state *x);
	bool	(*xdo_dev_offload_ok) (struct sk_buff *skb,
				       struct xfrm_state *x);
	void	(*xdo_dev_state_advance_esn) (struct xfrm_state *x);
};
#endif

struct dev_ifalias {
	struct rcu_head rcuhead;
	char ifalias[];
};

/*
 * This structure defines the management hooks for network devices.
 * The following hooks can be defined; unless noted otherwise, they are
 * optional and can be filled with a null pointer.
 *
 * int (*ndo_init)(struct net_device *dev);
 *     This function is called once when a network device is registered.
 *     The network device can use this for any late stage initialization
 *     or semantic validation. It can fail with an error code which will
 *     be propagated back to register_netdev.
 *
 * void (*ndo_uninit)(struct net_device *dev);
 *     This function is called when device is unregistered or when registration
 *     fails. It is not called if init fails.
 *
 * int (*ndo_open)(struct net_device *dev);
 *     This function is called when a network device transitions to the up
 *     state.
 *
 * int (*ndo_stop)(struct net_device *dev);
 *     This function is called when a network device transitions to the down
 *     state.
 *
 * netdev_tx_t (*ndo_start_xmit)(struct sk_buff *skb,
 *                               struct net_device *dev);
 *	Called when a packet needs to be transmitted.
 *	Returns NETDEV_TX_OK.  Can return NETDEV_TX_BUSY, but you should stop
 *	the queue before that can happen; it's for obsolete devices and weird
 *	corner cases, but the stack really does a non-trivial amount
 *	of useless work if you return NETDEV_TX_BUSY.
 *	Required; cannot be NULL.
 *
 * netdev_features_t (*ndo_features_check)(struct sk_buff *skb,
 *					   struct net_device *dev
 *					   netdev_features_t features);
 *	Called by core transmit path to determine if device is capable of
 *	performing offload operations on a given packet. This is to give
 *	the device an opportunity to implement any restrictions that cannot
 *	be otherwise expressed by feature flags. The check is called with
 *	the set of features that the stack has calculated and it returns
 *	those the driver believes to be appropriate.
 *
 * u16 (*ndo_select_queue)(struct net_device *dev, struct sk_buff *skb,
 *                         void *accel_priv, select_queue_fallback_t fallback);
 *	Called to decide which queue to use when device supports multiple
 *	transmit queues.
 *
 * void (*ndo_change_rx_flags)(struct net_device *dev, int flags);
 *	This function is called to allow device receiver to make
 *	changes to configuration when multicast or promiscuous is enabled.
 *
 * void (*ndo_set_rx_mode)(struct net_device *dev);
 *	This function is called device changes address list filtering.
 *	If driver handles unicast address filtering, it should set
 *	IFF_UNICAST_FLT in its priv_flags.
 *
 * int (*ndo_set_mac_address)(struct net_device *dev, void *addr);
 *	This function  is called when the Media Access Control address
 *	needs to be changed. If this interface is not defined, the
 *	MAC address can not be changed.
 *
 * int (*ndo_validate_addr)(struct net_device *dev);
 *	Test if Media Access Control address is valid for the device.
 *
 * int (*ndo_do_ioctl)(struct net_device *dev, struct ifreq *ifr, int cmd);
 *	Called when a user requests an ioctl which can't be handled by
 *	the generic interface code. If not defined ioctls return
 *	not supported error code.
 *
 * int (*ndo_set_config)(struct net_device *dev, struct ifmap *map);
 *	Used to set network devices bus interface parameters. This interface
 *	is retained for legacy reasons; new devices should use the bus
 *	interface (PCI) for low level management.
 *
 * int (*ndo_change_mtu)(struct net_device *dev, int new_mtu);
 *	Called when a user wants to change the Maximum Transfer Unit
 *	of a device.
 *
 * void (*ndo_tx_timeout)(struct net_device *dev);
 *	Callback used when the transmitter has not made any progress
 *	for dev->watchdog ticks.
 *
 * void (*ndo_get_stats64)(struct net_device *dev,
 *                         struct rtnl_link_stats64 *storage);
 * struct net_device_stats* (*ndo_get_stats)(struct net_device *dev);
 *	Called when a user wants to get the network device usage
 *	statistics. Drivers must do one of the following:
 *	1. Define @ndo_get_stats64 to fill in a zero-initialised
 *	   rtnl_link_stats64 structure passed by the caller.
 *	2. Define @ndo_get_stats to update a net_device_stats structure
 *	   (which should normally be dev->stats) and return a pointer to
 *	   it. The structure may be changed asynchronously only if each
 *	   field is written atomically.
 *	3. Update dev->stats asynchronously and atomically, and define
 *	   neither operation.
 *
 * bool (*ndo_has_offload_stats)(const struct net_device *dev, int attr_id)
 *	Return true if this device supports offload stats of this attr_id.
 *
 * int (*ndo_get_offload_stats)(int attr_id, const struct net_device *dev,
 *	void *attr_data)
 *	Get statistics for offload operations by attr_id. Write it into the
 *	attr_data pointer.
 *
 * int (*ndo_vlan_rx_add_vid)(struct net_device *dev, __be16 proto, u16 vid);
 *	If device supports VLAN filtering this function is called when a
 *	VLAN id is registered.
 *
 * int (*ndo_vlan_rx_kill_vid)(struct net_device *dev, __be16 proto, u16 vid);
 *	If device supports VLAN filtering this function is called when a
 *	VLAN id is unregistered.
 *
 * void (*ndo_poll_controller)(struct net_device *dev);
 *
 *	SR-IOV management functions.
 * int (*ndo_set_vf_mac)(struct net_device *dev, int vf, u8* mac);
 * int (*ndo_set_vf_vlan)(struct net_device *dev, int vf, u16 vlan,
 *			  u8 qos, __be16 proto);
 * int (*ndo_set_vf_rate)(struct net_device *dev, int vf, int min_tx_rate,
 *			  int max_tx_rate);
 * int (*ndo_set_vf_spoofchk)(struct net_device *dev, int vf, bool setting);
 * int (*ndo_set_vf_trust)(struct net_device *dev, int vf, bool setting);
 * int (*ndo_get_vf_config)(struct net_device *dev,
 *			    int vf, struct ifla_vf_info *ivf);
 * int (*ndo_set_vf_link_state)(struct net_device *dev, int vf, int link_state);
 * int (*ndo_set_vf_port)(struct net_device *dev, int vf,
 *			  struct nlattr *port[]);
 *
 *      Enable or disable the VF ability to query its RSS Redirection Table and
 *      Hash Key. This is needed since on some devices VF share this information
 *      with PF and querying it may introduce a theoretical security risk.
 * int (*ndo_set_vf_rss_query_en)(struct net_device *dev, int vf, bool setting);
 * int (*ndo_get_vf_port)(struct net_device *dev, int vf, struct sk_buff *skb);
 * int (*ndo_setup_tc)(struct net_device *dev, enum tc_setup_type type,
 *		       void *type_data);
 *	Called to setup any 'tc' scheduler, classifier or action on @dev.
 *	This is always called from the stack with the rtnl lock held and netif
 *	tx queues stopped. This allows the netdevice to perform queue
 *	management safely.
 *
 *	Fiber Channel over Ethernet (FCoE) offload functions.
 * int (*ndo_fcoe_enable)(struct net_device *dev);
 *	Called when the FCoE protocol stack wants to start using LLD for FCoE
 *	so the underlying device can perform whatever needed configuration or
 *	initialization to support acceleration of FCoE traffic.
 *
 * int (*ndo_fcoe_disable)(struct net_device *dev);
 *	Called when the FCoE protocol stack wants to stop using LLD for FCoE
 *	so the underlying device can perform whatever needed clean-ups to
 *	stop supporting acceleration of FCoE traffic.
 *
 * int (*ndo_fcoe_ddp_setup)(struct net_device *dev, u16 xid,
 *			     struct scatterlist *sgl, unsigned int sgc);
 *	Called when the FCoE Initiator wants to initialize an I/O that
 *	is a possible candidate for Direct Data Placement (DDP). The LLD can
 *	perform necessary setup and returns 1 to indicate the device is set up
 *	successfully to perform DDP on this I/O, otherwise this returns 0.
 *
 * int (*ndo_fcoe_ddp_done)(struct net_device *dev,  u16 xid);
 *	Called when the FCoE Initiator/Target is done with the DDPed I/O as
 *	indicated by the FC exchange id 'xid', so the underlying device can
 *	clean up and reuse resources for later DDP requests.
 *
 * int (*ndo_fcoe_ddp_target)(struct net_device *dev, u16 xid,
 *			      struct scatterlist *sgl, unsigned int sgc);
 *	Called when the FCoE Target wants to initialize an I/O that
 *	is a possible candidate for Direct Data Placement (DDP). The LLD can
 *	perform necessary setup and returns 1 to indicate the device is set up
 *	successfully to perform DDP on this I/O, otherwise this returns 0.
 *
 * int (*ndo_fcoe_get_hbainfo)(struct net_device *dev,
 *			       struct netdev_fcoe_hbainfo *hbainfo);
 *	Called when the FCoE Protocol stack wants information on the underlying
 *	device. This information is utilized by the FCoE protocol stack to
 *	register attributes with Fiber Channel management service as per the
 *	FC-GS Fabric Device Management Information(FDMI) specification.
 *
 * int (*ndo_fcoe_get_wwn)(struct net_device *dev, u64 *wwn, int type);
 *	Called when the underlying device wants to override default World Wide
 *	Name (WWN) generation mechanism in FCoE protocol stack to pass its own
 *	World Wide Port Name (WWPN) or World Wide Node Name (WWNN) to the FCoE
 *	protocol stack to use.
 *
 *	RFS acceleration.
 * int (*ndo_rx_flow_steer)(struct net_device *dev, const struct sk_buff *skb,
 *			    u16 rxq_index, u32 flow_id);
 *	Set hardware filter for RFS.  rxq_index is the target queue index;
 *	flow_id is a flow ID to be passed to rps_may_expire_flow() later.
 *	Return the filter ID on success, or a negative error code.
 *
 *	Slave management functions (for bridge, bonding, etc).
 * int (*ndo_add_slave)(struct net_device *dev, struct net_device *slave_dev);
 *	Called to make another netdev an underling.
 *
 * int (*ndo_del_slave)(struct net_device *dev, struct net_device *slave_dev);
 *	Called to release previously enslaved netdev.
 *
 *      Feature/offload setting functions.
 * netdev_features_t (*ndo_fix_features)(struct net_device *dev,
 *		netdev_features_t features);
 *	Adjusts the requested feature flags according to device-specific
 *	constraints, and returns the resulting flags. Must not modify
 *	the device state.
 *
 * int (*ndo_set_features)(struct net_device *dev, netdev_features_t features);
 *	Called to update device configuration to new features. Passed
 *	feature set might be less than what was returned by ndo_fix_features()).
 *	Must return >0 or -errno if it changed dev->features itself.
 *
 * int (*ndo_fdb_add)(struct ndmsg *ndm, struct nlattr *tb[],
 *		      struct net_device *dev,
 *		      const unsigned char *addr, u16 vid, u16 flags)
 *	Adds an FDB entry to dev for addr.
 * int (*ndo_fdb_del)(struct ndmsg *ndm, struct nlattr *tb[],
 *		      struct net_device *dev,
 *		      const unsigned char *addr, u16 vid)
 *	Deletes the FDB entry from dev coresponding to addr.
 * int (*ndo_fdb_dump)(struct sk_buff *skb, struct netlink_callback *cb,
 *		       struct net_device *dev, struct net_device *filter_dev,
 *		       int *idx)
 *	Used to add FDB entries to dump requests. Implementers should add
 *	entries to skb and update idx with the number of entries.
 *
 * int (*ndo_bridge_setlink)(struct net_device *dev, struct nlmsghdr *nlh,
 *			     u16 flags)
 * int (*ndo_bridge_getlink)(struct sk_buff *skb, u32 pid, u32 seq,
 *			     struct net_device *dev, u32 filter_mask,
 *			     int nlflags)
 * int (*ndo_bridge_dellink)(struct net_device *dev, struct nlmsghdr *nlh,
 *			     u16 flags);
 *
 * int (*ndo_change_carrier)(struct net_device *dev, bool new_carrier);
 *	Called to change device carrier. Soft-devices (like dummy, team, etc)
 *	which do not represent real hardware may define this to allow their
 *	userspace components to manage their virtual carrier state. Devices
 *	that determine carrier state from physical hardware properties (eg
 *	network cables) or protocol-dependent mechanisms (eg
 *	USB_CDC_NOTIFY_NETWORK_CONNECTION) should NOT implement this function.
 *
 * int (*ndo_get_phys_port_id)(struct net_device *dev,
 *			       struct netdev_phys_item_id *ppid);
 *	Called to get ID of physical port of this device. If driver does
 *	not implement this, it is assumed that the hw is not able to have
 *	multiple net devices on single physical port.
 *
 * void (*ndo_udp_tunnel_add)(struct net_device *dev,
 *			      struct udp_tunnel_info *ti);
 *	Called by UDP tunnel to notify a driver about the UDP port and socket
 *	address family that a UDP tunnel is listnening to. It is called only
 *	when a new port starts listening. The operation is protected by the
 *	RTNL.
 *
 * void (*ndo_udp_tunnel_del)(struct net_device *dev,
 *			      struct udp_tunnel_info *ti);
 *	Called by UDP tunnel to notify the driver about a UDP port and socket
 *	address family that the UDP tunnel is not listening to anymore. The
 *	operation is protected by the RTNL.
 *
 * void* (*ndo_dfwd_add_station)(struct net_device *pdev,
 *				 struct net_device *dev)
 *	Called by upper layer devices to accelerate switching or other
 *	station functionality into hardware. 'pdev is the lowerdev
 *	to use for the offload and 'dev' is the net device that will
 *	back the offload. Returns a pointer to the private structure
 *	the upper layer will maintain.
 * void (*ndo_dfwd_del_station)(struct net_device *pdev, void *priv)
 *	Called by upper layer device to delete the station created
 *	by 'ndo_dfwd_add_station'. 'pdev' is the net device backing
 *	the station and priv is the structure returned by the add
 *	operation.
 * int (*ndo_set_tx_maxrate)(struct net_device *dev,
 *			     int queue_index, u32 maxrate);
 *	Called when a user wants to set a max-rate limitation of specific
 *	TX queue.
 * int (*ndo_get_iflink)(const struct net_device *dev);
 *	Called to get the iflink value of this device.
 * void (*ndo_change_proto_down)(struct net_device *dev,
 *				 bool proto_down);
 *	This function is used to pass protocol port error state information
 *	to the switch driver. The switch driver can react to the proto_down
 *      by doing a phys down on the associated switch port.
 * int (*ndo_fill_metadata_dst)(struct net_device *dev, struct sk_buff *skb);
 *	This function is used to get egress tunnel information for given skb.
 *	This is useful for retrieving outer tunnel header parameters while
 *	sampling packet.
 * void (*ndo_set_rx_headroom)(struct net_device *dev, int needed_headroom);
 *	This function is used to specify the headroom that the skb must
 *	consider when allocation skb during packet reception. Setting
 *	appropriate rx headroom value allows avoiding skb head copy on
 *	forward. Setting a negative value resets the rx headroom to the
 *	default value.
 * int (*ndo_bpf)(struct net_device *dev, struct netdev_bpf *bpf);
 *	This function is used to set or query state related to XDP on the
 *	netdevice and manage BPF offload. See definition of
 *	enum bpf_netdev_command for details.
 * int (*ndo_xdp_xmit)(struct net_device *dev, struct xdp_buff *xdp);
 *	This function is used to submit a XDP packet for transmit on a
 *	netdevice.
 * void (*ndo_xdp_flush)(struct net_device *dev);
 *	This function is used to inform the driver to flush a particular
 *	xdp tx queue. Must be called on same CPU as xdp_xmit.
 */
struct net_device_ops {
	int			(*ndo_init)(struct net_device *dev);
	void			(*ndo_uninit)(struct net_device *dev);
	int			(*ndo_open)(struct net_device *dev);
	int			(*ndo_stop)(struct net_device *dev);
	netdev_tx_t		(*ndo_start_xmit)(struct sk_buff *skb,
						  struct net_device *dev);
	netdev_features_t	(*ndo_features_check)(struct sk_buff *skb,
						      struct net_device *dev,
						      netdev_features_t features);
	u16			(*ndo_select_queue)(struct net_device *dev,
						    struct sk_buff *skb,
						    void *accel_priv,
						    select_queue_fallback_t fallback);
	void			(*ndo_change_rx_flags)(struct net_device *dev,
						       int flags);
	void			(*ndo_set_rx_mode)(struct net_device *dev);
	int			(*ndo_set_mac_address)(struct net_device *dev,
						       void *addr);
	int			(*ndo_validate_addr)(struct net_device *dev);
	int			(*ndo_do_ioctl)(struct net_device *dev,
					        struct ifreq *ifr, int cmd);
	int			(*ndo_set_config)(struct net_device *dev,
					          struct ifmap *map);
	int			(*ndo_change_mtu)(struct net_device *dev,
						  int new_mtu);
	int			(*ndo_neigh_setup)(struct net_device *dev,
						   struct neigh_parms *);
	void			(*ndo_tx_timeout) (struct net_device *dev);

	void			(*ndo_get_stats64)(struct net_device *dev,
						   struct rtnl_link_stats64 *storage);
	bool			(*ndo_has_offload_stats)(const struct net_device *dev, int attr_id);
	int			(*ndo_get_offload_stats)(int attr_id,
							 const struct net_device *dev,
							 void *attr_data);
	struct net_device_stats* (*ndo_get_stats)(struct net_device *dev);

	int			(*ndo_vlan_rx_add_vid)(struct net_device *dev,
						       __be16 proto, u16 vid);
	int			(*ndo_vlan_rx_kill_vid)(struct net_device *dev,
						        __be16 proto, u16 vid);
#ifdef CONFIG_NET_POLL_CONTROLLER
	void                    (*ndo_poll_controller)(struct net_device *dev);
	int			(*ndo_netpoll_setup)(struct net_device *dev,
						     struct netpoll_info *info);
	void			(*ndo_netpoll_cleanup)(struct net_device *dev);
#endif
	int			(*ndo_set_vf_mac)(struct net_device *dev,
						  int queue, u8 *mac);
	int			(*ndo_set_vf_vlan)(struct net_device *dev,
						   int queue, u16 vlan,
						   u8 qos, __be16 proto);
	int			(*ndo_set_vf_rate)(struct net_device *dev,
						   int vf, int min_tx_rate,
						   int max_tx_rate);
	int			(*ndo_set_vf_spoofchk)(struct net_device *dev,
						       int vf, bool setting);
	int			(*ndo_set_vf_trust)(struct net_device *dev,
						    int vf, bool setting);
	int			(*ndo_get_vf_config)(struct net_device *dev,
						     int vf,
						     struct ifla_vf_info *ivf);
	int			(*ndo_set_vf_link_state)(struct net_device *dev,
							 int vf, int link_state);
	int			(*ndo_get_vf_stats)(struct net_device *dev,
						    int vf,
						    struct ifla_vf_stats
						    *vf_stats);
	int			(*ndo_set_vf_port)(struct net_device *dev,
						   int vf,
						   struct nlattr *port[]);
	int			(*ndo_get_vf_port)(struct net_device *dev,
						   int vf, struct sk_buff *skb);
	int			(*ndo_set_vf_guid)(struct net_device *dev,
						   int vf, u64 guid,
						   int guid_type);
	int			(*ndo_set_vf_rss_query_en)(
						   struct net_device *dev,
						   int vf, bool setting);
	int			(*ndo_setup_tc)(struct net_device *dev,
						enum tc_setup_type type,
						void *type_data);
#if IS_ENABLED(CONFIG_FCOE)
	int			(*ndo_fcoe_enable)(struct net_device *dev);
	int			(*ndo_fcoe_disable)(struct net_device *dev);
	int			(*ndo_fcoe_ddp_setup)(struct net_device *dev,
						      u16 xid,
						      struct scatterlist *sgl,
						      unsigned int sgc);
	int			(*ndo_fcoe_ddp_done)(struct net_device *dev,
						     u16 xid);
	int			(*ndo_fcoe_ddp_target)(struct net_device *dev,
						       u16 xid,
						       struct scatterlist *sgl,
						       unsigned int sgc);
	int			(*ndo_fcoe_get_hbainfo)(struct net_device *dev,
							struct netdev_fcoe_hbainfo *hbainfo);
#endif

#if IS_ENABLED(CONFIG_LIBFCOE)
#define NETDEV_FCOE_WWNN 0
#define NETDEV_FCOE_WWPN 1
	int			(*ndo_fcoe_get_wwn)(struct net_device *dev,
						    u64 *wwn, int type);
#endif

#ifdef CONFIG_RFS_ACCEL
	int			(*ndo_rx_flow_steer)(struct net_device *dev,
						     const struct sk_buff *skb,
						     u16 rxq_index,
						     u32 flow_id);
#endif
	int			(*ndo_add_slave)(struct net_device *dev,
						 struct net_device *slave_dev,
						 struct netlink_ext_ack *extack);
	int			(*ndo_del_slave)(struct net_device *dev,
						 struct net_device *slave_dev);
	netdev_features_t	(*ndo_fix_features)(struct net_device *dev,
						    netdev_features_t features);
	int			(*ndo_set_features)(struct net_device *dev,
						    netdev_features_t features);
	int			(*ndo_neigh_construct)(struct net_device *dev,
						       struct neighbour *n);
	void			(*ndo_neigh_destroy)(struct net_device *dev,
						     struct neighbour *n);

	int			(*ndo_fdb_add)(struct ndmsg *ndm,
					       struct nlattr *tb[],
					       struct net_device *dev,
					       const unsigned char *addr,
					       u16 vid,
					       u16 flags);
	int			(*ndo_fdb_del)(struct ndmsg *ndm,
					       struct nlattr *tb[],
					       struct net_device *dev,
					       const unsigned char *addr,
					       u16 vid);
	int			(*ndo_fdb_dump)(struct sk_buff *skb,
						struct netlink_callback *cb,
						struct net_device *dev,
						struct net_device *filter_dev,
						int *idx);

	int			(*ndo_bridge_setlink)(struct net_device *dev,
						      struct nlmsghdr *nlh,
						      u16 flags);
	int			(*ndo_bridge_getlink)(struct sk_buff *skb,
						      u32 pid, u32 seq,
						      struct net_device *dev,
						      u32 filter_mask,
						      int nlflags);
	int			(*ndo_bridge_dellink)(struct net_device *dev,
						      struct nlmsghdr *nlh,
						      u16 flags);
	int			(*ndo_change_carrier)(struct net_device *dev,
						      bool new_carrier);
	int			(*ndo_get_phys_port_id)(struct net_device *dev,
							struct netdev_phys_item_id *ppid);
	int			(*ndo_get_phys_port_name)(struct net_device *dev,
							  char *name, size_t len);
	void			(*ndo_udp_tunnel_add)(struct net_device *dev,
						      struct udp_tunnel_info *ti);
	void			(*ndo_udp_tunnel_del)(struct net_device *dev,
						      struct udp_tunnel_info *ti);
	void*			(*ndo_dfwd_add_station)(struct net_device *pdev,
							struct net_device *dev);
	void			(*ndo_dfwd_del_station)(struct net_device *pdev,
							void *priv);

	int			(*ndo_get_lock_subclass)(struct net_device *dev);
	int			(*ndo_set_tx_maxrate)(struct net_device *dev,
						      int queue_index,
						      u32 maxrate);
	int			(*ndo_get_iflink)(const struct net_device *dev);
	int			(*ndo_change_proto_down)(struct net_device *dev,
							 bool proto_down);
	int			(*ndo_fill_metadata_dst)(struct net_device *dev,
						       struct sk_buff *skb);
	void			(*ndo_set_rx_headroom)(struct net_device *dev,
						       int needed_headroom);
	int			(*ndo_bpf)(struct net_device *dev,
					   struct netdev_bpf *bpf);
	int			(*ndo_xdp_xmit)(struct net_device *dev,
						struct xdp_buff *xdp);
	void			(*ndo_xdp_flush)(struct net_device *dev);
};

/**
 * enum net_device_priv_flags - &struct net_device priv_flags
 *
 * These are the &struct net_device, they are only set internally
 * by drivers and used in the kernel. These flags are invisible to
 * userspace; this means that the order of these flags can change
 * during any kernel release.
 *
 * You should have a pretty good reason to be extending these flags.
 *
 * @IFF_802_1Q_VLAN: 802.1Q VLAN device
 * @IFF_EBRIDGE: Ethernet bridging device
 * @IFF_BONDING: bonding master or slave
 * @IFF_ISATAP: ISATAP interface (RFC4214)
 * @IFF_WAN_HDLC: WAN HDLC device
 * @IFF_XMIT_DST_RELEASE: dev_hard_start_xmit() is allowed to
 *	release skb->dst
 * @IFF_DONT_BRIDGE: disallow bridging this ether dev
 * @IFF_DISABLE_NETPOLL: disable netpoll at run-time
 * @IFF_MACVLAN_PORT: device used as macvlan port
 * @IFF_BRIDGE_PORT: device used as bridge port
 * @IFF_OVS_DATAPATH: device used as Open vSwitch datapath port
 * @IFF_TX_SKB_SHARING: The interface supports sharing skbs on transmit
 * @IFF_UNICAST_FLT: Supports unicast filtering
 * @IFF_TEAM_PORT: device used as team port
 * @IFF_SUPP_NOFCS: device supports sending custom FCS
 * @IFF_LIVE_ADDR_CHANGE: device supports hardware address
 *	change when it's running
 * @IFF_MACVLAN: Macvlan device
 * @IFF_XMIT_DST_RELEASE_PERM: IFF_XMIT_DST_RELEASE not taking into account
 *	underlying stacked devices
 * @IFF_IPVLAN_MASTER: IPvlan master device
 * @IFF_IPVLAN_SLAVE: IPvlan slave device
 * @IFF_L3MDEV_MASTER: device is an L3 master device
 * @IFF_NO_QUEUE: device can run without qdisc attached
 * @IFF_OPENVSWITCH: device is a Open vSwitch master
 * @IFF_L3MDEV_SLAVE: device is enslaved to an L3 master device
 * @IFF_TEAM: device is a team device
 * @IFF_RXFH_CONFIGURED: device has had Rx Flow indirection table configured
 * @IFF_PHONY_HEADROOM: the headroom value is controlled by an external
 *	entity (i.e. the master device for bridged veth)
 * @IFF_MACSEC: device is a MACsec device
 */
enum netdev_priv_flags {
	IFF_802_1Q_VLAN			= 1<<0,
	IFF_EBRIDGE			= 1<<1,
	IFF_BONDING			= 1<<2,
	IFF_ISATAP			= 1<<3,
	IFF_WAN_HDLC			= 1<<4,
	IFF_XMIT_DST_RELEASE		= 1<<5,
	IFF_DONT_BRIDGE			= 1<<6,
	IFF_DISABLE_NETPOLL		= 1<<7,
	IFF_MACVLAN_PORT		= 1<<8,
	IFF_BRIDGE_PORT			= 1<<9,
	IFF_OVS_DATAPATH		= 1<<10,
	IFF_TX_SKB_SHARING		= 1<<11,
	IFF_UNICAST_FLT			= 1<<12,
	IFF_TEAM_PORT			= 1<<13,
	IFF_SUPP_NOFCS			= 1<<14,
	IFF_LIVE_ADDR_CHANGE		= 1<<15,
	IFF_MACVLAN			= 1<<16,
	IFF_XMIT_DST_RELEASE_PERM	= 1<<17,
	IFF_IPVLAN_MASTER		= 1<<18,
	IFF_IPVLAN_SLAVE		= 1<<19,
	IFF_L3MDEV_MASTER		= 1<<20,
	IFF_NO_QUEUE			= 1<<21,
	IFF_OPENVSWITCH			= 1<<22,
	IFF_L3MDEV_SLAVE		= 1<<23,
	IFF_TEAM			= 1<<24,
	IFF_RXFH_CONFIGURED		= 1<<25,
	IFF_PHONY_HEADROOM		= 1<<26,
	IFF_MACSEC			= 1<<27,
};

#define IFF_802_1Q_VLAN			IFF_802_1Q_VLAN
#define IFF_EBRIDGE			IFF_EBRIDGE
#define IFF_BONDING			IFF_BONDING
#define IFF_ISATAP			IFF_ISATAP
#define IFF_WAN_HDLC			IFF_WAN_HDLC
#define IFF_XMIT_DST_RELEASE		IFF_XMIT_DST_RELEASE
#define IFF_DONT_BRIDGE			IFF_DONT_BRIDGE
#define IFF_DISABLE_NETPOLL		IFF_DISABLE_NETPOLL
#define IFF_MACVLAN_PORT		IFF_MACVLAN_PORT
#define IFF_BRIDGE_PORT			IFF_BRIDGE_PORT
#define IFF_OVS_DATAPATH		IFF_OVS_DATAPATH
#define IFF_TX_SKB_SHARING		IFF_TX_SKB_SHARING
#define IFF_UNICAST_FLT			IFF_UNICAST_FLT
#define IFF_TEAM_PORT			IFF_TEAM_PORT
#define IFF_SUPP_NOFCS			IFF_SUPP_NOFCS
#define IFF_LIVE_ADDR_CHANGE		IFF_LIVE_ADDR_CHANGE
#define IFF_MACVLAN			IFF_MACVLAN
#define IFF_XMIT_DST_RELEASE_PERM	IFF_XMIT_DST_RELEASE_PERM
#define IFF_IPVLAN_MASTER		IFF_IPVLAN_MASTER
#define IFF_IPVLAN_SLAVE		IFF_IPVLAN_SLAVE
#define IFF_L3MDEV_MASTER		IFF_L3MDEV_MASTER
#define IFF_NO_QUEUE			IFF_NO_QUEUE
#define IFF_OPENVSWITCH			IFF_OPENVSWITCH
#define IFF_L3MDEV_SLAVE		IFF_L3MDEV_SLAVE
#define IFF_TEAM			IFF_TEAM
#define IFF_RXFH_CONFIGURED		IFF_RXFH_CONFIGURED
#define IFF_MACSEC			IFF_MACSEC

/**
 *	struct net_device - The DEVICE structure.
 *
 *	Actually, this whole structure is a big mistake.  It mixes I/O
 *	data with strictly "high-level" data, and it has to know about
 *	almost every data structure used in the INET module.
 *
 *	@name:	This is the first field of the "visible" part of this structure
 *		(i.e. as seen by users in the "Space.c" file).  It is the name
 *		of the interface.
 *
 *	@name_hlist: 	Device name hash chain, please keep it close to name[]
 *	@ifalias:	SNMP alias
 *	@mem_end:	Shared memory end
 *	@mem_start:	Shared memory start
 *	@base_addr:	Device I/O address
 *	@irq:		Device IRQ number
 *
 *	@state:		Generic network queuing layer state, see netdev_state_t
 *	@dev_list:	The global list of network devices
 *	@napi_list:	List entry used for polling NAPI devices
 *	@unreg_list:	List entry  when we are unregistering the
 *			device; see the function unregister_netdev
 *	@close_list:	List entry used when we are closing the device
 *	@ptype_all:     Device-specific packet handlers for all protocols
 *	@ptype_specific: Device-specific, protocol-specific packet handlers
 *
 *	@adj_list:	Directly linked devices, like slaves for bonding
 *	@features:	Currently active device features
 *	@hw_features:	User-changeable features
 *
 *	@wanted_features:	User-requested features
 *	@vlan_features:		Mask of features inheritable by VLAN devices
 *
 *	@hw_enc_features:	Mask of features inherited by encapsulating devices
 *				This field indicates what encapsulation
 *				offloads the hardware is capable of doing,
 *				and drivers will need to set them appropriately.
 *
 *	@mpls_features:	Mask of features inheritable by MPLS
 *
 *	@ifindex:	interface index
 *	@group:		The group the device belongs to
 *
 *	@stats:		Statistics struct, which was left as a legacy, use
 *			rtnl_link_stats64 instead
 *
 *	@rx_dropped:	Dropped packets by core network,
 *			do not use this in drivers
 *	@tx_dropped:	Dropped packets by core network,
 *			do not use this in drivers
 *	@rx_nohandler:	nohandler dropped packets by core network on
 *			inactive devices, do not use this in drivers
 *	@carrier_up_count:	Number of times the carrier has been up
 *	@carrier_down_count:	Number of times the carrier has been down
 *
 *	@wireless_handlers:	List of functions to handle Wireless Extensions,
 *				instead of ioctl,
 *				see <net/iw_handler.h> for details.
 *	@wireless_data:	Instance data managed by the core of wireless extensions
 *
 *	@netdev_ops:	Includes several pointers to callbacks,
 *			if one wants to override the ndo_*() functions
 *	@ethtool_ops:	Management operations
 *	@ndisc_ops:	Includes callbacks for different IPv6 neighbour
 *			discovery handling. Necessary for e.g. 6LoWPAN.
 *	@header_ops:	Includes callbacks for creating,parsing,caching,etc
 *			of Layer 2 headers.
 *
 *	@flags:		Interface flags (a la BSD)
 *	@priv_flags:	Like 'flags' but invisible to userspace,
 *			see if.h for the definitions
 *	@gflags:	Global flags ( kept as legacy )
 *	@padded:	How much padding added by alloc_netdev()
 *	@operstate:	RFC2863 operstate
 *	@link_mode:	Mapping policy to operstate
 *	@if_port:	Selectable AUI, TP, ...
 *	@dma:		DMA channel
 *	@mtu:		Interface MTU value
 *	@min_mtu:	Interface Minimum MTU value
 *	@max_mtu:	Interface Maximum MTU value
 *	@type:		Interface hardware type
 *	@hard_header_len: Maximum hardware header length.
 *	@min_header_len:  Minimum hardware header length
 *
 *	@needed_headroom: Extra headroom the hardware may need, but not in all
 *			  cases can this be guaranteed
 *	@needed_tailroom: Extra tailroom the hardware may need, but not in all
 *			  cases can this be guaranteed. Some cases also use
 *			  LL_MAX_HEADER instead to allocate the skb
 *
 *	interface address info:
 *
 * 	@perm_addr:		Permanent hw address
 * 	@addr_assign_type:	Hw address assignment type
 * 	@addr_len:		Hardware address length
 *	@neigh_priv_len:	Used in neigh_alloc()
 * 	@dev_id:		Used to differentiate devices that share
 * 				the same link layer address
 * 	@dev_port:		Used to differentiate devices that share
 * 				the same function
 *	@addr_list_lock:	XXX: need comments on this one
 *	@uc_promisc:		Counter that indicates promiscuous mode
 *				has been enabled due to the need to listen to
 *				additional unicast addresses in a device that
 *				does not implement ndo_set_rx_mode()
 *	@uc:			unicast mac addresses
 *	@mc:			multicast mac addresses
 *	@dev_addrs:		list of device hw addresses
 *	@queues_kset:		Group of all Kobjects in the Tx and RX queues
 *	@promiscuity:		Number of times the NIC is told to work in
 *				promiscuous mode; if it becomes 0 the NIC will
 *				exit promiscuous mode
 *	@allmulti:		Counter, enables or disables allmulticast mode
 *
 *	@vlan_info:	VLAN info
 *	@dsa_ptr:	dsa specific data
 *	@tipc_ptr:	TIPC specific data
 *	@atalk_ptr:	AppleTalk link
 *	@ip_ptr:	IPv4 specific data
 *	@dn_ptr:	DECnet specific data
 *	@ip6_ptr:	IPv6 specific data
 *	@ax25_ptr:	AX.25 specific data
 *	@ieee80211_ptr:	IEEE 802.11 specific data, assign before registering
 *
 *	@dev_addr:	Hw address (before bcast,
 *			because most packets are unicast)
 *
 *	@_rx:			Array of RX queues
 *	@num_rx_queues:		Number of RX queues
 *				allocated at register_netdev() time
 *	@real_num_rx_queues: 	Number of RX queues currently active in device
 *
 *	@rx_handler:		handler for received packets
 *	@rx_handler_data: 	XXX: need comments on this one
 *	@miniq_ingress:		ingress/clsact qdisc specific data for
 *				ingress processing
 *	@ingress_queue:		XXX: need comments on this one
 *	@broadcast:		hw bcast address
 *
 *	@rx_cpu_rmap:	CPU reverse-mapping for RX completion interrupts,
 *			indexed by RX queue number. Assigned by driver.
 *			This must only be set if the ndo_rx_flow_steer
 *			operation is defined
 *	@index_hlist:		Device index hash chain
 *
 *	@_tx:			Array of TX queues
 *	@num_tx_queues:		Number of TX queues allocated at alloc_netdev_mq() time
 *	@real_num_tx_queues: 	Number of TX queues currently active in device
 *	@qdisc:			Root qdisc from userspace point of view
 *	@tx_queue_len:		Max frames per queue allowed
 *	@tx_global_lock: 	XXX: need comments on this one
 *
 *	@xps_maps:	XXX: need comments on this one
 *	@miniq_egress:		clsact qdisc specific data for
 *				egress processing
 *	@watchdog_timeo:	Represents the timeout that is used by
 *				the watchdog (see dev_watchdog())
 *	@watchdog_timer:	List of timers
 *
 *	@pcpu_refcnt:		Number of references to this device
 *	@todo_list:		Delayed register/unregister
 *	@link_watch_list:	XXX: need comments on this one
 *
 *	@reg_state:		Register/unregister state machine
 *	@dismantle:		Device is going to be freed
 *	@rtnl_link_state:	This enum represents the phases of creating
 *				a new link
 *
 *	@needs_free_netdev:	Should unregister perform free_netdev?
 *	@priv_destructor:	Called from unregister
 *	@npinfo:		XXX: need comments on this one
 * 	@nd_net:		Network namespace this network device is inside
 *
 * 	@ml_priv:	Mid-layer private
 * 	@lstats:	Loopback statistics
 * 	@tstats:	Tunnel statistics
 * 	@dstats:	Dummy statistics
 * 	@vstats:	Virtual ethernet statistics
 *
 *	@garp_port:	GARP
 *	@mrp_port:	MRP
 *
 *	@dev:		Class/net/name entry
 *	@sysfs_groups:	Space for optional device, statistics and wireless
 *			sysfs groups
 *
 *	@sysfs_rx_queue_group:	Space for optional per-rx queue attributes
 *	@rtnl_link_ops:	Rtnl_link_ops
 *
 *	@gso_max_size:	Maximum size of generic segmentation offload
 *	@gso_max_segs:	Maximum number of segments that can be passed to the
 *			NIC for GSO
 *
 *	@dcbnl_ops:	Data Center Bridging netlink ops
 *	@num_tc:	Number of traffic classes in the net device
 *	@tc_to_txq:	XXX: need comments on this one
 *	@prio_tc_map:	XXX: need comments on this one
 *
 *	@fcoe_ddp_xid:	Max exchange id for FCoE LRO by ddp
 *
 *	@priomap:	XXX: need comments on this one
 *	@phydev:	Physical device may attach itself
 *			for hardware timestamping
 *
 *	@qdisc_tx_busylock: lockdep class annotating Qdisc->busylock spinlock
 *	@qdisc_running_key: lockdep class annotating Qdisc->running seqcount
 *
 *	@proto_down:	protocol port state information can be sent to the
 *			switch driver and used to set the phys state of the
 *			switch port.
 *
 *	FIXME: cleanup struct net_device such that network protocol info
 *	moves out.
 */

struct net_device {
	char			name[IFNAMSIZ];
	struct hlist_node	name_hlist;
	struct dev_ifalias	__rcu *ifalias;
	/*
	 *	I/O specific fields
	 *	FIXME: Merge these and struct ifmap into one
	 */
	unsigned long		mem_end;
	unsigned long		mem_start;
	unsigned long		base_addr;
	int			irq;

	/*
	 *	Some hardware also needs these fields (state,dev_list,
	 *	napi_list,unreg_list,close_list) but they are not
	 *	part of the usual set specified in Space.c.
	 */

	unsigned long		state;

	struct list_head	dev_list;
	struct list_head	napi_list;
	struct list_head	unreg_list;
	struct list_head	close_list;
	struct list_head	ptype_all;
	struct list_head	ptype_specific;

	struct {
		struct list_head upper;
		struct list_head lower;
	} adj_list;

	netdev_features_t	features;
	netdev_features_t	hw_features;
	netdev_features_t	wanted_features;
	netdev_features_t	vlan_features;
	netdev_features_t	hw_enc_features;
	netdev_features_t	mpls_features;
	netdev_features_t	gso_partial_features;

	int			ifindex;
	int			group;

	struct net_device_stats	stats;

	atomic_long_t		rx_dropped;
	atomic_long_t		tx_dropped;
	atomic_long_t		rx_nohandler;

	/* Stats to monitor link on/off, flapping */
	atomic_t		carrier_up_count;
	atomic_t		carrier_down_count;

#ifdef CONFIG_WIRELESS_EXT
	const struct iw_handler_def *wireless_handlers;
	struct iw_public_data	*wireless_data;
#endif
	const struct net_device_ops *netdev_ops;
	const struct ethtool_ops *ethtool_ops;
#ifdef CONFIG_NET_SWITCHDEV
	const struct switchdev_ops *switchdev_ops;
#endif
#ifdef CONFIG_NET_L3_MASTER_DEV
	const struct l3mdev_ops	*l3mdev_ops;
#endif
#if IS_ENABLED(CONFIG_IPV6)
	const struct ndisc_ops *ndisc_ops;
#endif

#ifdef CONFIG_XFRM_OFFLOAD
	const struct xfrmdev_ops *xfrmdev_ops;
#endif

	const struct header_ops *header_ops;

	unsigned int		flags;
	unsigned int		priv_flags;

	unsigned short		gflags;
	unsigned short		padded;

	unsigned char		operstate;
	unsigned char		link_mode;

	unsigned char		if_port;
	unsigned char		dma;

	unsigned int		mtu;
	unsigned int		min_mtu;
	unsigned int		max_mtu;
	unsigned short		type;
	unsigned short		hard_header_len;
	unsigned char		min_header_len;

	unsigned short		needed_headroom;
	unsigned short		needed_tailroom;

	/* Interface address info. */
	unsigned char		perm_addr[MAX_ADDR_LEN];
	unsigned char		addr_assign_type;
	unsigned char		addr_len;
	unsigned short		neigh_priv_len;
	unsigned short          dev_id;
	unsigned short          dev_port;
	spinlock_t		addr_list_lock;
	unsigned char		name_assign_type;
	bool			uc_promisc;
	struct netdev_hw_addr_list	uc;
	struct netdev_hw_addr_list	mc;
	struct netdev_hw_addr_list	dev_addrs;

#ifdef CONFIG_SYSFS
	struct kset		*queues_kset;
#endif
	unsigned int		promiscuity;
	unsigned int		allmulti;


	/* Protocol-specific pointers */

#if IS_ENABLED(CONFIG_VLAN_8021Q)
	struct vlan_info __rcu	*vlan_info;
#endif
#if IS_ENABLED(CONFIG_NET_DSA)
	struct dsa_port		*dsa_ptr;
#endif
#if IS_ENABLED(CONFIG_TIPC)
	struct tipc_bearer __rcu *tipc_ptr;
#endif
	void 			*atalk_ptr;
	struct in_device __rcu	*ip_ptr;
	struct dn_dev __rcu     *dn_ptr;
	struct inet6_dev __rcu	*ip6_ptr;
	void			*ax25_ptr;
	struct wireless_dev	*ieee80211_ptr;
	struct wpan_dev		*ieee802154_ptr;
#if IS_ENABLED(CONFIG_MPLS_ROUTING)
	struct mpls_dev __rcu	*mpls_ptr;
#endif

/*
 * Cache lines mostly used on receive path (including eth_type_trans())
 */
	/* Interface address info used in eth_type_trans() */
	unsigned char		*dev_addr;

	struct netdev_rx_queue	*_rx;
	unsigned int		num_rx_queues;
	unsigned int		real_num_rx_queues;

	struct bpf_prog __rcu	*xdp_prog;
	unsigned long		gro_flush_timeout;
	rx_handler_func_t __rcu	*rx_handler;
	void __rcu		*rx_handler_data;

#ifdef CONFIG_NET_CLS_ACT
	struct mini_Qdisc __rcu	*miniq_ingress;
#endif
	struct netdev_queue __rcu *ingress_queue;
#ifdef CONFIG_NETFILTER_INGRESS
	struct nf_hook_entries __rcu *nf_hooks_ingress;
#endif

	unsigned char		broadcast[MAX_ADDR_LEN];
#ifdef CONFIG_RFS_ACCEL
	struct cpu_rmap		*rx_cpu_rmap;
#endif
	struct hlist_node	index_hlist;

/*
 * Cache lines mostly used on transmit path
 */
	struct netdev_queue	*_tx ____cacheline_aligned_in_smp;
	unsigned int		num_tx_queues;
	unsigned int		real_num_tx_queues;
	struct Qdisc		*qdisc;
#ifdef CONFIG_NET_SCHED
	DECLARE_HASHTABLE	(qdisc_hash, 4);
#endif
	unsigned int		tx_queue_len;
	spinlock_t		tx_global_lock;
	int			watchdog_timeo;

#ifdef CONFIG_XPS
	struct xps_dev_maps __rcu *xps_maps;
#endif
#ifdef CONFIG_NET_CLS_ACT
	struct mini_Qdisc __rcu	*miniq_egress;
#endif

	/* These may be needed for future network-power-down code. */
	struct timer_list	watchdog_timer;

	int __percpu		*pcpu_refcnt;
	struct list_head	todo_list;

	struct list_head	link_watch_list;

	enum { NETREG_UNINITIALIZED=0,
	       NETREG_REGISTERED,	/* completed register_netdevice */
	       NETREG_UNREGISTERING,	/* called unregister_netdevice */
	       NETREG_UNREGISTERED,	/* completed unregister todo */
	       NETREG_RELEASED,		/* called free_netdev */
	       NETREG_DUMMY,		/* dummy device for NAPI poll */
	} reg_state:8;

	bool dismantle;

	enum {
		RTNL_LINK_INITIALIZED,
		RTNL_LINK_INITIALIZING,
	} rtnl_link_state:16;

	bool needs_free_netdev;
	void (*priv_destructor)(struct net_device *dev);

#ifdef CONFIG_NETPOLL
	struct netpoll_info __rcu	*npinfo;
#endif

	possible_net_t			nd_net;

	/* mid-layer private */
	union {
		void					*ml_priv;
		struct pcpu_lstats __percpu		*lstats;
		struct pcpu_sw_netstats __percpu	*tstats;
		struct pcpu_dstats __percpu		*dstats;
		struct pcpu_vstats __percpu		*vstats;
	};

#if IS_ENABLED(CONFIG_GARP)
	struct garp_port __rcu	*garp_port;
#endif
#if IS_ENABLED(CONFIG_MRP)
	struct mrp_port __rcu	*mrp_port;
#endif

	struct device		dev;
	const struct attribute_group *sysfs_groups[4];
	const struct attribute_group *sysfs_rx_queue_group;

	const struct rtnl_link_ops *rtnl_link_ops;

	/* for setting kernel sock attribute on TCP connection setup */
#define GSO_MAX_SIZE		65536
	unsigned int		gso_max_size;
#define GSO_MAX_SEGS		65535
	u16			gso_max_segs;

#ifdef CONFIG_DCB
	const struct dcbnl_rtnl_ops *dcbnl_ops;
#endif
	u8			num_tc;
	struct netdev_tc_txq	tc_to_txq[TC_MAX_QUEUE];
	u8			prio_tc_map[TC_BITMASK + 1];

#if IS_ENABLED(CONFIG_FCOE)
	unsigned int		fcoe_ddp_xid;
#endif
#if IS_ENABLED(CONFIG_CGROUP_NET_PRIO)
	struct netprio_map __rcu *priomap;
#endif
	struct phy_device	*phydev;
	struct lock_class_key	*qdisc_tx_busylock;
	struct lock_class_key	*qdisc_running_key;
	bool			proto_down;
};
#define to_net_dev(d) container_of(d, struct net_device, dev)

static inline bool netif_elide_gro(const struct net_device *dev)
{
	if (!(dev->features & NETIF_F_GRO) || dev->xdp_prog)
		return true;
	return false;
}

#define	NETDEV_ALIGN		32

static inline
int netdev_get_prio_tc_map(const struct net_device *dev, u32 prio)
{
	return dev->prio_tc_map[prio & TC_BITMASK];
}

static inline
int netdev_set_prio_tc_map(struct net_device *dev, u8 prio, u8 tc)
{
	if (tc >= dev->num_tc)
		return -EINVAL;

	dev->prio_tc_map[prio & TC_BITMASK] = tc & TC_BITMASK;
	return 0;
}

int netdev_txq_to_tc(struct net_device *dev, unsigned int txq);
void netdev_reset_tc(struct net_device *dev);
int netdev_set_tc_queue(struct net_device *dev, u8 tc, u16 count, u16 offset);
int netdev_set_num_tc(struct net_device *dev, u8 num_tc);

static inline
int netdev_get_num_tc(struct net_device *dev)
{
	return dev->num_tc;
}

static inline
struct netdev_queue *netdev_get_tx_queue(const struct net_device *dev,
					 unsigned int index)
{
	return &dev->_tx[index];
}

static inline struct netdev_queue *skb_get_tx_queue(const struct net_device *dev,
						    const struct sk_buff *skb)
{
	return netdev_get_tx_queue(dev, skb_get_queue_mapping(skb));
}

static inline void netdev_for_each_tx_queue(struct net_device *dev,
					    void (*f)(struct net_device *,
						      struct netdev_queue *,
						      void *),
					    void *arg)
{
	unsigned int i;

	for (i = 0; i < dev->num_tx_queues; i++)
		f(dev, &dev->_tx[i], arg);
}

#define netdev_lockdep_set_classes(dev)				\
{								\
	static struct lock_class_key qdisc_tx_busylock_key;	\
	static struct lock_class_key qdisc_running_key;		\
	static struct lock_class_key qdisc_xmit_lock_key;	\
	static struct lock_class_key dev_addr_list_lock_key;	\
	unsigned int i;						\
								\
	(dev)->qdisc_tx_busylock = &qdisc_tx_busylock_key;	\
	(dev)->qdisc_running_key = &qdisc_running_key;		\
	lockdep_set_class(&(dev)->addr_list_lock,		\
			  &dev_addr_list_lock_key); 		\
	for (i = 0; i < (dev)->num_tx_queues; i++)		\
		lockdep_set_class(&(dev)->_tx[i]._xmit_lock,	\
				  &qdisc_xmit_lock_key);	\
}

struct netdev_queue *netdev_pick_tx(struct net_device *dev,
				    struct sk_buff *skb,
				    void *accel_priv);

/* returns the headroom that the master device needs to take in account
 * when forwarding to this dev
 */
static inline unsigned netdev_get_fwd_headroom(struct net_device *dev)
{
	return dev->priv_flags & IFF_PHONY_HEADROOM ? 0 : dev->needed_headroom;
}

static inline void netdev_set_rx_headroom(struct net_device *dev, int new_hr)
{
	if (dev->netdev_ops->ndo_set_rx_headroom)
		dev->netdev_ops->ndo_set_rx_headroom(dev, new_hr);
}

/* set the device rx headroom to the dev's default */
static inline void netdev_reset_rx_headroom(struct net_device *dev)
{
	netdev_set_rx_headroom(dev, -1);
}

/*
 * Net namespace inlines
 */
static inline
struct net *dev_net(const struct net_device *dev)
{
	return read_pnet(&dev->nd_net);
}

static inline
void dev_net_set(struct net_device *dev, struct net *net)
{
	write_pnet(&dev->nd_net, net);
}

/**
 *	netdev_priv - access network device private data
 *	@dev: network device
 *
 * Get network device private data
 */
static inline void *netdev_priv(const struct net_device *dev)
{
	return (char *)dev + ALIGN(sizeof(struct net_device), NETDEV_ALIGN);
}

/* Set the sysfs physical device reference for the network logical device
 * if set prior to registration will cause a symlink during initialization.
 */
#define SET_NETDEV_DEV(net, pdev)	((net)->dev.parent = (pdev))

/* Set the sysfs device type for the network logical device to allow
 * fine-grained identification of different network device types. For
 * example Ethernet, Wireless LAN, Bluetooth, WiMAX etc.
 */
#define SET_NETDEV_DEVTYPE(net, devtype)	((net)->dev.type = (devtype))

/* Default NAPI poll() weight
 * Device drivers are strongly advised to not use bigger value
 */
#define NAPI_POLL_WEIGHT 64

/**
 *	netif_napi_add - initialize a NAPI context
 *	@dev:  network device
 *	@napi: NAPI context
 *	@poll: polling function
 *	@weight: default weight
 *
 * netif_napi_add() must be used to initialize a NAPI context prior to calling
 * *any* of the other NAPI-related functions.
 */
void netif_napi_add(struct net_device *dev, struct napi_struct *napi,
		    int (*poll)(struct napi_struct *, int), int weight);

/**
 *	netif_tx_napi_add - initialize a NAPI context
 *	@dev:  network device
 *	@napi: NAPI context
 *	@poll: polling function
 *	@weight: default weight
 *
 * This variant of netif_napi_add() should be used from drivers using NAPI
 * to exclusively poll a TX queue.
 * This will avoid we add it into napi_hash[], thus polluting this hash table.
 */
static inline void netif_tx_napi_add(struct net_device *dev,
				     struct napi_struct *napi,
				     int (*poll)(struct napi_struct *, int),
				     int weight)
{
	set_bit(NAPI_STATE_NO_BUSY_POLL, &napi->state);
	netif_napi_add(dev, napi, poll, weight);
}

/**
 *  netif_napi_del - remove a NAPI context
 *  @napi: NAPI context
 *
 *  netif_napi_del() removes a NAPI context from the network device NAPI list
 */
void netif_napi_del(struct napi_struct *napi);

struct napi_gro_cb {
	/* Virtual address of skb_shinfo(skb)->frags[0].page + offset. */
	void	*frag0;

	/* Length of frag0. */
	unsigned int frag0_len;

	/* This indicates where we are processing relative to skb->data. */
	int	data_offset;

	/* This is non-zero if the packet cannot be merged with the new skb. */
	u16	flush;

	/* Save the IP ID here and check when we get to the transport layer */
	u16	flush_id;

	/* Number of segments aggregated. */
	u16	count;

	/* Start offset for remote checksum offload */
	u16	gro_remcsum_start;

	/* jiffies when first packet was created/queued */
	unsigned long age;

	/* Used in ipv6_gro_receive() and foo-over-udp */
	u16	proto;

	/* This is non-zero if the packet may be of the same flow. */
	u8	same_flow:1;

	/* Used in tunnel GRO receive */
	u8	encap_mark:1;

	/* GRO checksum is valid */
	u8	csum_valid:1;

	/* Number of checksums via CHECKSUM_UNNECESSARY */
	u8	csum_cnt:3;

	/* Free the skb? */
	u8	free:2;
#define NAPI_GRO_FREE		  1
#define NAPI_GRO_FREE_STOLEN_HEAD 2

	/* Used in foo-over-udp, set in udp[46]_gro_receive */
	u8	is_ipv6:1;

	/* Used in GRE, set in fou/gue_gro_receive */
	u8	is_fou:1;

	/* Used to determine if flush_id can be ignored */
	u8	is_atomic:1;

	/* Number of gro_receive callbacks this packet already went through */
	u8 recursion_counter:4;

	/* 1 bit hole */

	/* used to support CHECKSUM_COMPLETE for tunneling protocols */
	__wsum	csum;

	/* used in skb_gro_receive() slow path */
	struct sk_buff *last;
};

#define NAPI_GRO_CB(skb) ((struct napi_gro_cb *)(skb)->cb)

#define GRO_RECURSION_LIMIT 15
static inline int gro_recursion_inc_test(struct sk_buff *skb)
{
	return ++NAPI_GRO_CB(skb)->recursion_counter == GRO_RECURSION_LIMIT;
}

typedef struct sk_buff **(*gro_receive_t)(struct sk_buff **, struct sk_buff *);
static inline struct sk_buff **call_gro_receive(gro_receive_t cb,
						struct sk_buff **head,
						struct sk_buff *skb)
{
	if (unlikely(gro_recursion_inc_test(skb))) {
		NAPI_GRO_CB(skb)->flush |= 1;
		return NULL;
	}

	return cb(head, skb);
}

typedef struct sk_buff **(*gro_receive_sk_t)(struct sock *, struct sk_buff **,
					     struct sk_buff *);
static inline struct sk_buff **call_gro_receive_sk(gro_receive_sk_t cb,
						   struct sock *sk,
						   struct sk_buff **head,
						   struct sk_buff *skb)
{
	if (unlikely(gro_recursion_inc_test(skb))) {
		NAPI_GRO_CB(skb)->flush |= 1;
		return NULL;
	}

	return cb(sk, head, skb);
}

struct packet_type {
	__be16			type;	/* This is really htons(ether_type). */
	struct net_device	*dev;	/* NULL is wildcarded here	     */
	int			(*func) (struct sk_buff *,
					 struct net_device *,
					 struct packet_type *,
					 struct net_device *);
	bool			(*id_match)(struct packet_type *ptype,
					    struct sock *sk);
	void			*af_packet_priv;
	struct list_head	list;
};

struct offload_callbacks {
	struct sk_buff		*(*gso_segment)(struct sk_buff *skb,
						netdev_features_t features);
	struct sk_buff		**(*gro_receive)(struct sk_buff **head,
						 struct sk_buff *skb);
	int			(*gro_complete)(struct sk_buff *skb, int nhoff);
};

struct packet_offload {
	__be16			 type;	/* This is really htons(ether_type). */
	u16			 priority;
	struct offload_callbacks callbacks;
	struct list_head	 list;
};

/* often modified stats are per-CPU, other are shared (netdev->stats) */
struct pcpu_sw_netstats {
	u64     rx_packets;
	u64     rx_bytes;
	u64     tx_packets;
	u64     tx_bytes;
	struct u64_stats_sync   syncp;
};

#define __netdev_alloc_pcpu_stats(type, gfp)				\
({									\
	typeof(type) __percpu *pcpu_stats = alloc_percpu_gfp(type, gfp);\
	if (pcpu_stats)	{						\
		int __cpu;						\
		for_each_possible_cpu(__cpu) {				\
			typeof(type) *stat;				\
			stat = per_cpu_ptr(pcpu_stats, __cpu);		\
			u64_stats_init(&stat->syncp);			\
		}							\
	}								\
	pcpu_stats;							\
})

#define netdev_alloc_pcpu_stats(type)					\
	__netdev_alloc_pcpu_stats(type, GFP_KERNEL)

enum netdev_lag_tx_type {
	NETDEV_LAG_TX_TYPE_UNKNOWN,
	NETDEV_LAG_TX_TYPE_RANDOM,
	NETDEV_LAG_TX_TYPE_BROADCAST,
	NETDEV_LAG_TX_TYPE_ROUNDROBIN,
	NETDEV_LAG_TX_TYPE_ACTIVEBACKUP,
	NETDEV_LAG_TX_TYPE_HASH,
};

struct netdev_lag_upper_info {
	enum netdev_lag_tx_type tx_type;
};

struct netdev_lag_lower_state_info {
	u8 link_up : 1,
	   tx_enabled : 1;
};

#include <linux/notifier.h>

/* netdevice notifier chain. Please remember to update the rtnetlink
 * notification exclusion list in rtnetlink_event() when adding new
 * types.
 */
#define NETDEV_UP	0x0001	/* For now you can't veto a device up/down */
#define NETDEV_DOWN	0x0002
#define NETDEV_REBOOT	0x0003	/* Tell a protocol stack a network interface
				   detected a hardware crash and restarted
				   - we can use this eg to kick tcp sessions
				   once done */
#define NETDEV_CHANGE	0x0004	/* Notify device state change */
#define NETDEV_REGISTER 0x0005
#define NETDEV_UNREGISTER	0x0006
#define NETDEV_CHANGEMTU	0x0007 /* notify after mtu change happened */
#define NETDEV_CHANGEADDR	0x0008
#define NETDEV_GOING_DOWN	0x0009
#define NETDEV_CHANGENAME	0x000A
#define NETDEV_FEAT_CHANGE	0x000B
#define NETDEV_BONDING_FAILOVER 0x000C
#define NETDEV_PRE_UP		0x000D
#define NETDEV_PRE_TYPE_CHANGE	0x000E
#define NETDEV_POST_TYPE_CHANGE	0x000F
#define NETDEV_POST_INIT	0x0010
#define NETDEV_UNREGISTER_FINAL 0x0011
#define NETDEV_RELEASE		0x0012
#define NETDEV_NOTIFY_PEERS	0x0013
#define NETDEV_JOIN		0x0014
#define NETDEV_CHANGEUPPER	0x0015
#define NETDEV_RESEND_IGMP	0x0016
#define NETDEV_PRECHANGEMTU	0x0017 /* notify before mtu change happened */
#define NETDEV_CHANGEINFODATA	0x0018
#define NETDEV_BONDING_INFO	0x0019
#define NETDEV_PRECHANGEUPPER	0x001A
#define NETDEV_CHANGELOWERSTATE	0x001B
#define NETDEV_UDP_TUNNEL_PUSH_INFO	0x001C
#define NETDEV_UDP_TUNNEL_DROP_INFO	0x001D
#define NETDEV_CHANGE_TX_QUEUE_LEN	0x001E

int register_netdevice_notifier(struct notifier_block *nb);
int unregister_netdevice_notifier(struct notifier_block *nb);

struct netdev_notifier_info {
	struct net_device	*dev;
	struct netlink_ext_ack	*extack;
};

struct netdev_notifier_change_info {
	struct netdev_notifier_info info; /* must be first */
	unsigned int flags_changed;
};

struct netdev_notifier_changeupper_info {
	struct netdev_notifier_info info; /* must be first */
	struct net_device *upper_dev; /* new upper dev */
	bool master; /* is upper dev master */
	bool linking; /* is the notification for link or unlink */
	void *upper_info; /* upper dev info */
};

struct netdev_notifier_changelowerstate_info {
	struct netdev_notifier_info info; /* must be first */
	void *lower_state_info; /* is lower dev state */
};

static inline void netdev_notifier_info_init(struct netdev_notifier_info *info,
					     struct net_device *dev)
{
	info->dev = dev;
	info->extack = NULL;
}

static inline struct net_device *
netdev_notifier_info_to_dev(const struct netdev_notifier_info *info)
{
	return info->dev;
}

static inline struct netlink_ext_ack *
netdev_notifier_info_to_extack(const struct netdev_notifier_info *info)
{
	return info->extack;
}

int call_netdevice_notifiers(unsigned long val, struct net_device *dev);


extern rwlock_t				dev_base_lock;		/* Device list lock */

#define for_each_netdev(net, d)		\
		list_for_each_entry(d, &(net)->dev_base_head, dev_list)
#define for_each_netdev_reverse(net, d)	\
		list_for_each_entry_reverse(d, &(net)->dev_base_head, dev_list)
#define for_each_netdev_rcu(net, d)		\
		list_for_each_entry_rcu(d, &(net)->dev_base_head, dev_list)
#define for_each_netdev_safe(net, d, n)	\
		list_for_each_entry_safe(d, n, &(net)->dev_base_head, dev_list)
#define for_each_netdev_continue(net, d)		\
		list_for_each_entry_continue(d, &(net)->dev_base_head, dev_list)
#define for_each_netdev_continue_rcu(net, d)		\
	list_for_each_entry_continue_rcu(d, &(net)->dev_base_head, dev_list)
#define for_each_netdev_in_bond_rcu(bond, slave)	\
		for_each_netdev_rcu(&init_net, slave)	\
			if (netdev_master_upper_dev_get_rcu(slave) == (bond))
#define net_device_entry(lh)	list_entry(lh, struct net_device, dev_list)

static inline struct net_device *next_net_device(struct net_device *dev)
{
	struct list_head *lh;
	struct net *net;

	net = dev_net(dev);
	lh = dev->dev_list.next;
	return lh == &net->dev_base_head ? NULL : net_device_entry(lh);
}

static inline struct net_device *next_net_device_rcu(struct net_device *dev)
{
	struct list_head *lh;
	struct net *net;

	net = dev_net(dev);
	lh = rcu_dereference(list_next_rcu(&dev->dev_list));
	return lh == &net->dev_base_head ? NULL : net_device_entry(lh);
}

static inline struct net_device *first_net_device(struct net *net)
{
	return list_empty(&net->dev_base_head) ? NULL :
		net_device_entry(net->dev_base_head.next);
}

static inline struct net_device *first_net_device_rcu(struct net *net)
{
	struct list_head *lh = rcu_dereference(list_next_rcu(&net->dev_base_head));

	return lh == &net->dev_base_head ? NULL : net_device_entry(lh);
}

int netdev_boot_setup_check(struct net_device *dev);
unsigned long netdev_boot_base(const char *prefix, int unit);
struct net_device *dev_getbyhwaddr_rcu(struct net *net, unsigned short type,
				       const char *hwaddr);
struct net_device *dev_getfirstbyhwtype(struct net *net, unsigned short type);
struct net_device *__dev_getfirstbyhwtype(struct net *net, unsigned short type);
void dev_add_pack(struct packet_type *pt);
void dev_remove_pack(struct packet_type *pt);
void __dev_remove_pack(struct packet_type *pt);
void dev_add_offload(struct packet_offload *po);
void dev_remove_offload(struct packet_offload *po);

int dev_get_iflink(const struct net_device *dev);
int dev_fill_metadata_dst(struct net_device *dev, struct sk_buff *skb);
struct net_device *__dev_get_by_flags(struct net *net, unsigned short flags,
				      unsigned short mask);
struct net_device *dev_get_by_name(struct net *net, const char *name);
struct net_device *dev_get_by_name_rcu(struct net *net, const char *name);
struct net_device *__dev_get_by_name(struct net *net, const char *name);
int dev_alloc_name(struct net_device *dev, const char *name);
int dev_open(struct net_device *dev);
void dev_close(struct net_device *dev);
void dev_close_many(struct list_head *head, bool unlink);
void dev_disable_lro(struct net_device *dev);
int dev_loopback_xmit(struct net *net, struct sock *sk, struct sk_buff *newskb);
int dev_queue_xmit(struct sk_buff *skb);
int dev_queue_xmit_accel(struct sk_buff *skb, void *accel_priv);
int register_netdevice(struct net_device *dev);
void unregister_netdevice_queue(struct net_device *dev, struct list_head *head);
void unregister_netdevice_many(struct list_head *head);
static inline void unregister_netdevice(struct net_device *dev)
{
	unregister_netdevice_queue(dev, NULL);
}

int netdev_refcnt_read(const struct net_device *dev);
void free_netdev(struct net_device *dev);
void netdev_freemem(struct net_device *dev);
void synchronize_net(void);
int init_dummy_netdev(struct net_device *dev);

DECLARE_PER_CPU(int, xmit_recursion);
#define XMIT_RECURSION_LIMIT	10

static inline int dev_recursion_level(void)
{
	return this_cpu_read(xmit_recursion);
}

struct net_device *dev_get_by_index(struct net *net, int ifindex);
struct net_device *__dev_get_by_index(struct net *net, int ifindex);
struct net_device *dev_get_by_index_rcu(struct net *net, int ifindex);
struct net_device *dev_get_by_napi_id(unsigned int napi_id);
int netdev_get_name(struct net *net, char *name, int ifindex);
int dev_restart(struct net_device *dev);
int skb_gro_receive(struct sk_buff **head, struct sk_buff *skb);

static inline unsigned int skb_gro_offset(const struct sk_buff *skb)
{
	return NAPI_GRO_CB(skb)->data_offset;
}

static inline unsigned int skb_gro_len(const struct sk_buff *skb)
{
	return skb->len - NAPI_GRO_CB(skb)->data_offset;
}

static inline void skb_gro_pull(struct sk_buff *skb, unsigned int len)
{
	NAPI_GRO_CB(skb)->data_offset += len;
}

static inline void *skb_gro_header_fast(struct sk_buff *skb,
					unsigned int offset)
{
	return NAPI_GRO_CB(skb)->frag0 + offset;
}

static inline int skb_gro_header_hard(struct sk_buff *skb, unsigned int hlen)
{
	return NAPI_GRO_CB(skb)->frag0_len < hlen;
}

static inline void skb_gro_frag0_invalidate(struct sk_buff *skb)
{
	NAPI_GRO_CB(skb)->frag0 = NULL;
	NAPI_GRO_CB(skb)->frag0_len = 0;
}

static inline void *skb_gro_header_slow(struct sk_buff *skb, unsigned int hlen,
					unsigned int offset)
{
	if (!pskb_may_pull(skb, hlen))
		return NULL;

	skb_gro_frag0_invalidate(skb);
	return skb->data + offset;
}

static inline void *skb_gro_network_header(struct sk_buff *skb)
{
	return (NAPI_GRO_CB(skb)->frag0 ?: skb->data) +
	       skb_network_offset(skb);
}

static inline void skb_gro_postpull_rcsum(struct sk_buff *skb,
					const void *start, unsigned int len)
{
	if (NAPI_GRO_CB(skb)->csum_valid)
		NAPI_GRO_CB(skb)->csum = csum_sub(NAPI_GRO_CB(skb)->csum,
						  csum_partial(start, len, 0));
}

/* GRO checksum functions. These are logical equivalents of the normal
 * checksum functions (in skbuff.h) except that they operate on the GRO
 * offsets and fields in sk_buff.
 */

__sum16 __skb_gro_checksum_complete(struct sk_buff *skb);

static inline bool skb_at_gro_remcsum_start(struct sk_buff *skb)
{
	return (NAPI_GRO_CB(skb)->gro_remcsum_start == skb_gro_offset(skb));
}

static inline bool __skb_gro_checksum_validate_needed(struct sk_buff *skb,
						      bool zero_okay,
						      __sum16 check)
{
	return ((skb->ip_summed != CHECKSUM_PARTIAL ||
		skb_checksum_start_offset(skb) <
		 skb_gro_offset(skb)) &&
		!skb_at_gro_remcsum_start(skb) &&
		NAPI_GRO_CB(skb)->csum_cnt == 0 &&
		(!zero_okay || check));
}

static inline __sum16 __skb_gro_checksum_validate_complete(struct sk_buff *skb,
							   __wsum psum)
{
	if (NAPI_GRO_CB(skb)->csum_valid &&
	    !csum_fold(csum_add(psum, NAPI_GRO_CB(skb)->csum)))
		return 0;

	NAPI_GRO_CB(skb)->csum = psum;

	return __skb_gro_checksum_complete(skb);
}

static inline void skb_gro_incr_csum_unnecessary(struct sk_buff *skb)
{
	if (NAPI_GRO_CB(skb)->csum_cnt > 0) {
		/* Consume a checksum from CHECKSUM_UNNECESSARY */
		NAPI_GRO_CB(skb)->csum_cnt--;
	} else {
		/* Update skb for CHECKSUM_UNNECESSARY and csum_level when we
		 * verified a new top level checksum or an encapsulated one
		 * during GRO. This saves work if we fallback to normal path.
		 */
		__skb_incr_checksum_unnecessary(skb);
	}
}

#define __skb_gro_checksum_validate(skb, proto, zero_okay, check,	\
				    compute_pseudo)			\
({									\
	__sum16 __ret = 0;						\
	if (__skb_gro_checksum_validate_needed(skb, zero_okay, check))	\
		__ret = __skb_gro_checksum_validate_complete(skb,	\
				compute_pseudo(skb, proto));		\
	if (!__ret)							\
		skb_gro_incr_csum_unnecessary(skb);			\
	__ret;								\
})

#define skb_gro_checksum_validate(skb, proto, compute_pseudo)		\
	__skb_gro_checksum_validate(skb, proto, false, 0, compute_pseudo)

#define skb_gro_checksum_validate_zero_check(skb, proto, check,		\
					     compute_pseudo)		\
	__skb_gro_checksum_validate(skb, proto, true, check, compute_pseudo)

#define skb_gro_checksum_simple_validate(skb)				\
	__skb_gro_checksum_validate(skb, 0, false, 0, null_compute_pseudo)

static inline bool __skb_gro_checksum_convert_check(struct sk_buff *skb)
{
	return (NAPI_GRO_CB(skb)->csum_cnt == 0 &&
		!NAPI_GRO_CB(skb)->csum_valid);
}

static inline void __skb_gro_checksum_convert(struct sk_buff *skb,
					      __sum16 check, __wsum pseudo)
{
	NAPI_GRO_CB(skb)->csum = ~pseudo;
	NAPI_GRO_CB(skb)->csum_valid = 1;
}

#define skb_gro_checksum_try_convert(skb, proto, check, compute_pseudo)	\
do {									\
	if (__skb_gro_checksum_convert_check(skb))			\
		__skb_gro_checksum_convert(skb, check,			\
					   compute_pseudo(skb, proto));	\
} while (0)

struct gro_remcsum {
	int offset;
	__wsum delta;
};

static inline void skb_gro_remcsum_init(struct gro_remcsum *grc)
{
	grc->offset = 0;
	grc->delta = 0;
}

static inline void *skb_gro_remcsum_process(struct sk_buff *skb, void *ptr,
					    unsigned int off, size_t hdrlen,
					    int start, int offset,
					    struct gro_remcsum *grc,
					    bool nopartial)
{
	__wsum delta;
	size_t plen = hdrlen + max_t(size_t, offset + sizeof(u16), start);

	BUG_ON(!NAPI_GRO_CB(skb)->csum_valid);

	if (!nopartial) {
		NAPI_GRO_CB(skb)->gro_remcsum_start = off + hdrlen + start;
		return ptr;
	}

	ptr = skb_gro_header_fast(skb, off);
	if (skb_gro_header_hard(skb, off + plen)) {
		ptr = skb_gro_header_slow(skb, off + plen, off);
		if (!ptr)
			return NULL;
	}

	delta = remcsum_adjust(ptr + hdrlen, NAPI_GRO_CB(skb)->csum,
			       start, offset);

	/* Adjust skb->csum since we changed the packet */
	NAPI_GRO_CB(skb)->csum = csum_add(NAPI_GRO_CB(skb)->csum, delta);

	grc->offset = off + hdrlen + offset;
	grc->delta = delta;

	return ptr;
}

static inline void skb_gro_remcsum_cleanup(struct sk_buff *skb,
					   struct gro_remcsum *grc)
{
	void *ptr;
	size_t plen = grc->offset + sizeof(u16);

	if (!grc->delta)
		return;

	ptr = skb_gro_header_fast(skb, grc->offset);
	if (skb_gro_header_hard(skb, grc->offset + sizeof(u16))) {
		ptr = skb_gro_header_slow(skb, plen, grc->offset);
		if (!ptr)
			return;
	}

	remcsum_unadjust((__sum16 *)ptr, grc->delta);
}

#ifdef CONFIG_XFRM_OFFLOAD
static inline void skb_gro_flush_final(struct sk_buff *skb, struct sk_buff **pp, int flush)
{
	if (PTR_ERR(pp) != -EINPROGRESS)
		NAPI_GRO_CB(skb)->flush |= flush;
}
#else
static inline void skb_gro_flush_final(struct sk_buff *skb, struct sk_buff **pp, int flush)
{
	NAPI_GRO_CB(skb)->flush |= flush;
}
#endif

static inline int dev_hard_header(struct sk_buff *skb, struct net_device *dev,
				  unsigned short type,
				  const void *daddr, const void *saddr,
				  unsigned int len)
{
	if (!dev->header_ops || !dev->header_ops->create)
		return 0;

	return dev->header_ops->create(skb, dev, type, daddr, saddr, len);
}

static inline int dev_parse_header(const struct sk_buff *skb,
				   unsigned char *haddr)
{
	const struct net_device *dev = skb->dev;

	if (!dev->header_ops || !dev->header_ops->parse)
		return 0;
	return dev->header_ops->parse(skb, haddr);
}

/* ll_header must have at least hard_header_len allocated */
static inline bool dev_validate_header(const struct net_device *dev,
				       char *ll_header, int len)
{
	if (likely(len >= dev->hard_header_len))
		return true;
	if (len < dev->min_header_len)
		return false;

	if (capable(CAP_SYS_RAWIO)) {
		memset(ll_header + len, 0, dev->hard_header_len - len);
		return true;
	}

	if (dev->header_ops && dev->header_ops->validate)
		return dev->header_ops->validate(ll_header, len);

	return false;
}

typedef int gifconf_func_t(struct net_device * dev, char __user * bufptr,
			   int len, int size);
int register_gifconf(unsigned int family, gifconf_func_t *gifconf);
static inline int unregister_gifconf(unsigned int family)
{
	return register_gifconf(family, NULL);
}

#ifdef CONFIG_NET_FLOW_LIMIT
#define FLOW_LIMIT_HISTORY	(1 << 7)  /* must be ^2 and !overflow buckets */
struct sd_flow_limit {
	u64			count;
	unsigned int		num_buckets;
	unsigned int		history_head;
	u16			history[FLOW_LIMIT_HISTORY];
	u8			buckets[];
};

extern int netdev_flow_limit_table_len;
#endif /* CONFIG_NET_FLOW_LIMIT */

/*
 * Incoming packets are placed on per-CPU queues
 */
struct softnet_data {
	struct list_head	poll_list;
	struct sk_buff_head	process_queue;

	/* stats */
	unsigned int		processed;
	unsigned int		time_squeeze;
	unsigned int		received_rps;
#ifdef CONFIG_RPS
	struct softnet_data	*rps_ipi_list;
#endif
#ifdef CONFIG_NET_FLOW_LIMIT
	struct sd_flow_limit __rcu *flow_limit;
#endif
	struct Qdisc		*output_queue;
	struct Qdisc		**output_queue_tailp;
	struct sk_buff		*completion_queue;
#ifdef CONFIG_XFRM_OFFLOAD
	struct sk_buff_head	xfrm_backlog;
#endif
#ifdef CONFIG_RPS
	/* input_queue_head should be written by cpu owning this struct,
	 * and only read by other cpus. Worth using a cache line.
	 */
	unsigned int		input_queue_head ____cacheline_aligned_in_smp;

	/* Elements below can be accessed between CPUs for RPS/RFS */
	call_single_data_t	csd ____cacheline_aligned_in_smp;
	struct softnet_data	*rps_ipi_next;
	unsigned int		cpu;
	unsigned int		input_queue_tail;
#endif
	unsigned int		dropped;
	struct sk_buff_head	input_pkt_queue;
	struct napi_struct	backlog;

};

static inline void input_queue_head_incr(struct softnet_data *sd)
{
#ifdef CONFIG_RPS
	sd->input_queue_head++;
#endif
}

static inline void input_queue_tail_incr_save(struct softnet_data *sd,
					      unsigned int *qtail)
{
#ifdef CONFIG_RPS
	*qtail = ++sd->input_queue_tail;
#endif
}

DECLARE_PER_CPU_ALIGNED(struct softnet_data, softnet_data);

void __netif_schedule(struct Qdisc *q);
void netif_schedule_queue(struct netdev_queue *txq);

static inline void netif_tx_schedule_all(struct net_device *dev)
{
	unsigned int i;

	for (i = 0; i < dev->num_tx_queues; i++)
		netif_schedule_queue(netdev_get_tx_queue(dev, i));
}

static __always_inline void netif_tx_start_queue(struct netdev_queue *dev_queue)
{
	clear_bit(__QUEUE_STATE_DRV_XOFF, &dev_queue->state);
}

/**
 *	netif_start_queue - allow transmit
 *	@dev: network device
 *
 *	Allow upper layers to call the device hard_start_xmit routine.
 */
static inline void netif_start_queue(struct net_device *dev)
{
	netif_tx_start_queue(netdev_get_tx_queue(dev, 0));
}

static inline void netif_tx_start_all_queues(struct net_device *dev)
{
	unsigned int i;

	for (i = 0; i < dev->num_tx_queues; i++) {
		struct netdev_queue *txq = netdev_get_tx_queue(dev, i);
		netif_tx_start_queue(txq);
	}
}

void netif_tx_wake_queue(struct netdev_queue *dev_queue);

/**
 *	netif_wake_queue - restart transmit
 *	@dev: network device
 *
 *	Allow upper layers to call the device hard_start_xmit routine.
 *	Used for flow control when transmit resources are available.
 */
static inline void netif_wake_queue(struct net_device *dev)
{
	netif_tx_wake_queue(netdev_get_tx_queue(dev, 0));
}

static inline void netif_tx_wake_all_queues(struct net_device *dev)
{
	unsigned int i;

	for (i = 0; i < dev->num_tx_queues; i++) {
		struct netdev_queue *txq = netdev_get_tx_queue(dev, i);
		netif_tx_wake_queue(txq);
	}
}

static __always_inline void netif_tx_stop_queue(struct netdev_queue *dev_queue)
{
	set_bit(__QUEUE_STATE_DRV_XOFF, &dev_queue->state);
}

/**
 *	netif_stop_queue - stop transmitted packets
 *	@dev: network device
 *
 *	Stop upper layers calling the device hard_start_xmit routine.
 *	Used for flow control when transmit resources are unavailable.
 */
static inline void netif_stop_queue(struct net_device *dev)
{
	netif_tx_stop_queue(netdev_get_tx_queue(dev, 0));
}

void netif_tx_stop_all_queues(struct net_device *dev);

static inline bool netif_tx_queue_stopped(const struct netdev_queue *dev_queue)
{
	return test_bit(__QUEUE_STATE_DRV_XOFF, &dev_queue->state);
}

/**
 *	netif_queue_stopped - test if transmit queue is flowblocked
 *	@dev: network device
 *
 *	Test if transmit queue on device is currently unable to send.
 */
static inline bool netif_queue_stopped(const struct net_device *dev)
{
	return netif_tx_queue_stopped(netdev_get_tx_queue(dev, 0));
}

static inline bool netif_xmit_stopped(const struct netdev_queue *dev_queue)
{
	return dev_queue->state & QUEUE_STATE_ANY_XOFF;
}

static inline bool
netif_xmit_frozen_or_stopped(const struct netdev_queue *dev_queue)
{
	return dev_queue->state & QUEUE_STATE_ANY_XOFF_OR_FROZEN;
}

static inline bool
netif_xmit_frozen_or_drv_stopped(const struct netdev_queue *dev_queue)
{
	return dev_queue->state & QUEUE_STATE_DRV_XOFF_OR_FROZEN;
}

/**
 *	netdev_txq_bql_enqueue_prefetchw - prefetch bql data for write
 *	@dev_queue: pointer to transmit queue
 *
 * BQL enabled drivers might use this helper in their ndo_start_xmit(),
 * to give appropriate hint to the CPU.
 */
static inline void netdev_txq_bql_enqueue_prefetchw(struct netdev_queue *dev_queue)
{
#ifdef CONFIG_BQL
	prefetchw(&dev_queue->dql.num_queued);
#endif
}

/**
 *	netdev_txq_bql_complete_prefetchw - prefetch bql data for write
 *	@dev_queue: pointer to transmit queue
 *
 * BQL enabled drivers might use this helper in their TX completion path,
 * to give appropriate hint to the CPU.
 */
static inline void netdev_txq_bql_complete_prefetchw(struct netdev_queue *dev_queue)
{
#ifdef CONFIG_BQL
	prefetchw(&dev_queue->dql.limit);
#endif
}

static inline void netdev_tx_sent_queue(struct netdev_queue *dev_queue,
					unsigned int bytes)
{
#ifdef CONFIG_BQL
	dql_queued(&dev_queue->dql, bytes);

	if (likely(dql_avail(&dev_queue->dql) >= 0))
		return;

	set_bit(__QUEUE_STATE_STACK_XOFF, &dev_queue->state);

	/*
	 * The XOFF flag must be set before checking the dql_avail below,
	 * because in netdev_tx_completed_queue we update the dql_completed
	 * before checking the XOFF flag.
	 */
	smp_mb();

	/* check again in case another CPU has just made room avail */
	if (unlikely(dql_avail(&dev_queue->dql) >= 0))
		clear_bit(__QUEUE_STATE_STACK_XOFF, &dev_queue->state);
#endif
}

/**
 * 	netdev_sent_queue - report the number of bytes queued to hardware
 * 	@dev: network device
 * 	@bytes: number of bytes queued to the hardware device queue
 *
 * 	Report the number of bytes queued for sending/completion to the network
 * 	device hardware queue. @bytes should be a good approximation and should
 * 	exactly match netdev_completed_queue() @bytes
 */
static inline void netdev_sent_queue(struct net_device *dev, unsigned int bytes)
{
	netdev_tx_sent_queue(netdev_get_tx_queue(dev, 0), bytes);
}

static inline void netdev_tx_completed_queue(struct netdev_queue *dev_queue,
					     unsigned int pkts, unsigned int bytes)
{
#ifdef CONFIG_BQL
	if (unlikely(!bytes))
		return;

	dql_completed(&dev_queue->dql, bytes);

	/*
	 * Without the memory barrier there is a small possiblity that
	 * netdev_tx_sent_queue will miss the update and cause the queue to
	 * be stopped forever
	 */
	smp_mb();

	if (dql_avail(&dev_queue->dql) < 0)
		return;

	if (test_and_clear_bit(__QUEUE_STATE_STACK_XOFF, &dev_queue->state))
		netif_schedule_queue(dev_queue);
#endif
}

/**
 * 	netdev_completed_queue - report bytes and packets completed by device
 * 	@dev: network device
 * 	@pkts: actual number of packets sent over the medium
 * 	@bytes: actual number of bytes sent over the medium
 *
 * 	Report the number of bytes and packets transmitted by the network device
 * 	hardware queue over the physical medium, @bytes must exactly match the
 * 	@bytes amount passed to netdev_sent_queue()
 */
static inline void netdev_completed_queue(struct net_device *dev,
					  unsigned int pkts, unsigned int bytes)
{
	netdev_tx_completed_queue(netdev_get_tx_queue(dev, 0), pkts, bytes);
}

static inline void netdev_tx_reset_queue(struct netdev_queue *q)
{
#ifdef CONFIG_BQL
	clear_bit(__QUEUE_STATE_STACK_XOFF, &q->state);
	dql_reset(&q->dql);
#endif
}

/**
 * 	netdev_reset_queue - reset the packets and bytes count of a network device
 * 	@dev_queue: network device
 *
 * 	Reset the bytes and packet count of a network device and clear the
 * 	software flow control OFF bit for this network device
 */
static inline void netdev_reset_queue(struct net_device *dev_queue)
{
	netdev_tx_reset_queue(netdev_get_tx_queue(dev_queue, 0));
}

/**
 * 	netdev_cap_txqueue - check if selected tx queue exceeds device queues
 * 	@dev: network device
 * 	@queue_index: given tx queue index
 *
 * 	Returns 0 if given tx queue index >= number of device tx queues,
 * 	otherwise returns the originally passed tx queue index.
 */
static inline u16 netdev_cap_txqueue(struct net_device *dev, u16 queue_index)
{
	if (unlikely(queue_index >= dev->real_num_tx_queues)) {
		net_warn_ratelimited("%s selects TX queue %d, but real number of TX queues is %d\n",
				     dev->name, queue_index,
				     dev->real_num_tx_queues);
		return 0;
	}

	return queue_index;
}

/**
 *	netif_running - test if up
 *	@dev: network device
 *
 *	Test if the device has been brought up.
 */
static inline bool netif_running(const struct net_device *dev)
{
	return test_bit(__LINK_STATE_START, &dev->state);
}

/*
 * Routines to manage the subqueues on a device.  We only need start,
 * stop, and a check if it's stopped.  All other device management is
 * done at the overall netdevice level.
 * Also test the device if we're multiqueue.
 */

/**
 *	netif_start_subqueue - allow sending packets on subqueue
 *	@dev: network device
 *	@queue_index: sub queue index
 *
 * Start individual transmit queue of a device with multiple transmit queues.
 */
static inline void netif_start_subqueue(struct net_device *dev, u16 queue_index)
{
	struct netdev_queue *txq = netdev_get_tx_queue(dev, queue_index);

	netif_tx_start_queue(txq);
}

/**
 *	netif_stop_subqueue - stop sending packets on subqueue
 *	@dev: network device
 *	@queue_index: sub queue index
 *
 * Stop individual transmit queue of a device with multiple transmit queues.
 */
static inline void netif_stop_subqueue(struct net_device *dev, u16 queue_index)
{
	struct netdev_queue *txq = netdev_get_tx_queue(dev, queue_index);
	netif_tx_stop_queue(txq);
}

/**
 *	netif_subqueue_stopped - test status of subqueue
 *	@dev: network device
 *	@queue_index: sub queue index
 *
 * Check individual transmit queue of a device with multiple transmit queues.
 */
static inline bool __netif_subqueue_stopped(const struct net_device *dev,
					    u16 queue_index)
{
	struct netdev_queue *txq = netdev_get_tx_queue(dev, queue_index);

	return netif_tx_queue_stopped(txq);
}

static inline bool netif_subqueue_stopped(const struct net_device *dev,
					  struct sk_buff *skb)
{
	return __netif_subqueue_stopped(dev, skb_get_queue_mapping(skb));
}

/**
 *	netif_wake_subqueue - allow sending packets on subqueue
 *	@dev: network device
 *	@queue_index: sub queue index
 *
 * Resume individual transmit queue of a device with multiple transmit queues.
 */
static inline void netif_wake_subqueue(struct net_device *dev, u16 queue_index)
{
	struct netdev_queue *txq = netdev_get_tx_queue(dev, queue_index);

	netif_tx_wake_queue(txq);
}

#ifdef CONFIG_XPS
int netif_set_xps_queue(struct net_device *dev, const struct cpumask *mask,
			u16 index);
#else
static inline int netif_set_xps_queue(struct net_device *dev,
				      const struct cpumask *mask,
				      u16 index)
{
	return 0;
}
#endif

u16 __skb_tx_hash(const struct net_device *dev, struct sk_buff *skb,
		  unsigned int num_tx_queues);

/*
 * Returns a Tx hash for the given packet when dev->real_num_tx_queues is used
 * as a distribution range limit for the returned value.
 */
static inline u16 skb_tx_hash(const struct net_device *dev,
			      struct sk_buff *skb)
{
	return __skb_tx_hash(dev, skb, dev->real_num_tx_queues);
}

/**
 *	netif_is_multiqueue - test if device has multiple transmit queues
 *	@dev: network device
 *
 * Check if device has multiple transmit queues
 */
static inline bool netif_is_multiqueue(const struct net_device *dev)
{
	return dev->num_tx_queues > 1;
}

int netif_set_real_num_tx_queues(struct net_device *dev, unsigned int txq);

#ifdef CONFIG_SYSFS
int netif_set_real_num_rx_queues(struct net_device *dev, unsigned int rxq);
#else
static inline int netif_set_real_num_rx_queues(struct net_device *dev,
						unsigned int rxq)
{
	return 0;
}
#endif

static inline struct netdev_rx_queue *
__netif_get_rx_queue(struct net_device *dev, unsigned int rxq)
{
	return dev->_rx + rxq;
}

#ifdef CONFIG_SYSFS
static inline unsigned int get_netdev_rx_queue_index(
		struct netdev_rx_queue *queue)
{
	struct net_device *dev = queue->dev;
	int index = queue - dev->_rx;

	BUG_ON(index >= dev->num_rx_queues);
	return index;
}
#endif

#define DEFAULT_MAX_NUM_RSS_QUEUES	(8)
int netif_get_num_default_rss_queues(void);

enum skb_free_reason {
	SKB_REASON_CONSUMED,
	SKB_REASON_DROPPED,
};

void __dev_kfree_skb_irq(struct sk_buff *skb, enum skb_free_reason reason);
void __dev_kfree_skb_any(struct sk_buff *skb, enum skb_free_reason reason);

/*
 * It is not allowed to call kfree_skb() or consume_skb() from hardware
 * interrupt context or with hardware interrupts being disabled.
 * (in_irq() || irqs_disabled())
 *
 * We provide four helpers that can be used in following contexts :
 *
 * dev_kfree_skb_irq(skb) when caller drops a packet from irq context,
 *  replacing kfree_skb(skb)
 *
 * dev_consume_skb_irq(skb) when caller consumes a packet from irq context.
 *  Typically used in place of consume_skb(skb) in TX completion path
 *
 * dev_kfree_skb_any(skb) when caller doesn't know its current irq context,
 *  replacing kfree_skb(skb)
 *
 * dev_consume_skb_any(skb) when caller doesn't know its current irq context,
 *  and consumed a packet. Used in place of consume_skb(skb)
 */
static inline void dev_kfree_skb_irq(struct sk_buff *skb)
{
	__dev_kfree_skb_irq(skb, SKB_REASON_DROPPED);
}

static inline void dev_consume_skb_irq(struct sk_buff *skb)
{
	__dev_kfree_skb_irq(skb, SKB_REASON_CONSUMED);
}

static inline void dev_kfree_skb_any(struct sk_buff *skb)
{
	__dev_kfree_skb_any(skb, SKB_REASON_DROPPED);
}

static inline void dev_consume_skb_any(struct sk_buff *skb)
{
	__dev_kfree_skb_any(skb, SKB_REASON_CONSUMED);
}

void generic_xdp_tx(struct sk_buff *skb, struct bpf_prog *xdp_prog);
int do_xdp_generic(struct bpf_prog *xdp_prog, struct sk_buff *skb);
int netif_rx(struct sk_buff *skb);
int netif_rx_ni(struct sk_buff *skb);
int netif_receive_skb(struct sk_buff *skb);
int netif_receive_skb_core(struct sk_buff *skb);
gro_result_t napi_gro_receive(struct napi_struct *napi, struct sk_buff *skb);
void napi_gro_flush(struct napi_struct *napi, bool flush_old);
struct sk_buff *napi_get_frags(struct napi_struct *napi);
gro_result_t napi_gro_frags(struct napi_struct *napi);
struct packet_offload *gro_find_receive_by_type(__be16 type);
struct packet_offload *gro_find_complete_by_type(__be16 type);

static inline void napi_free_frags(struct napi_struct *napi)
{
	kfree_skb(napi->skb);
	napi->skb = NULL;
}

bool netdev_is_rx_handler_busy(struct net_device *dev);
int netdev_rx_handler_register(struct net_device *dev,
			       rx_handler_func_t *rx_handler,
			       void *rx_handler_data);
void netdev_rx_handler_unregister(struct net_device *dev);

bool dev_valid_name(const char *name);
int dev_ioctl(struct net *net, unsigned int cmd, struct ifreq *ifr,
		bool *need_copyout);
int dev_ifconf(struct net *net, struct ifconf *, int);
int dev_ethtool(struct net *net, struct ifreq *);
unsigned int dev_get_flags(const struct net_device *);
int __dev_change_flags(struct net_device *, unsigned int flags);
int dev_change_flags(struct net_device *, unsigned int);
void __dev_notify_flags(struct net_device *, unsigned int old_flags,
			unsigned int gchanges);
int dev_change_name(struct net_device *, const char *);
int dev_set_alias(struct net_device *, const char *, size_t);
int dev_get_alias(const struct net_device *, char *, size_t);
int dev_change_net_namespace(struct net_device *, struct net *, const char *);
int __dev_set_mtu(struct net_device *, int);
int dev_set_mtu(struct net_device *, int);
int dev_change_tx_queue_len(struct net_device *, unsigned long);
void dev_set_group(struct net_device *, int);
int dev_set_mac_address(struct net_device *, struct sockaddr *);
int dev_change_carrier(struct net_device *, bool new_carrier);
int dev_get_phys_port_id(struct net_device *dev,
			 struct netdev_phys_item_id *ppid);
int dev_get_phys_port_name(struct net_device *dev,
			   char *name, size_t len);
int dev_change_proto_down(struct net_device *dev, bool proto_down);
struct sk_buff *validate_xmit_skb_list(struct sk_buff *skb, struct net_device *dev, bool *again);
struct sk_buff *dev_hard_start_xmit(struct sk_buff *skb, struct net_device *dev,
				    struct netdev_queue *txq, int *ret);

typedef int (*bpf_op_t)(struct net_device *dev, struct netdev_bpf *bpf);
int dev_change_xdp_fd(struct net_device *dev, struct netlink_ext_ack *extack,
		      int fd, u32 flags);
<<<<<<< HEAD
u8 __dev_xdp_attached(struct net_device *dev, bpf_op_t xdp_op, u32 *prog_id);
=======
void __dev_xdp_query(struct net_device *dev, bpf_op_t xdp_op,
		     struct netdev_bpf *xdp);
>>>>>>> 661e50bc

int __dev_forward_skb(struct net_device *dev, struct sk_buff *skb);
int dev_forward_skb(struct net_device *dev, struct sk_buff *skb);
bool is_skb_forwardable(const struct net_device *dev,
			const struct sk_buff *skb);

static __always_inline int ____dev_forward_skb(struct net_device *dev,
					       struct sk_buff *skb)
{
	if (skb_orphan_frags(skb, GFP_ATOMIC) ||
	    unlikely(!is_skb_forwardable(dev, skb))) {
		atomic_long_inc(&dev->rx_dropped);
		kfree_skb(skb);
		return NET_RX_DROP;
	}

	skb_scrub_packet(skb, true);
	skb->priority = 0;
	return 0;
}

void dev_queue_xmit_nit(struct sk_buff *skb, struct net_device *dev);

extern int		netdev_budget;
extern unsigned int	netdev_budget_usecs;

/* Called by rtnetlink.c:rtnl_unlock() */
void netdev_run_todo(void);

/**
 *	dev_put - release reference to device
 *	@dev: network device
 *
 * Release reference to device to allow it to be freed.
 */
static inline void dev_put(struct net_device *dev)
{
	this_cpu_dec(*dev->pcpu_refcnt);
}

/**
 *	dev_hold - get reference to device
 *	@dev: network device
 *
 * Hold reference to device to keep it from being freed.
 */
static inline void dev_hold(struct net_device *dev)
{
	this_cpu_inc(*dev->pcpu_refcnt);
}

/* Carrier loss detection, dial on demand. The functions netif_carrier_on
 * and _off may be called from IRQ context, but it is caller
 * who is responsible for serialization of these calls.
 *
 * The name carrier is inappropriate, these functions should really be
 * called netif_lowerlayer_*() because they represent the state of any
 * kind of lower layer not just hardware media.
 */

void linkwatch_init_dev(struct net_device *dev);
void linkwatch_fire_event(struct net_device *dev);
void linkwatch_forget_dev(struct net_device *dev);

/**
 *	netif_carrier_ok - test if carrier present
 *	@dev: network device
 *
 * Check if carrier is present on device
 */
static inline bool netif_carrier_ok(const struct net_device *dev)
{
	return !test_bit(__LINK_STATE_NOCARRIER, &dev->state);
}

unsigned long dev_trans_start(struct net_device *dev);

void __netdev_watchdog_up(struct net_device *dev);

void netif_carrier_on(struct net_device *dev);

void netif_carrier_off(struct net_device *dev);

/**
 *	netif_dormant_on - mark device as dormant.
 *	@dev: network device
 *
 * Mark device as dormant (as per RFC2863).
 *
 * The dormant state indicates that the relevant interface is not
 * actually in a condition to pass packets (i.e., it is not 'up') but is
 * in a "pending" state, waiting for some external event.  For "on-
 * demand" interfaces, this new state identifies the situation where the
 * interface is waiting for events to place it in the up state.
 */
static inline void netif_dormant_on(struct net_device *dev)
{
	if (!test_and_set_bit(__LINK_STATE_DORMANT, &dev->state))
		linkwatch_fire_event(dev);
}

/**
 *	netif_dormant_off - set device as not dormant.
 *	@dev: network device
 *
 * Device is not in dormant state.
 */
static inline void netif_dormant_off(struct net_device *dev)
{
	if (test_and_clear_bit(__LINK_STATE_DORMANT, &dev->state))
		linkwatch_fire_event(dev);
}

/**
 *	netif_dormant - test if device is dormant
 *	@dev: network device
 *
 * Check if device is dormant.
 */
static inline bool netif_dormant(const struct net_device *dev)
{
	return test_bit(__LINK_STATE_DORMANT, &dev->state);
}


/**
 *	netif_oper_up - test if device is operational
 *	@dev: network device
 *
 * Check if carrier is operational
 */
static inline bool netif_oper_up(const struct net_device *dev)
{
	return (dev->operstate == IF_OPER_UP ||
		dev->operstate == IF_OPER_UNKNOWN /* backward compat */);
}

/**
 *	netif_device_present - is device available or removed
 *	@dev: network device
 *
 * Check if device has not been removed from system.
 */
static inline bool netif_device_present(struct net_device *dev)
{
	return test_bit(__LINK_STATE_PRESENT, &dev->state);
}

void netif_device_detach(struct net_device *dev);

void netif_device_attach(struct net_device *dev);

/*
 * Network interface message level settings
 */

enum {
	NETIF_MSG_DRV		= 0x0001,
	NETIF_MSG_PROBE		= 0x0002,
	NETIF_MSG_LINK		= 0x0004,
	NETIF_MSG_TIMER		= 0x0008,
	NETIF_MSG_IFDOWN	= 0x0010,
	NETIF_MSG_IFUP		= 0x0020,
	NETIF_MSG_RX_ERR	= 0x0040,
	NETIF_MSG_TX_ERR	= 0x0080,
	NETIF_MSG_TX_QUEUED	= 0x0100,
	NETIF_MSG_INTR		= 0x0200,
	NETIF_MSG_TX_DONE	= 0x0400,
	NETIF_MSG_RX_STATUS	= 0x0800,
	NETIF_MSG_PKTDATA	= 0x1000,
	NETIF_MSG_HW		= 0x2000,
	NETIF_MSG_WOL		= 0x4000,
};

#define netif_msg_drv(p)	((p)->msg_enable & NETIF_MSG_DRV)
#define netif_msg_probe(p)	((p)->msg_enable & NETIF_MSG_PROBE)
#define netif_msg_link(p)	((p)->msg_enable & NETIF_MSG_LINK)
#define netif_msg_timer(p)	((p)->msg_enable & NETIF_MSG_TIMER)
#define netif_msg_ifdown(p)	((p)->msg_enable & NETIF_MSG_IFDOWN)
#define netif_msg_ifup(p)	((p)->msg_enable & NETIF_MSG_IFUP)
#define netif_msg_rx_err(p)	((p)->msg_enable & NETIF_MSG_RX_ERR)
#define netif_msg_tx_err(p)	((p)->msg_enable & NETIF_MSG_TX_ERR)
#define netif_msg_tx_queued(p)	((p)->msg_enable & NETIF_MSG_TX_QUEUED)
#define netif_msg_intr(p)	((p)->msg_enable & NETIF_MSG_INTR)
#define netif_msg_tx_done(p)	((p)->msg_enable & NETIF_MSG_TX_DONE)
#define netif_msg_rx_status(p)	((p)->msg_enable & NETIF_MSG_RX_STATUS)
#define netif_msg_pktdata(p)	((p)->msg_enable & NETIF_MSG_PKTDATA)
#define netif_msg_hw(p)		((p)->msg_enable & NETIF_MSG_HW)
#define netif_msg_wol(p)	((p)->msg_enable & NETIF_MSG_WOL)

static inline u32 netif_msg_init(int debug_value, int default_msg_enable_bits)
{
	/* use default */
	if (debug_value < 0 || debug_value >= (sizeof(u32) * 8))
		return default_msg_enable_bits;
	if (debug_value == 0)	/* no output */
		return 0;
	/* set low N bits */
	return (1 << debug_value) - 1;
}

static inline void __netif_tx_lock(struct netdev_queue *txq, int cpu)
{
	spin_lock(&txq->_xmit_lock);
	txq->xmit_lock_owner = cpu;
}

static inline bool __netif_tx_acquire(struct netdev_queue *txq)
{
	__acquire(&txq->_xmit_lock);
	return true;
}

static inline void __netif_tx_release(struct netdev_queue *txq)
{
	__release(&txq->_xmit_lock);
}

static inline void __netif_tx_lock_bh(struct netdev_queue *txq)
{
	spin_lock_bh(&txq->_xmit_lock);
	txq->xmit_lock_owner = smp_processor_id();
}

static inline bool __netif_tx_trylock(struct netdev_queue *txq)
{
	bool ok = spin_trylock(&txq->_xmit_lock);
	if (likely(ok))
		txq->xmit_lock_owner = smp_processor_id();
	return ok;
}

static inline void __netif_tx_unlock(struct netdev_queue *txq)
{
	txq->xmit_lock_owner = -1;
	spin_unlock(&txq->_xmit_lock);
}

static inline void __netif_tx_unlock_bh(struct netdev_queue *txq)
{
	txq->xmit_lock_owner = -1;
	spin_unlock_bh(&txq->_xmit_lock);
}

static inline void txq_trans_update(struct netdev_queue *txq)
{
	if (txq->xmit_lock_owner != -1)
		txq->trans_start = jiffies;
}

/* legacy drivers only, netdev_start_xmit() sets txq->trans_start */
static inline void netif_trans_update(struct net_device *dev)
{
	struct netdev_queue *txq = netdev_get_tx_queue(dev, 0);

	if (txq->trans_start != jiffies)
		txq->trans_start = jiffies;
}

/**
 *	netif_tx_lock - grab network device transmit lock
 *	@dev: network device
 *
 * Get network device transmit lock
 */
static inline void netif_tx_lock(struct net_device *dev)
{
	unsigned int i;
	int cpu;

	spin_lock(&dev->tx_global_lock);
	cpu = smp_processor_id();
	for (i = 0; i < dev->num_tx_queues; i++) {
		struct netdev_queue *txq = netdev_get_tx_queue(dev, i);

		/* We are the only thread of execution doing a
		 * freeze, but we have to grab the _xmit_lock in
		 * order to synchronize with threads which are in
		 * the ->hard_start_xmit() handler and already
		 * checked the frozen bit.
		 */
		__netif_tx_lock(txq, cpu);
		set_bit(__QUEUE_STATE_FROZEN, &txq->state);
		__netif_tx_unlock(txq);
	}
}

static inline void netif_tx_lock_bh(struct net_device *dev)
{
	local_bh_disable();
	netif_tx_lock(dev);
}

static inline void netif_tx_unlock(struct net_device *dev)
{
	unsigned int i;

	for (i = 0; i < dev->num_tx_queues; i++) {
		struct netdev_queue *txq = netdev_get_tx_queue(dev, i);

		/* No need to grab the _xmit_lock here.  If the
		 * queue is not stopped for another reason, we
		 * force a schedule.
		 */
		clear_bit(__QUEUE_STATE_FROZEN, &txq->state);
		netif_schedule_queue(txq);
	}
	spin_unlock(&dev->tx_global_lock);
}

static inline void netif_tx_unlock_bh(struct net_device *dev)
{
	netif_tx_unlock(dev);
	local_bh_enable();
}

#define HARD_TX_LOCK(dev, txq, cpu) {			\
	if ((dev->features & NETIF_F_LLTX) == 0) {	\
		__netif_tx_lock(txq, cpu);		\
	} else {					\
		__netif_tx_acquire(txq);		\
	}						\
}

#define HARD_TX_TRYLOCK(dev, txq)			\
	(((dev->features & NETIF_F_LLTX) == 0) ?	\
		__netif_tx_trylock(txq) :		\
		__netif_tx_acquire(txq))

#define HARD_TX_UNLOCK(dev, txq) {			\
	if ((dev->features & NETIF_F_LLTX) == 0) {	\
		__netif_tx_unlock(txq);			\
	} else {					\
		__netif_tx_release(txq);		\
	}						\
}

static inline void netif_tx_disable(struct net_device *dev)
{
	unsigned int i;
	int cpu;

	local_bh_disable();
	cpu = smp_processor_id();
	for (i = 0; i < dev->num_tx_queues; i++) {
		struct netdev_queue *txq = netdev_get_tx_queue(dev, i);

		__netif_tx_lock(txq, cpu);
		netif_tx_stop_queue(txq);
		__netif_tx_unlock(txq);
	}
	local_bh_enable();
}

static inline void netif_addr_lock(struct net_device *dev)
{
	spin_lock(&dev->addr_list_lock);
}

static inline void netif_addr_lock_nested(struct net_device *dev)
{
	int subclass = SINGLE_DEPTH_NESTING;

	if (dev->netdev_ops->ndo_get_lock_subclass)
		subclass = dev->netdev_ops->ndo_get_lock_subclass(dev);

	spin_lock_nested(&dev->addr_list_lock, subclass);
}

static inline void netif_addr_lock_bh(struct net_device *dev)
{
	spin_lock_bh(&dev->addr_list_lock);
}

static inline void netif_addr_unlock(struct net_device *dev)
{
	spin_unlock(&dev->addr_list_lock);
}

static inline void netif_addr_unlock_bh(struct net_device *dev)
{
	spin_unlock_bh(&dev->addr_list_lock);
}

/*
 * dev_addrs walker. Should be used only for read access. Call with
 * rcu_read_lock held.
 */
#define for_each_dev_addr(dev, ha) \
		list_for_each_entry_rcu(ha, &dev->dev_addrs.list, list)

/* These functions live elsewhere (drivers/net/net_init.c, but related) */

void ether_setup(struct net_device *dev);

/* Support for loadable net-drivers */
struct net_device *alloc_netdev_mqs(int sizeof_priv, const char *name,
				    unsigned char name_assign_type,
				    void (*setup)(struct net_device *),
				    unsigned int txqs, unsigned int rxqs);
int dev_get_valid_name(struct net *net, struct net_device *dev,
		       const char *name);

#define alloc_netdev(sizeof_priv, name, name_assign_type, setup) \
	alloc_netdev_mqs(sizeof_priv, name, name_assign_type, setup, 1, 1)

#define alloc_netdev_mq(sizeof_priv, name, name_assign_type, setup, count) \
	alloc_netdev_mqs(sizeof_priv, name, name_assign_type, setup, count, \
			 count)

int register_netdev(struct net_device *dev);
void unregister_netdev(struct net_device *dev);

/* General hardware address lists handling functions */
int __hw_addr_sync(struct netdev_hw_addr_list *to_list,
		   struct netdev_hw_addr_list *from_list, int addr_len);
void __hw_addr_unsync(struct netdev_hw_addr_list *to_list,
		      struct netdev_hw_addr_list *from_list, int addr_len);
int __hw_addr_sync_dev(struct netdev_hw_addr_list *list,
		       struct net_device *dev,
		       int (*sync)(struct net_device *, const unsigned char *),
		       int (*unsync)(struct net_device *,
				     const unsigned char *));
void __hw_addr_unsync_dev(struct netdev_hw_addr_list *list,
			  struct net_device *dev,
			  int (*unsync)(struct net_device *,
					const unsigned char *));
void __hw_addr_init(struct netdev_hw_addr_list *list);

/* Functions used for device addresses handling */
int dev_addr_add(struct net_device *dev, const unsigned char *addr,
		 unsigned char addr_type);
int dev_addr_del(struct net_device *dev, const unsigned char *addr,
		 unsigned char addr_type);
void dev_addr_flush(struct net_device *dev);
int dev_addr_init(struct net_device *dev);

/* Functions used for unicast addresses handling */
int dev_uc_add(struct net_device *dev, const unsigned char *addr);
int dev_uc_add_excl(struct net_device *dev, const unsigned char *addr);
int dev_uc_del(struct net_device *dev, const unsigned char *addr);
int dev_uc_sync(struct net_device *to, struct net_device *from);
int dev_uc_sync_multiple(struct net_device *to, struct net_device *from);
void dev_uc_unsync(struct net_device *to, struct net_device *from);
void dev_uc_flush(struct net_device *dev);
void dev_uc_init(struct net_device *dev);

/**
 *  __dev_uc_sync - Synchonize device's unicast list
 *  @dev:  device to sync
 *  @sync: function to call if address should be added
 *  @unsync: function to call if address should be removed
 *
 *  Add newly added addresses to the interface, and release
 *  addresses that have been deleted.
 */
static inline int __dev_uc_sync(struct net_device *dev,
				int (*sync)(struct net_device *,
					    const unsigned char *),
				int (*unsync)(struct net_device *,
					      const unsigned char *))
{
	return __hw_addr_sync_dev(&dev->uc, dev, sync, unsync);
}

/**
 *  __dev_uc_unsync - Remove synchronized addresses from device
 *  @dev:  device to sync
 *  @unsync: function to call if address should be removed
 *
 *  Remove all addresses that were added to the device by dev_uc_sync().
 */
static inline void __dev_uc_unsync(struct net_device *dev,
				   int (*unsync)(struct net_device *,
						 const unsigned char *))
{
	__hw_addr_unsync_dev(&dev->uc, dev, unsync);
}

/* Functions used for multicast addresses handling */
int dev_mc_add(struct net_device *dev, const unsigned char *addr);
int dev_mc_add_global(struct net_device *dev, const unsigned char *addr);
int dev_mc_add_excl(struct net_device *dev, const unsigned char *addr);
int dev_mc_del(struct net_device *dev, const unsigned char *addr);
int dev_mc_del_global(struct net_device *dev, const unsigned char *addr);
int dev_mc_sync(struct net_device *to, struct net_device *from);
int dev_mc_sync_multiple(struct net_device *to, struct net_device *from);
void dev_mc_unsync(struct net_device *to, struct net_device *from);
void dev_mc_flush(struct net_device *dev);
void dev_mc_init(struct net_device *dev);

/**
 *  __dev_mc_sync - Synchonize device's multicast list
 *  @dev:  device to sync
 *  @sync: function to call if address should be added
 *  @unsync: function to call if address should be removed
 *
 *  Add newly added addresses to the interface, and release
 *  addresses that have been deleted.
 */
static inline int __dev_mc_sync(struct net_device *dev,
				int (*sync)(struct net_device *,
					    const unsigned char *),
				int (*unsync)(struct net_device *,
					      const unsigned char *))
{
	return __hw_addr_sync_dev(&dev->mc, dev, sync, unsync);
}

/**
 *  __dev_mc_unsync - Remove synchronized addresses from device
 *  @dev:  device to sync
 *  @unsync: function to call if address should be removed
 *
 *  Remove all addresses that were added to the device by dev_mc_sync().
 */
static inline void __dev_mc_unsync(struct net_device *dev,
				   int (*unsync)(struct net_device *,
						 const unsigned char *))
{
	__hw_addr_unsync_dev(&dev->mc, dev, unsync);
}

/* Functions used for secondary unicast and multicast support */
void dev_set_rx_mode(struct net_device *dev);
void __dev_set_rx_mode(struct net_device *dev);
int dev_set_promiscuity(struct net_device *dev, int inc);
int dev_set_allmulti(struct net_device *dev, int inc);
void netdev_state_change(struct net_device *dev);
void netdev_notify_peers(struct net_device *dev);
void netdev_features_change(struct net_device *dev);
/* Load a device via the kmod */
void dev_load(struct net *net, const char *name);
struct rtnl_link_stats64 *dev_get_stats(struct net_device *dev,
					struct rtnl_link_stats64 *storage);
void netdev_stats_to_stats64(struct rtnl_link_stats64 *stats64,
			     const struct net_device_stats *netdev_stats);

extern int		netdev_max_backlog;
extern int		netdev_tstamp_prequeue;
extern int		weight_p;
extern int		dev_weight_rx_bias;
extern int		dev_weight_tx_bias;
extern int		dev_rx_weight;
extern int		dev_tx_weight;

bool netdev_has_upper_dev(struct net_device *dev, struct net_device *upper_dev);
struct net_device *netdev_upper_get_next_dev_rcu(struct net_device *dev,
						     struct list_head **iter);
struct net_device *netdev_all_upper_get_next_dev_rcu(struct net_device *dev,
						     struct list_head **iter);

/* iterate through upper list, must be called under RCU read lock */
#define netdev_for_each_upper_dev_rcu(dev, updev, iter) \
	for (iter = &(dev)->adj_list.upper, \
	     updev = netdev_upper_get_next_dev_rcu(dev, &(iter)); \
	     updev; \
	     updev = netdev_upper_get_next_dev_rcu(dev, &(iter)))

int netdev_walk_all_upper_dev_rcu(struct net_device *dev,
				  int (*fn)(struct net_device *upper_dev,
					    void *data),
				  void *data);

bool netdev_has_upper_dev_all_rcu(struct net_device *dev,
				  struct net_device *upper_dev);

bool netdev_has_any_upper_dev(struct net_device *dev);

void *netdev_lower_get_next_private(struct net_device *dev,
				    struct list_head **iter);
void *netdev_lower_get_next_private_rcu(struct net_device *dev,
					struct list_head **iter);

#define netdev_for_each_lower_private(dev, priv, iter) \
	for (iter = (dev)->adj_list.lower.next, \
	     priv = netdev_lower_get_next_private(dev, &(iter)); \
	     priv; \
	     priv = netdev_lower_get_next_private(dev, &(iter)))

#define netdev_for_each_lower_private_rcu(dev, priv, iter) \
	for (iter = &(dev)->adj_list.lower, \
	     priv = netdev_lower_get_next_private_rcu(dev, &(iter)); \
	     priv; \
	     priv = netdev_lower_get_next_private_rcu(dev, &(iter)))

void *netdev_lower_get_next(struct net_device *dev,
				struct list_head **iter);

#define netdev_for_each_lower_dev(dev, ldev, iter) \
	for (iter = (dev)->adj_list.lower.next, \
	     ldev = netdev_lower_get_next(dev, &(iter)); \
	     ldev; \
	     ldev = netdev_lower_get_next(dev, &(iter)))

struct net_device *netdev_all_lower_get_next(struct net_device *dev,
					     struct list_head **iter);
struct net_device *netdev_all_lower_get_next_rcu(struct net_device *dev,
						 struct list_head **iter);

int netdev_walk_all_lower_dev(struct net_device *dev,
			      int (*fn)(struct net_device *lower_dev,
					void *data),
			      void *data);
int netdev_walk_all_lower_dev_rcu(struct net_device *dev,
				  int (*fn)(struct net_device *lower_dev,
					    void *data),
				  void *data);

void *netdev_adjacent_get_private(struct list_head *adj_list);
void *netdev_lower_get_first_private_rcu(struct net_device *dev);
struct net_device *netdev_master_upper_dev_get(struct net_device *dev);
struct net_device *netdev_master_upper_dev_get_rcu(struct net_device *dev);
int netdev_upper_dev_link(struct net_device *dev, struct net_device *upper_dev,
			  struct netlink_ext_ack *extack);
int netdev_master_upper_dev_link(struct net_device *dev,
				 struct net_device *upper_dev,
				 void *upper_priv, void *upper_info,
				 struct netlink_ext_ack *extack);
void netdev_upper_dev_unlink(struct net_device *dev,
			     struct net_device *upper_dev);
void netdev_adjacent_rename_links(struct net_device *dev, char *oldname);
void *netdev_lower_dev_get_private(struct net_device *dev,
				   struct net_device *lower_dev);
void netdev_lower_state_changed(struct net_device *lower_dev,
				void *lower_state_info);

/* RSS keys are 40 or 52 bytes long */
#define NETDEV_RSS_KEY_LEN 52
extern u8 netdev_rss_key[NETDEV_RSS_KEY_LEN] __read_mostly;
void netdev_rss_key_fill(void *buffer, size_t len);

int dev_get_nest_level(struct net_device *dev);
int skb_checksum_help(struct sk_buff *skb);
int skb_crc32c_csum_help(struct sk_buff *skb);
int skb_csum_hwoffload_help(struct sk_buff *skb,
			    const netdev_features_t features);

struct sk_buff *__skb_gso_segment(struct sk_buff *skb,
				  netdev_features_t features, bool tx_path);
struct sk_buff *skb_mac_gso_segment(struct sk_buff *skb,
				    netdev_features_t features);

struct netdev_bonding_info {
	ifslave	slave;
	ifbond	master;
};

struct netdev_notifier_bonding_info {
	struct netdev_notifier_info info; /* must be first */
	struct netdev_bonding_info  bonding_info;
};

void netdev_bonding_info_change(struct net_device *dev,
				struct netdev_bonding_info *bonding_info);

static inline
struct sk_buff *skb_gso_segment(struct sk_buff *skb, netdev_features_t features)
{
	return __skb_gso_segment(skb, features, true);
}
__be16 skb_network_protocol(struct sk_buff *skb, int *depth);

static inline bool can_checksum_protocol(netdev_features_t features,
					 __be16 protocol)
{
	if (protocol == htons(ETH_P_FCOE))
		return !!(features & NETIF_F_FCOE_CRC);

	/* Assume this is an IP checksum (not SCTP CRC) */

	if (features & NETIF_F_HW_CSUM) {
		/* Can checksum everything */
		return true;
	}

	switch (protocol) {
	case htons(ETH_P_IP):
		return !!(features & NETIF_F_IP_CSUM);
	case htons(ETH_P_IPV6):
		return !!(features & NETIF_F_IPV6_CSUM);
	default:
		return false;
	}
}

#ifdef CONFIG_BUG
void netdev_rx_csum_fault(struct net_device *dev);
#else
static inline void netdev_rx_csum_fault(struct net_device *dev)
{
}
#endif
/* rx skb timestamps */
void net_enable_timestamp(void);
void net_disable_timestamp(void);

#ifdef CONFIG_PROC_FS
int __init dev_proc_init(void);
#else
#define dev_proc_init() 0
#endif

static inline netdev_tx_t __netdev_start_xmit(const struct net_device_ops *ops,
					      struct sk_buff *skb, struct net_device *dev,
					      bool more)
{
	skb->xmit_more = more ? 1 : 0;
	return ops->ndo_start_xmit(skb, dev);
}

static inline netdev_tx_t netdev_start_xmit(struct sk_buff *skb, struct net_device *dev,
					    struct netdev_queue *txq, bool more)
{
	const struct net_device_ops *ops = dev->netdev_ops;
	int rc;

	rc = __netdev_start_xmit(ops, skb, dev, more);
	if (rc == NETDEV_TX_OK)
		txq_trans_update(txq);

	return rc;
}

int netdev_class_create_file_ns(const struct class_attribute *class_attr,
				const void *ns);
void netdev_class_remove_file_ns(const struct class_attribute *class_attr,
				 const void *ns);

static inline int netdev_class_create_file(const struct class_attribute *class_attr)
{
	return netdev_class_create_file_ns(class_attr, NULL);
}

static inline void netdev_class_remove_file(const struct class_attribute *class_attr)
{
	netdev_class_remove_file_ns(class_attr, NULL);
}

extern const struct kobj_ns_type_operations net_ns_type_operations;

const char *netdev_drivername(const struct net_device *dev);

void linkwatch_run_queue(void);

static inline netdev_features_t netdev_intersect_features(netdev_features_t f1,
							  netdev_features_t f2)
{
	if ((f1 ^ f2) & NETIF_F_HW_CSUM) {
		if (f1 & NETIF_F_HW_CSUM)
			f1 |= (NETIF_F_IP_CSUM|NETIF_F_IPV6_CSUM);
		else
			f2 |= (NETIF_F_IP_CSUM|NETIF_F_IPV6_CSUM);
	}

	return f1 & f2;
}

static inline netdev_features_t netdev_get_wanted_features(
	struct net_device *dev)
{
	return (dev->features & ~dev->hw_features) | dev->wanted_features;
}
netdev_features_t netdev_increment_features(netdev_features_t all,
	netdev_features_t one, netdev_features_t mask);

/* Allow TSO being used on stacked device :
 * Performing the GSO segmentation before last device
 * is a performance improvement.
 */
static inline netdev_features_t netdev_add_tso_features(netdev_features_t features,
							netdev_features_t mask)
{
	return netdev_increment_features(features, NETIF_F_ALL_TSO, mask);
}

int __netdev_update_features(struct net_device *dev);
void netdev_update_features(struct net_device *dev);
void netdev_change_features(struct net_device *dev);

void netif_stacked_transfer_operstate(const struct net_device *rootdev,
					struct net_device *dev);

netdev_features_t passthru_features_check(struct sk_buff *skb,
					  struct net_device *dev,
					  netdev_features_t features);
netdev_features_t netif_skb_features(struct sk_buff *skb);

static inline bool net_gso_ok(netdev_features_t features, int gso_type)
{
	netdev_features_t feature = (netdev_features_t)gso_type << NETIF_F_GSO_SHIFT;

	/* check flags correspondence */
	BUILD_BUG_ON(SKB_GSO_TCPV4   != (NETIF_F_TSO >> NETIF_F_GSO_SHIFT));
	BUILD_BUG_ON(SKB_GSO_DODGY   != (NETIF_F_GSO_ROBUST >> NETIF_F_GSO_SHIFT));
	BUILD_BUG_ON(SKB_GSO_TCP_ECN != (NETIF_F_TSO_ECN >> NETIF_F_GSO_SHIFT));
	BUILD_BUG_ON(SKB_GSO_TCP_FIXEDID != (NETIF_F_TSO_MANGLEID >> NETIF_F_GSO_SHIFT));
	BUILD_BUG_ON(SKB_GSO_TCPV6   != (NETIF_F_TSO6 >> NETIF_F_GSO_SHIFT));
	BUILD_BUG_ON(SKB_GSO_FCOE    != (NETIF_F_FSO >> NETIF_F_GSO_SHIFT));
	BUILD_BUG_ON(SKB_GSO_GRE     != (NETIF_F_GSO_GRE >> NETIF_F_GSO_SHIFT));
	BUILD_BUG_ON(SKB_GSO_GRE_CSUM != (NETIF_F_GSO_GRE_CSUM >> NETIF_F_GSO_SHIFT));
	BUILD_BUG_ON(SKB_GSO_IPXIP4  != (NETIF_F_GSO_IPXIP4 >> NETIF_F_GSO_SHIFT));
	BUILD_BUG_ON(SKB_GSO_IPXIP6  != (NETIF_F_GSO_IPXIP6 >> NETIF_F_GSO_SHIFT));
	BUILD_BUG_ON(SKB_GSO_UDP_TUNNEL != (NETIF_F_GSO_UDP_TUNNEL >> NETIF_F_GSO_SHIFT));
	BUILD_BUG_ON(SKB_GSO_UDP_TUNNEL_CSUM != (NETIF_F_GSO_UDP_TUNNEL_CSUM >> NETIF_F_GSO_SHIFT));
	BUILD_BUG_ON(SKB_GSO_PARTIAL != (NETIF_F_GSO_PARTIAL >> NETIF_F_GSO_SHIFT));
	BUILD_BUG_ON(SKB_GSO_TUNNEL_REMCSUM != (NETIF_F_GSO_TUNNEL_REMCSUM >> NETIF_F_GSO_SHIFT));
	BUILD_BUG_ON(SKB_GSO_SCTP    != (NETIF_F_GSO_SCTP >> NETIF_F_GSO_SHIFT));
	BUILD_BUG_ON(SKB_GSO_ESP != (NETIF_F_GSO_ESP >> NETIF_F_GSO_SHIFT));
	BUILD_BUG_ON(SKB_GSO_UDP != (NETIF_F_GSO_UDP >> NETIF_F_GSO_SHIFT));

	return (features & feature) == feature;
}

static inline bool skb_gso_ok(struct sk_buff *skb, netdev_features_t features)
{
	return net_gso_ok(features, skb_shinfo(skb)->gso_type) &&
	       (!skb_has_frag_list(skb) || (features & NETIF_F_FRAGLIST));
}

static inline bool netif_needs_gso(struct sk_buff *skb,
				   netdev_features_t features)
{
	return skb_is_gso(skb) && (!skb_gso_ok(skb, features) ||
		unlikely((skb->ip_summed != CHECKSUM_PARTIAL) &&
			 (skb->ip_summed != CHECKSUM_UNNECESSARY)));
}

static inline void netif_set_gso_max_size(struct net_device *dev,
					  unsigned int size)
{
	dev->gso_max_size = size;
}

static inline void skb_gso_error_unwind(struct sk_buff *skb, __be16 protocol,
					int pulled_hlen, u16 mac_offset,
					int mac_len)
{
	skb->protocol = protocol;
	skb->encapsulation = 1;
	skb_push(skb, pulled_hlen);
	skb_reset_transport_header(skb);
	skb->mac_header = mac_offset;
	skb->network_header = skb->mac_header + mac_len;
	skb->mac_len = mac_len;
}

static inline bool netif_is_macsec(const struct net_device *dev)
{
	return dev->priv_flags & IFF_MACSEC;
}

static inline bool netif_is_macvlan(const struct net_device *dev)
{
	return dev->priv_flags & IFF_MACVLAN;
}

static inline bool netif_is_macvlan_port(const struct net_device *dev)
{
	return dev->priv_flags & IFF_MACVLAN_PORT;
}

static inline bool netif_is_ipvlan(const struct net_device *dev)
{
	return dev->priv_flags & IFF_IPVLAN_SLAVE;
}

static inline bool netif_is_ipvlan_port(const struct net_device *dev)
{
	return dev->priv_flags & IFF_IPVLAN_MASTER;
}

static inline bool netif_is_bond_master(const struct net_device *dev)
{
	return dev->flags & IFF_MASTER && dev->priv_flags & IFF_BONDING;
}

static inline bool netif_is_bond_slave(const struct net_device *dev)
{
	return dev->flags & IFF_SLAVE && dev->priv_flags & IFF_BONDING;
}

static inline bool netif_supports_nofcs(struct net_device *dev)
{
	return dev->priv_flags & IFF_SUPP_NOFCS;
}

static inline bool netif_is_l3_master(const struct net_device *dev)
{
	return dev->priv_flags & IFF_L3MDEV_MASTER;
}

static inline bool netif_is_l3_slave(const struct net_device *dev)
{
	return dev->priv_flags & IFF_L3MDEV_SLAVE;
}

static inline bool netif_is_bridge_master(const struct net_device *dev)
{
	return dev->priv_flags & IFF_EBRIDGE;
}

static inline bool netif_is_bridge_port(const struct net_device *dev)
{
	return dev->priv_flags & IFF_BRIDGE_PORT;
}

static inline bool netif_is_ovs_master(const struct net_device *dev)
{
	return dev->priv_flags & IFF_OPENVSWITCH;
}

static inline bool netif_is_ovs_port(const struct net_device *dev)
{
	return dev->priv_flags & IFF_OVS_DATAPATH;
}

static inline bool netif_is_team_master(const struct net_device *dev)
{
	return dev->priv_flags & IFF_TEAM;
}

static inline bool netif_is_team_port(const struct net_device *dev)
{
	return dev->priv_flags & IFF_TEAM_PORT;
}

static inline bool netif_is_lag_master(const struct net_device *dev)
{
	return netif_is_bond_master(dev) || netif_is_team_master(dev);
}

static inline bool netif_is_lag_port(const struct net_device *dev)
{
	return netif_is_bond_slave(dev) || netif_is_team_port(dev);
}

static inline bool netif_is_rxfh_configured(const struct net_device *dev)
{
	return dev->priv_flags & IFF_RXFH_CONFIGURED;
}

/* This device needs to keep skb dst for qdisc enqueue or ndo_start_xmit() */
static inline void netif_keep_dst(struct net_device *dev)
{
	dev->priv_flags &= ~(IFF_XMIT_DST_RELEASE | IFF_XMIT_DST_RELEASE_PERM);
}

/* return true if dev can't cope with mtu frames that need vlan tag insertion */
static inline bool netif_reduces_vlan_mtu(struct net_device *dev)
{
	/* TODO: reserve and use an additional IFF bit, if we get more users */
	return dev->priv_flags & IFF_MACSEC;
}

extern struct pernet_operations __net_initdata loopback_net_ops;

/* Logging, debugging and troubleshooting/diagnostic helpers. */

/* netdev_printk helpers, similar to dev_printk */

static inline const char *netdev_name(const struct net_device *dev)
{
	if (!dev->name[0] || strchr(dev->name, '%'))
		return "(unnamed net_device)";
	return dev->name;
}

static inline bool netdev_unregistering(const struct net_device *dev)
{
	return dev->reg_state == NETREG_UNREGISTERING;
}

static inline const char *netdev_reg_state(const struct net_device *dev)
{
	switch (dev->reg_state) {
	case NETREG_UNINITIALIZED: return " (uninitialized)";
	case NETREG_REGISTERED: return "";
	case NETREG_UNREGISTERING: return " (unregistering)";
	case NETREG_UNREGISTERED: return " (unregistered)";
	case NETREG_RELEASED: return " (released)";
	case NETREG_DUMMY: return " (dummy)";
	}

	WARN_ONCE(1, "%s: unknown reg_state %d\n", dev->name, dev->reg_state);
	return " (unknown)";
}

__printf(3, 4)
void netdev_printk(const char *level, const struct net_device *dev,
		   const char *format, ...);
__printf(2, 3)
void netdev_emerg(const struct net_device *dev, const char *format, ...);
__printf(2, 3)
void netdev_alert(const struct net_device *dev, const char *format, ...);
__printf(2, 3)
void netdev_crit(const struct net_device *dev, const char *format, ...);
__printf(2, 3)
void netdev_err(const struct net_device *dev, const char *format, ...);
__printf(2, 3)
void netdev_warn(const struct net_device *dev, const char *format, ...);
__printf(2, 3)
void netdev_notice(const struct net_device *dev, const char *format, ...);
__printf(2, 3)
void netdev_info(const struct net_device *dev, const char *format, ...);

#define netdev_level_once(level, dev, fmt, ...)			\
do {								\
	static bool __print_once __read_mostly;			\
								\
	if (!__print_once) {					\
		__print_once = true;				\
		netdev_printk(level, dev, fmt, ##__VA_ARGS__);	\
	}							\
} while (0)

#define netdev_emerg_once(dev, fmt, ...) \
	netdev_level_once(KERN_EMERG, dev, fmt, ##__VA_ARGS__)
#define netdev_alert_once(dev, fmt, ...) \
	netdev_level_once(KERN_ALERT, dev, fmt, ##__VA_ARGS__)
#define netdev_crit_once(dev, fmt, ...) \
	netdev_level_once(KERN_CRIT, dev, fmt, ##__VA_ARGS__)
#define netdev_err_once(dev, fmt, ...) \
	netdev_level_once(KERN_ERR, dev, fmt, ##__VA_ARGS__)
#define netdev_warn_once(dev, fmt, ...) \
	netdev_level_once(KERN_WARNING, dev, fmt, ##__VA_ARGS__)
#define netdev_notice_once(dev, fmt, ...) \
	netdev_level_once(KERN_NOTICE, dev, fmt, ##__VA_ARGS__)
#define netdev_info_once(dev, fmt, ...) \
	netdev_level_once(KERN_INFO, dev, fmt, ##__VA_ARGS__)

#define MODULE_ALIAS_NETDEV(device) \
	MODULE_ALIAS("netdev-" device)

#if defined(CONFIG_DYNAMIC_DEBUG)
#define netdev_dbg(__dev, format, args...)			\
do {								\
	dynamic_netdev_dbg(__dev, format, ##args);		\
} while (0)
#elif defined(DEBUG)
#define netdev_dbg(__dev, format, args...)			\
	netdev_printk(KERN_DEBUG, __dev, format, ##args)
#else
#define netdev_dbg(__dev, format, args...)			\
({								\
	if (0)							\
		netdev_printk(KERN_DEBUG, __dev, format, ##args); \
})
#endif

#if defined(VERBOSE_DEBUG)
#define netdev_vdbg	netdev_dbg
#else

#define netdev_vdbg(dev, format, args...)			\
({								\
	if (0)							\
		netdev_printk(KERN_DEBUG, dev, format, ##args);	\
	0;							\
})
#endif

/*
 * netdev_WARN() acts like dev_printk(), but with the key difference
 * of using a WARN/WARN_ON to get the message out, including the
 * file/line information and a backtrace.
 */
#define netdev_WARN(dev, format, args...)			\
	WARN(1, "netdevice: %s%s: " format, netdev_name(dev),	\
	     netdev_reg_state(dev), ##args)

<<<<<<< HEAD
#define netdev_WARN_ONCE(dev, condition, format, arg...)		\
	WARN_ONCE(1, "netdevice: %s%s\n" format, netdev_name(dev)	\
=======
#define netdev_WARN_ONCE(dev, format, args...)				\
	WARN_ONCE(1, "netdevice: %s%s: " format, netdev_name(dev),	\
>>>>>>> 661e50bc
		  netdev_reg_state(dev), ##args)

/* netif printk helpers, similar to netdev_printk */

#define netif_printk(priv, type, level, dev, fmt, args...)	\
do {					  			\
	if (netif_msg_##type(priv))				\
		netdev_printk(level, (dev), fmt, ##args);	\
} while (0)

#define netif_level(level, priv, type, dev, fmt, args...)	\
do {								\
	if (netif_msg_##type(priv))				\
		netdev_##level(dev, fmt, ##args);		\
} while (0)

#define netif_emerg(priv, type, dev, fmt, args...)		\
	netif_level(emerg, priv, type, dev, fmt, ##args)
#define netif_alert(priv, type, dev, fmt, args...)		\
	netif_level(alert, priv, type, dev, fmt, ##args)
#define netif_crit(priv, type, dev, fmt, args...)		\
	netif_level(crit, priv, type, dev, fmt, ##args)
#define netif_err(priv, type, dev, fmt, args...)		\
	netif_level(err, priv, type, dev, fmt, ##args)
#define netif_warn(priv, type, dev, fmt, args...)		\
	netif_level(warn, priv, type, dev, fmt, ##args)
#define netif_notice(priv, type, dev, fmt, args...)		\
	netif_level(notice, priv, type, dev, fmt, ##args)
#define netif_info(priv, type, dev, fmt, args...)		\
	netif_level(info, priv, type, dev, fmt, ##args)

#if defined(CONFIG_DYNAMIC_DEBUG)
#define netif_dbg(priv, type, netdev, format, args...)		\
do {								\
	if (netif_msg_##type(priv))				\
		dynamic_netdev_dbg(netdev, format, ##args);	\
} while (0)
#elif defined(DEBUG)
#define netif_dbg(priv, type, dev, format, args...)		\
	netif_printk(priv, type, KERN_DEBUG, dev, format, ##args)
#else
#define netif_dbg(priv, type, dev, format, args...)			\
({									\
	if (0)								\
		netif_printk(priv, type, KERN_DEBUG, dev, format, ##args); \
	0;								\
})
#endif

/* if @cond then downgrade to debug, else print at @level */
#define netif_cond_dbg(priv, type, netdev, cond, level, fmt, args...)     \
	do {                                                              \
		if (cond)                                                 \
			netif_dbg(priv, type, netdev, fmt, ##args);       \
		else                                                      \
			netif_ ## level(priv, type, netdev, fmt, ##args); \
	} while (0)

#if defined(VERBOSE_DEBUG)
#define netif_vdbg	netif_dbg
#else
#define netif_vdbg(priv, type, dev, format, args...)		\
({								\
	if (0)							\
		netif_printk(priv, type, KERN_DEBUG, dev, format, ##args); \
	0;							\
})
#endif

/*
 *	The list of packet types we will receive (as opposed to discard)
 *	and the routines to invoke.
 *
 *	Why 16. Because with 16 the only overlap we get on a hash of the
 *	low nibble of the protocol value is RARP/SNAP/X.25.
 *
 *		0800	IP
 *		0001	802.3
 *		0002	AX.25
 *		0004	802.2
 *		8035	RARP
 *		0005	SNAP
 *		0805	X.25
 *		0806	ARP
 *		8137	IPX
 *		0009	Localtalk
 *		86DD	IPv6
 */
#define PTYPE_HASH_SIZE	(16)
#define PTYPE_HASH_MASK	(PTYPE_HASH_SIZE - 1)

#endif	/* _LINUX_NETDEVICE_H */<|MERGE_RESOLUTION|>--- conflicted
+++ resolved
@@ -780,10 +780,7 @@
 	TC_SETUP_BLOCK,
 	TC_SETUP_QDISC_CBS,
 	TC_SETUP_QDISC_RED,
-<<<<<<< HEAD
-=======
 	TC_SETUP_QDISC_PRIO,
->>>>>>> 661e50bc
 };
 
 /* These structures hold the attributes of bpf state that are being passed
@@ -808,17 +805,11 @@
 	BPF_OFFLOAD_VERIFIER_PREP,
 	BPF_OFFLOAD_TRANSLATE,
 	BPF_OFFLOAD_DESTROY,
-<<<<<<< HEAD
-};
-
-struct bpf_ext_analyzer_ops;
-=======
 	BPF_OFFLOAD_MAP_ALLOC,
 	BPF_OFFLOAD_MAP_FREE,
 };
 
 struct bpf_prog_offload_ops;
->>>>>>> 661e50bc
 struct netlink_ext_ack;
 
 struct netdev_bpf {
@@ -850,15 +841,6 @@
 		struct {
 			struct bpf_offloaded_map *offmap;
 		};
-		/* BPF_OFFLOAD_VERIFIER_PREP */
-		struct {
-			struct bpf_prog *prog;
-			const struct bpf_ext_analyzer_ops *ops; /* callee set */
-		} verifier;
-		/* BPF_OFFLOAD_TRANSLATE, BPF_OFFLOAD_DESTROY */
-		struct {
-			struct bpf_prog *prog;
-		} offload;
 	};
 };
 
@@ -3371,12 +3353,8 @@
 typedef int (*bpf_op_t)(struct net_device *dev, struct netdev_bpf *bpf);
 int dev_change_xdp_fd(struct net_device *dev, struct netlink_ext_ack *extack,
 		      int fd, u32 flags);
-<<<<<<< HEAD
-u8 __dev_xdp_attached(struct net_device *dev, bpf_op_t xdp_op, u32 *prog_id);
-=======
 void __dev_xdp_query(struct net_device *dev, bpf_op_t xdp_op,
 		     struct netdev_bpf *xdp);
->>>>>>> 661e50bc
 
 int __dev_forward_skb(struct net_device *dev, struct sk_buff *skb);
 int dev_forward_skb(struct net_device *dev, struct sk_buff *skb);
@@ -4448,13 +4426,8 @@
 	WARN(1, "netdevice: %s%s: " format, netdev_name(dev),	\
 	     netdev_reg_state(dev), ##args)
 
-<<<<<<< HEAD
-#define netdev_WARN_ONCE(dev, condition, format, arg...)		\
-	WARN_ONCE(1, "netdevice: %s%s\n" format, netdev_name(dev)	\
-=======
 #define netdev_WARN_ONCE(dev, format, args...)				\
 	WARN_ONCE(1, "netdevice: %s%s: " format, netdev_name(dev),	\
->>>>>>> 661e50bc
 		  netdev_reg_state(dev), ##args)
 
 /* netif printk helpers, similar to netdev_printk */
