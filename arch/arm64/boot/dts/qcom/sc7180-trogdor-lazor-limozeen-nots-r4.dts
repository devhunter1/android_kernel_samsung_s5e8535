--- conflicted
+++ resolved
@@ -5626,16 +5626,8 @@
 		phandle = <0x44>;
 	};
 
-	pp3300-fp-tp-regulator {
-		compatible = "regulator-fixed";
-		regulator-name = "pp3300_fp_tp";
-		regulator-min-microvolt = <0x325aa0>;
-		regulator-max-microvolt = <0x325aa0>;
-		regulator-always-on;
-		regulator-boot-on;
-		vin-supply = <0x55>;
-		phandle = <0x61>;
-	};
+		vdd-supply = <&pp3300_fp_tp>;
+		hid-descr-addr = <0x20>;
 
 	pp3300-hub {
 		compatible = "regulator-fixed";
@@ -5716,7 +5708,6 @@
 			link-name = "MultiMedia0";
 			reg = <0x00>;
 
-<<<<<<< HEAD
 			cpu {
 				sound-dai = <0xfd 0x00>;
 			};
@@ -5754,10 +5745,6 @@
 			};
 		};
 	};
-=======
-		vdd-supply = <&pp3300_fp_tp>;
-		hid-descr-addr = <0x20>;
->>>>>>> 46b8053e
 
 	__symbols__ {
 		xo_board = "/clocks/xo-board";
