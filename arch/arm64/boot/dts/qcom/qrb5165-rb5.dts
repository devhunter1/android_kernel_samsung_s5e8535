/dts-v1/;

/ {
	interrupt-parent = <0x01>;
	#address-cells = <0x02>;
	#size-cells = <0x02>;
	model = "Qualcomm Technologies, Inc. Robotics RB5";
	compatible = "qcom,qrb5165-rb5\0qcom,sm8250";
	qcom,msm-id = <0x1c7 0x20001>;
	qcom,board-id = <0x0b 0x03>;

	aliases {
		i2c0 = "/soc@0/geniqup@9c0000/i2c@980000";
		i2c1 = "/soc@0/geniqup@9c0000/i2c@984000";
		i2c2 = "/soc@0/geniqup@9c0000/i2c@988000";
		i2c3 = "/soc@0/geniqup@9c0000/i2c@98c000";
		i2c4 = "/soc@0/geniqup@9c0000/i2c@990000";
		i2c5 = "/soc@0/geniqup@9c0000/i2c@994000";
		i2c6 = "/soc@0/geniqup@9c0000/i2c@998000";
		i2c7 = "/soc@0/geniqup@9c0000/i2c@99c000";
		i2c8 = "/soc@0/geniqup@ac0000/i2c@a80000";
		i2c9 = "/soc@0/geniqup@ac0000/i2c@a84000";
		i2c10 = "/soc@0/geniqup@ac0000/i2c@a88000";
		i2c11 = "/soc@0/geniqup@ac0000/i2c@a8c000";
		i2c12 = "/soc@0/geniqup@ac0000/i2c@a90000";
		i2c13 = "/soc@0/geniqup@ac0000/i2c@a94000";
		i2c14 = "/soc@0/geniqup@8c0000/i2c@880000";
		i2c15 = "/soc@0/geniqup@8c0000/i2c@884000";
		i2c16 = "/soc@0/geniqup@8c0000/i2c@888000";
		i2c17 = "/soc@0/geniqup@8c0000/i2c@88c000";
		i2c18 = "/soc@0/geniqup@8c0000/i2c@890000";
		i2c19 = "/soc@0/geniqup@8c0000/i2c@894000";
		spi0 = "/soc@0/geniqup@9c0000/spi@980000";
		spi1 = "/soc@0/geniqup@9c0000/spi@984000";
		spi2 = "/soc@0/geniqup@9c0000/spi@988000";
		spi3 = "/soc@0/geniqup@9c0000/spi@98c000";
		spi4 = "/soc@0/geniqup@9c0000/spi@990000";
		spi5 = "/soc@0/geniqup@9c0000/spi@994000";
		spi6 = "/soc@0/geniqup@9c0000/spi@998000";
		spi7 = "/soc@0/geniqup@9c0000/spi@99c000";
		spi8 = "/soc@0/geniqup@ac0000/spi@a80000";
		spi9 = "/soc@0/geniqup@ac0000/spi@a84000";
		spi10 = "/soc@0/geniqup@ac0000/spi@a88000";
		spi11 = "/soc@0/geniqup@ac0000/spi@a8c000";
		spi12 = "/soc@0/geniqup@ac0000/spi@a90000";
		spi13 = "/soc@0/geniqup@ac0000/spi@a94000";
		spi14 = "/soc@0/geniqup@8c0000/spi@880000";
		spi15 = "/soc@0/geniqup@8c0000/spi@884000";
		spi16 = "/soc@0/geniqup@8c0000/spi@888000";
		spi17 = "/soc@0/geniqup@8c0000/spi@88c000";
		spi18 = "/soc@0/geniqup@8c0000/spi@890000";
		spi19 = "/soc@0/geniqup@8c0000/spi@894000";
		serial0 = "/soc@0/geniqup@ac0000/serial@a90000";
		sdhc2 = "/soc@0/sdhci@8804000";
	};

	chosen {
		stdout-path = "serial0:115200n8";
	};

	clocks {

		xo-board {
			compatible = "fixed-clock";
			#clock-cells = <0x00>;
			clock-frequency = <0x249f000>;
			clock-output-names = "xo_board";
			phandle = <0x9c>;
		};

		sleep-clk {
			compatible = "fixed-clock";
			clock-frequency = <0x8000>;
			#clock-cells = <0x00>;
			phandle = <0x1a>;
		};
	};

	cpus {
		#address-cells = <0x02>;
		#size-cells = <0x00>;

		cpu@0 {
			device_type = "cpu";
			compatible = "qcom,kryo485";
			reg = <0x00 0x00>;
			enable-method = "psci";
			capacity-dmips-mhz = <0x1c0>;
			dynamic-power-coefficient = <0xcd>;
			next-level-cache = <0x02>;
			qcom,freq-domain = <0x03 0x00>;
			#cooling-cells = <0x02>;
			phandle = <0x0c>;

			l2-cache {
				compatible = "cache";
				next-level-cache = <0x04>;
				phandle = <0x02>;

				l3-cache {
					compatible = "cache";
					phandle = <0x04>;
				};
			};
		};

<<<<<<< HEAD
		cpu@100 {
			device_type = "cpu";
			compatible = "qcom,kryo485";
			reg = <0x00 0x100>;
			enable-method = "psci";
			capacity-dmips-mhz = <0x1c0>;
			dynamic-power-coefficient = <0xcd>;
			next-level-cache = <0x05>;
			qcom,freq-domain = <0x03 0x00>;
			#cooling-cells = <0x02>;
			phandle = <0x0d>;

			l2-cache {
				compatible = "cache";
				next-level-cache = <0x04>;
				phandle = <0x05>;
			};
=======
		user4 {
			label = "green:user4";
			gpios = <&pm8150_gpios 10 GPIO_ACTIVE_HIGH>;
			default-state = "off";
			panic-indicator;
>>>>>>> 5d969395
		};

		cpu@200 {
			device_type = "cpu";
			compatible = "qcom,kryo485";
			reg = <0x00 0x200>;
			enable-method = "psci";
			capacity-dmips-mhz = <0x1c0>;
			dynamic-power-coefficient = <0xcd>;
			next-level-cache = <0x06>;
			qcom,freq-domain = <0x03 0x00>;
			#cooling-cells = <0x02>;
			phandle = <0x0e>;

			l2-cache {
				compatible = "cache";
				next-level-cache = <0x04>;
				phandle = <0x06>;
			};
		};

		cpu@300 {
			device_type = "cpu";
			compatible = "qcom,kryo485";
			reg = <0x00 0x300>;
			enable-method = "psci";
			capacity-dmips-mhz = <0x1c0>;
			dynamic-power-coefficient = <0xcd>;
			next-level-cache = <0x07>;
			qcom,freq-domain = <0x03 0x00>;
			#cooling-cells = <0x02>;
			phandle = <0x0f>;

			l2-cache {
				compatible = "cache";
				next-level-cache = <0x04>;
				phandle = <0x07>;
			};
		};

		cpu@400 {
			device_type = "cpu";
			compatible = "qcom,kryo485";
			reg = <0x00 0x400>;
			enable-method = "psci";
			capacity-dmips-mhz = <0x400>;
			dynamic-power-coefficient = <0x17b>;
			next-level-cache = <0x08>;
			qcom,freq-domain = <0x03 0x01>;
			#cooling-cells = <0x02>;
			phandle = <0x10>;

			l2-cache {
				compatible = "cache";
				next-level-cache = <0x04>;
				phandle = <0x08>;
			};
		};

		cpu@500 {
			device_type = "cpu";
			compatible = "qcom,kryo485";
			reg = <0x00 0x500>;
			enable-method = "psci";
			capacity-dmips-mhz = <0x400>;
			dynamic-power-coefficient = <0x17b>;
			next-level-cache = <0x09>;
			qcom,freq-domain = <0x03 0x01>;
			#cooling-cells = <0x02>;
			phandle = <0x11>;

			l2-cache {
				compatible = "cache";
				next-level-cache = <0x04>;
				phandle = <0x09>;
			};
		};

		cpu@600 {
			device_type = "cpu";
			compatible = "qcom,kryo485";
			reg = <0x00 0x600>;
			enable-method = "psci";
			capacity-dmips-mhz = <0x400>;
			dynamic-power-coefficient = <0x17b>;
			next-level-cache = <0x0a>;
			qcom,freq-domain = <0x03 0x01>;
			#cooling-cells = <0x02>;
			phandle = <0x12>;

			l2-cache {
				compatible = "cache";
				next-level-cache = <0x04>;
				phandle = <0x0a>;
			};
		};

		cpu@700 {
			device_type = "cpu";
			compatible = "qcom,kryo485";
			reg = <0x00 0x700>;
			enable-method = "psci";
			capacity-dmips-mhz = <0x400>;
			dynamic-power-coefficient = <0x1bc>;
			next-level-cache = <0x0b>;
			qcom,freq-domain = <0x03 0x02>;
			#cooling-cells = <0x02>;
			phandle = <0x13>;

			l2-cache {
				compatible = "cache";
				next-level-cache = <0x04>;
				phandle = <0x0b>;
			};
		};

		cpu-map {

			cluster0 {

				core0 {
					cpu = <0x0c>;
				};

				core1 {
					cpu = <0x0d>;
				};

				core2 {
					cpu = <0x0e>;
				};

				core3 {
					cpu = <0x0f>;
				};

				core4 {
					cpu = <0x10>;
				};

				core5 {
					cpu = <0x11>;
				};

				core6 {
					cpu = <0x12>;
				};

				core7 {
					cpu = <0x13>;
				};
			};
		};
	};

	firmware {

		scm {
			compatible = "qcom,scm";
			#reset-cells = <0x01>;
			phandle = <0xc7>;
		};
	};

	memory@80000000 {
		device_type = "memory";
		reg = <0x00 0x80000000 0x00 0x00>;
	};

	mmcx-reg {
		compatible = "regulator-fixed-domain";
		power-domains = <0x14 0x06>;
		required-opps = <0x15>;
		regulator-name = "MMCX";
		phandle = <0x89>;
	};

	pmu {
		compatible = "arm,armv8-pmuv3";
		interrupts = <0x01 0x07 0x08>;
	};

	psci {
		compatible = "arm,psci-1.0";
		method = "smc";
	};

	reserved-memory {
		#address-cells = <0x02>;
		#size-cells = <0x02>;
		ranges;

		memory@80000000 {
			reg = <0x00 0x80000000 0x00 0x600000>;
			no-map;
			phandle = <0xc8>;
		};

		memory@80700000 {
			reg = <0x00 0x80700000 0x00 0x160000>;
			no-map;
			phandle = <0xc9>;
		};

		memory@80860000 {
			compatible = "qcom,cmd-db";
			reg = <0x00 0x80860000 0x00 0x20000>;
			no-map;
			phandle = <0xca>;
		};

		memory@80900000 {
			reg = <0x00 0x80900000 0x00 0x200000>;
			no-map;
			phandle = <0x16>;
		};

		memory@80b00000 {
			reg = <0x00 0x80b00000 0x00 0x5300000>;
			no-map;
			phandle = <0xcb>;
		};

		memory@86200000 {
			reg = <0x00 0x86200000 0x00 0x500000>;
			no-map;
			phandle = <0xcc>;
		};

		memory@86700000 {
			reg = <0x00 0x86700000 0x00 0x100000>;
			no-map;
			phandle = <0xcd>;
		};

		memory@86800000 {
			reg = <0x00 0x86800000 0x00 0x10000>;
			no-map;
			phandle = <0xce>;
		};

		memory@86810000 {
			reg = <0x00 0x86810000 0x00 0xa000>;
			no-map;
			phandle = <0xcf>;
		};

		memory@8681a000 {
			reg = <0x00 0x8681a000 0x00 0x2000>;
			no-map;
			phandle = <0x61>;
		};

		memory@86900000 {
			reg = <0x00 0x86900000 0x00 0x500000>;
			no-map;
			phandle = <0xd0>;
		};

		memory@86e00000 {
			reg = <0x00 0x86e00000 0x00 0x500000>;
			no-map;
			phandle = <0x87>;
		};

		memory@87300000 {
			reg = <0x00 0x87300000 0x00 0x500000>;
			no-map;
			phandle = <0xd1>;
		};

		memory@87800000 {
			reg = <0x00 0x87800000 0x00 0x1400000>;
			no-map;
			phandle = <0x6a>;
		};

		memory@88c00000 {
			reg = <0x00 0x88c00000 0x00 0x1500000>;
			no-map;
			phandle = <0x67>;
		};

		memory@8a100000 {
			reg = <0x00 0x8a100000 0x00 0x1d00000>;
			no-map;
			phandle = <0x9a>;
		};

		memory@8be00000 {
			reg = <0x00 0x8be00000 0x00 0x100000>;
			no-map;
			phandle = <0xd2>;
		};

		memory@8bf00000 {
			reg = <0x00 0x8bf00000 0x00 0x4600000>;
			no-map;
			phandle = <0xd3>;
		};
	};

	smem {
		compatible = "qcom,smem";
		memory-region = <0x16>;
		hwlocks = <0x17 0x03>;
	};

	smp2p-adsp {
		compatible = "qcom,smp2p";
		qcom,smem = <0x1bb 0x1ad>;
		interrupts-extended = <0x18 0x03 0x02 0x01>;
		mboxes = <0x18 0x03 0x02>;
		qcom,local-pid = <0x00>;
		qcom,remote-pid = <0x02>;

		master-kernel {
			qcom,entry-name = "master-kernel";
			#qcom,smem-state-cells = <0x01>;
			phandle = <0x9b>;
		};

		slave-kernel {
			qcom,entry-name = "slave-kernel";
			interrupt-controller;
			#interrupt-cells = <0x02>;
			phandle = <0x99>;
		};
	};

	smp2p-cdsp {
		compatible = "qcom,smp2p";
		qcom,smem = <0x5e 0x1b0>;
		interrupts-extended = <0x18 0x06 0x02 0x01>;
		mboxes = <0x18 0x06 0x02>;
		qcom,local-pid = <0x00>;
		qcom,remote-pid = <0x05>;

		master-kernel {
			qcom,entry-name = "master-kernel";
			#qcom,smem-state-cells = <0x01>;
			phandle = <0x6b>;
		};

		slave-kernel {
			qcom,entry-name = "slave-kernel";
			interrupt-controller;
			#interrupt-cells = <0x02>;
			phandle = <0x69>;
		};
	};

	smp2p-slpi {
		compatible = "qcom,smp2p";
		qcom,smem = <0x1e1 0x1ae>;
		interrupts-extended = <0x18 0x04 0x02 0x01>;
		mboxes = <0x18 0x04 0x02>;
		qcom,local-pid = <0x00>;
		qcom,remote-pid = <0x03>;

		master-kernel {
			qcom,entry-name = "master-kernel";
			#qcom,smem-state-cells = <0x01>;
			phandle = <0x68>;
		};

		slave-kernel {
			qcom,entry-name = "slave-kernel";
			interrupt-controller;
			#interrupt-cells = <0x02>;
			phandle = <0x65>;
		};
	};

	soc@0 {
		#address-cells = <0x02>;
		#size-cells = <0x02>;
		ranges = <0x00 0x00 0x00 0x00 0x10 0x00>;
		dma-ranges = <0x00 0x00 0x00 0x00 0x10 0x00>;
		compatible = "simple-bus";
		phandle = <0xd4>;

		clock-controller@100000 {
			compatible = "qcom,gcc-sm8250";
			reg = <0x00 0x100000 0x00 0x1f0000>;
			#clock-cells = <0x01>;
			#reset-cells = <0x01>;
			#power-domain-cells = <0x01>;
			clock-names = "bi_tcxo\0bi_tcxo_ao\0sleep_clk";
			clocks = <0x19 0x00 0x19 0x01 0x1a>;
			phandle = <0x1b>;
		};

		mailbox@408000 {
			compatible = "qcom,sm8250-ipcc\0qcom,ipcc";
			reg = <0x00 0x408000 0x00 0x1000>;
			interrupts = <0x00 0xe5 0x04>;
			interrupt-controller;
			#interrupt-cells = <0x03>;
			#mbox-cells = <0x02>;
			phandle = <0x18>;
		};

		rng@793000 {
			compatible = "qcom,prng-ee";
			reg = <0x00 0x793000 0x00 0x1000>;
			clocks = <0x1b 0x4f>;
			clock-names = "core";
			phandle = <0xd5>;
		};

		qup-opp-table {
			compatible = "operating-points-v2";
			phandle = <0x21>;

			opp-50000000 {
				opp-hz = <0x00 0x2faf080>;
				required-opps = <0x1c>;
			};

			opp-75000000 {
				opp-hz = <0x00 0x47868c0>;
				required-opps = <0x15>;
			};

			opp-120000000 {
				opp-hz = <0x00 0x7270e00>;
				required-opps = <0x1d>;
			};
		};

		dma-controller@800000 {
			compatible = "qcom,sm8250-gpi-dma";
			reg = <0x00 0x800000 0x00 0x70000>;
			interrupts = <0x00 0x24c 0x04 0x00 0x24d 0x04 0x00 0x24e 0x04 0x00 0x24f 0x04 0x00 0x250 0x04 0x00 0x251 0x04 0x00 0x252 0x04 0x00 0x253 0x04 0x00 0x254 0x04 0x00 0x255 0x04>;
			dma-channels = <0x0a>;
			dma-channel-mask = <0x3f>;
			iommus = <0x1e 0x76 0x00>;
			#dma-cells = <0x03>;
			status = "disabled";
			phandle = <0x20>;
		};

		geniqup@8c0000 {
			compatible = "qcom,geni-se-qup";
			reg = <0x00 0x8c0000 0x00 0x6000>;
			clock-names = "m-ahb\0s-ahb";
			clocks = <0x1b 0x87 0x1b 0x88>;
			#address-cells = <0x02>;
			#size-cells = <0x02>;
			iommus = <0x1e 0x63 0x00>;
			ranges;
			status = "okay";
			phandle = <0xd6>;

			i2c@880000 {
				compatible = "qcom,geni-i2c";
				reg = <0x00 0x880000 0x00 0x4000>;
				clock-names = "se";
				clocks = <0x1b 0x77>;
				pinctrl-names = "default";
				pinctrl-0 = <0x1f>;
				interrupts = <0x00 0x175 0x04>;
				dmas = <0x20 0x00 0x00 0x03 0x20 0x01 0x00 0x03>;
				dma-names = "tx\0rx";
				#address-cells = <0x01>;
				#size-cells = <0x00>;
				status = "disabled";
				phandle = <0xd7>;
			};

			spi@880000 {
				compatible = "qcom,geni-spi";
				reg = <0x00 0x880000 0x00 0x4000>;
				clock-names = "se";
				clocks = <0x1b 0x77>;
				interrupts = <0x00 0x175 0x04>;
				dmas = <0x20 0x00 0x00 0x01 0x20 0x01 0x00 0x01>;
				dma-names = "tx\0rx";
				power-domains = <0x14 0x00>;
				operating-points-v2 = <0x21>;
				#address-cells = <0x01>;
				#size-cells = <0x00>;
				status = "disabled";
				phandle = <0xd8>;
			};

			i2c@884000 {
				compatible = "qcom,geni-i2c";
				reg = <0x00 0x884000 0x00 0x4000>;
				clock-names = "se";
				clocks = <0x1b 0x79>;
				pinctrl-names = "default";
				pinctrl-0 = <0x22>;
				interrupts = <0x00 0x247 0x04>;
				dmas = <0x20 0x00 0x01 0x03 0x20 0x01 0x01 0x03>;
				dma-names = "tx\0rx";
				#address-cells = <0x01>;
				#size-cells = <0x00>;
				status = "okay";
				phandle = <0xd9>;
			};

			spi@884000 {
				compatible = "qcom,geni-spi";
				reg = <0x00 0x884000 0x00 0x4000>;
				clock-names = "se";
				clocks = <0x1b 0x79>;
				interrupts = <0x00 0x247 0x04>;
				dmas = <0x20 0x00 0x01 0x01 0x20 0x01 0x01 0x01>;
				dma-names = "tx\0rx";
				power-domains = <0x14 0x00>;
				operating-points-v2 = <0x21>;
				#address-cells = <0x01>;
				#size-cells = <0x00>;
				status = "disabled";
				phandle = <0xda>;
			};

			i2c@888000 {
				compatible = "qcom,geni-i2c";
				reg = <0x00 0x888000 0x00 0x4000>;
				clock-names = "se";
				clocks = <0x1b 0x7b>;
				pinctrl-names = "default";
				pinctrl-0 = <0x23>;
				interrupts = <0x00 0x248 0x04>;
				dmas = <0x20 0x00 0x02 0x03 0x20 0x01 0x02 0x03>;
				dma-names = "tx\0rx";
				#address-cells = <0x01>;
				#size-cells = <0x00>;
				status = "disabled";
				phandle = <0xdb>;
			};

			spi@888000 {
				compatible = "qcom,geni-spi";
				reg = <0x00 0x888000 0x00 0x4000>;
				clock-names = "se";
				clocks = <0x1b 0x7b>;
				interrupts = <0x00 0x248 0x04>;
				dmas = <0x20 0x00 0x02 0x01 0x20 0x01 0x02 0x01>;
				dma-names = "tx\0rx";
				power-domains = <0x14 0x00>;
				operating-points-v2 = <0x21>;
				#address-cells = <0x01>;
				#size-cells = <0x00>;
				status = "disabled";
				phandle = <0xdc>;
			};

			i2c@88c000 {
				compatible = "qcom,geni-i2c";
				reg = <0x00 0x88c000 0x00 0x4000>;
				clock-names = "se";
				clocks = <0x1b 0x7d>;
				pinctrl-names = "default";
				pinctrl-0 = <0x24>;
				interrupts = <0x00 0x249 0x04>;
				dmas = <0x20 0x00 0x03 0x03 0x20 0x01 0x03 0x03>;
				dma-names = "tx\0rx";
				#address-cells = <0x01>;
				#size-cells = <0x00>;
				status = "disabled";
				phandle = <0xdd>;
			};

			spi@88c000 {
				compatible = "qcom,geni-spi";
				reg = <0x00 0x88c000 0x00 0x4000>;
				clock-names = "se";
				clocks = <0x1b 0x7d>;
				interrupts = <0x00 0x249 0x04>;
				dmas = <0x20 0x00 0x03 0x01 0x20 0x01 0x03 0x01>;
				dma-names = "tx\0rx";
				power-domains = <0x14 0x00>;
				operating-points-v2 = <0x21>;
				#address-cells = <0x01>;
				#size-cells = <0x00>;
				status = "disabled";
				phandle = <0xde>;
			};

			serial@88c000 {
				compatible = "qcom,geni-uart";
				reg = <0x00 0x88c000 0x00 0x4000>;
				clock-names = "se";
				clocks = <0x1b 0x7d>;
				pinctrl-names = "default";
				pinctrl-0 = <0x25>;
				interrupts = <0x00 0x249 0x04>;
				power-domains = <0x14 0x00>;
				operating-points-v2 = <0x21>;
				status = "disabled";
				phandle = <0xdf>;
			};

			i2c@890000 {
				compatible = "qcom,geni-i2c";
				reg = <0x00 0x890000 0x00 0x4000>;
				clock-names = "se";
				clocks = <0x1b 0x7f>;
				pinctrl-names = "default";
				pinctrl-0 = <0x26>;
				interrupts = <0x00 0x24a 0x04>;
				dmas = <0x20 0x00 0x04 0x03 0x20 0x01 0x04 0x03>;
				dma-names = "tx\0rx";
				#address-cells = <0x01>;
				#size-cells = <0x00>;
				status = "disabled";
				phandle = <0xe0>;
			};

			spi@890000 {
				compatible = "qcom,geni-spi";
				reg = <0x00 0x890000 0x00 0x4000>;
				clock-names = "se";
				clocks = <0x1b 0x7f>;
				interrupts = <0x00 0x24a 0x04>;
				dmas = <0x20 0x00 0x04 0x01 0x20 0x01 0x04 0x01>;
				dma-names = "tx\0rx";
				power-domains = <0x14 0x00>;
				operating-points-v2 = <0x21>;
				#address-cells = <0x01>;
				#size-cells = <0x00>;
				status = "disabled";
				phandle = <0xe1>;
			};

			serial@890000 {
				compatible = "qcom,geni-uart";
				reg = <0x00 0x890000 0x00 0x4000>;
				clock-names = "se";
				clocks = <0x1b 0x7f>;
				pinctrl-names = "default";
				pinctrl-0 = <0x27>;
				interrupts = <0x00 0x24a 0x04>;
				power-domains = <0x14 0x00>;
				operating-points-v2 = <0x21>;
				status = "disabled";
				phandle = <0xe2>;
			};

			i2c@894000 {
				compatible = "qcom,geni-i2c";
				reg = <0x00 0x894000 0x00 0x4000>;
				clock-names = "se";
				clocks = <0x1b 0x81>;
				pinctrl-names = "default";
				pinctrl-0 = <0x28>;
				interrupts = <0x00 0x24b 0x04>;
				dmas = <0x20 0x00 0x05 0x03 0x20 0x01 0x05 0x03>;
				dma-names = "tx\0rx";
				#address-cells = <0x01>;
				#size-cells = <0x00>;
				status = "disabled";
				phandle = <0xe3>;
			};

			spi@894000 {
				compatible = "qcom,geni-spi";
				reg = <0x00 0x894000 0x00 0x4000>;
				clock-names = "se";
				clocks = <0x1b 0x81>;
				interrupts = <0x00 0x24b 0x04>;
				dmas = <0x20 0x00 0x05 0x01 0x20 0x01 0x05 0x01>;
				dma-names = "tx\0rx";
				power-domains = <0x14 0x00>;
				operating-points-v2 = <0x21>;
				#address-cells = <0x01>;
				#size-cells = <0x00>;
				status = "disabled";
				phandle = <0xe4>;
			};
		};

		dma-controller@900000 {
			compatible = "qcom,sm8250-gpi-dma";
			reg = <0x00 0x900000 0x00 0x70000>;
			interrupts = <0x00 0xf4 0x04 0x00 0xf5 0x04 0x00 0xf6 0x04 0x00 0xf7 0x04 0x00 0xf8 0x04 0x00 0xf9 0x04 0x00 0xfa 0x04 0x00 0xfb 0x04 0x00 0xfc 0x04 0x00 0xfd 0x04 0x00 0xfe 0x04 0x00 0xff 0x04 0x00 0x100 0x04>;
			dma-channels = <0x0f>;
			dma-channel-mask = <0x7ff>;
			iommus = <0x1e 0x5b6 0x00>;
			#dma-cells = <0x03>;
			status = "disabled";
			phandle = <0x2a>;
		};

		geniqup@9c0000 {
			compatible = "qcom,geni-se-qup";
			reg = <0x00 0x9c0000 0x00 0x6000>;
			clock-names = "m-ahb\0s-ahb";
			clocks = <0x1b 0x83 0x1b 0x84>;
			#address-cells = <0x02>;
			#size-cells = <0x02>;
			iommus = <0x1e 0x5a3 0x00>;
			ranges;
			status = "okay";
			phandle = <0xe5>;

			i2c@980000 {
				compatible = "qcom,geni-i2c";
				reg = <0x00 0x980000 0x00 0x4000>;
				clock-names = "se";
				clocks = <0x1b 0x57>;
				pinctrl-names = "default";
				pinctrl-0 = <0x29>;
				interrupts = <0x00 0x259 0x04>;
				dmas = <0x2a 0x00 0x00 0x03 0x2a 0x01 0x00 0x03>;
				dma-names = "tx\0rx";
				#address-cells = <0x01>;
				#size-cells = <0x00>;
				status = "disabled";
				phandle = <0xe6>;
			};

			spi@980000 {
				compatible = "qcom,geni-spi";
				reg = <0x00 0x980000 0x00 0x4000>;
				clock-names = "se";
				clocks = <0x1b 0x57>;
				interrupts = <0x00 0x259 0x04>;
				dmas = <0x2a 0x00 0x00 0x01 0x2a 0x01 0x00 0x01>;
				dma-names = "tx\0rx";
				power-domains = <0x14 0x00>;
				operating-points-v2 = <0x21>;
				#address-cells = <0x01>;
				#size-cells = <0x00>;
				status = "okay";
				pinctrl-names = "default";
				pinctrl-0 = <0x2b 0x2c>;
				cs-gpios = <0x2d 0x1f 0x01>;
				phandle = <0xe7>;

				can@0 {
					compatible = "microchip,mcp2518fd";
					reg = <0x00>;
					clocks = <0x2e>;
					interrupts-extended = <0x2d 0x0f 0x08>;
					spi-max-frequency = <0x989680>;
					vdd-supply = <0x2f>;
					xceiver-supply = <0x2f>;
				};
			};

			i2c@984000 {
				compatible = "qcom,geni-i2c";
				reg = <0x00 0x984000 0x00 0x4000>;
				clock-names = "se";
				clocks = <0x1b 0x59>;
				pinctrl-names = "default";
				pinctrl-0 = <0x30>;
				interrupts = <0x00 0x25a 0x04>;
				dmas = <0x2a 0x00 0x01 0x03 0x2a 0x01 0x01 0x03>;
				dma-names = "tx\0rx";
				#address-cells = <0x01>;
				#size-cells = <0x00>;
				status = "disabled";
				phandle = <0xe8>;
			};

			spi@984000 {
				compatible = "qcom,geni-spi";
				reg = <0x00 0x984000 0x00 0x4000>;
				clock-names = "se";
				clocks = <0x1b 0x59>;
				interrupts = <0x00 0x25a 0x04>;
				dmas = <0x2a 0x00 0x01 0x01 0x2a 0x01 0x01 0x01>;
				dma-names = "tx\0rx";
				power-domains = <0x14 0x00>;
				operating-points-v2 = <0x21>;
				#address-cells = <0x01>;
				#size-cells = <0x00>;
				status = "disabled";
				phandle = <0xe9>;
			};

			i2c@988000 {
				compatible = "qcom,geni-i2c";
				reg = <0x00 0x988000 0x00 0x4000>;
				clock-names = "se";
				clocks = <0x1b 0x5b>;
				pinctrl-names = "default";
				pinctrl-0 = <0x31>;
				interrupts = <0x00 0x25b 0x04>;
				dmas = <0x2a 0x00 0x02 0x03 0x2a 0x01 0x02 0x03>;
				dma-names = "tx\0rx";
				#address-cells = <0x01>;
				#size-cells = <0x00>;
				status = "disabled";
				phandle = <0xea>;
			};

			spi@988000 {
				compatible = "qcom,geni-spi";
				reg = <0x00 0x988000 0x00 0x4000>;
				clock-names = "se";
				clocks = <0x1b 0x5b>;
				interrupts = <0x00 0x25b 0x04>;
				dmas = <0x2a 0x00 0x02 0x01 0x2a 0x01 0x02 0x01>;
				dma-names = "tx\0rx";
				power-domains = <0x14 0x00>;
				operating-points-v2 = <0x21>;
				#address-cells = <0x01>;
				#size-cells = <0x00>;
				status = "disabled";
				phandle = <0xeb>;
			};

			serial@988000 {
				compatible = "qcom,geni-debug-uart";
				reg = <0x00 0x988000 0x00 0x4000>;
				clock-names = "se";
				clocks = <0x1b 0x5b>;
				pinctrl-names = "default";
				pinctrl-0 = <0x32>;
				interrupts = <0x00 0x25b 0x04>;
				power-domains = <0x14 0x00>;
				operating-points-v2 = <0x21>;
				status = "disabled";
				phandle = <0xec>;
			};

			i2c@98c000 {
				compatible = "qcom,geni-i2c";
				reg = <0x00 0x98c000 0x00 0x4000>;
				clock-names = "se";
				clocks = <0x1b 0x5d>;
				pinctrl-names = "default";
				pinctrl-0 = <0x33>;
				interrupts = <0x00 0x25c 0x04>;
				dmas = <0x2a 0x00 0x03 0x03 0x2a 0x01 0x03 0x03>;
				dma-names = "tx\0rx";
				#address-cells = <0x01>;
				#size-cells = <0x00>;
				status = "disabled";
				phandle = <0xed>;
			};

			spi@98c000 {
				compatible = "qcom,geni-spi";
				reg = <0x00 0x98c000 0x00 0x4000>;
				clock-names = "se";
				clocks = <0x1b 0x5d>;
				interrupts = <0x00 0x25c 0x04>;
				dmas = <0x2a 0x00 0x03 0x01 0x2a 0x01 0x03 0x01>;
				dma-names = "tx\0rx";
				power-domains = <0x14 0x00>;
				operating-points-v2 = <0x21>;
				#address-cells = <0x01>;
				#size-cells = <0x00>;
				status = "disabled";
				phandle = <0xee>;
			};

			i2c@990000 {
				compatible = "qcom,geni-i2c";
				reg = <0x00 0x990000 0x00 0x4000>;
				clock-names = "se";
				clocks = <0x1b 0x5f>;
				pinctrl-names = "default";
				pinctrl-0 = <0x34>;
				interrupts = <0x00 0x25d 0x04>;
				dmas = <0x2a 0x00 0x04 0x03 0x2a 0x01 0x04 0x03>;
				dma-names = "tx\0rx";
				#address-cells = <0x01>;
				#size-cells = <0x00>;
				status = "okay";
				phandle = <0xef>;
			};

			spi@990000 {
				compatible = "qcom,geni-spi";
				reg = <0x00 0x990000 0x00 0x4000>;
				clock-names = "se";
				clocks = <0x1b 0x5f>;
				interrupts = <0x00 0x25d 0x04>;
				dmas = <0x2a 0x00 0x04 0x01 0x2a 0x01 0x04 0x01>;
				dma-names = "tx\0rx";
				power-domains = <0x14 0x00>;
				operating-points-v2 = <0x21>;
				#address-cells = <0x01>;
				#size-cells = <0x00>;
				status = "disabled";
				phandle = <0xf0>;
			};

			i2c@994000 {
				compatible = "qcom,geni-i2c";
				reg = <0x00 0x994000 0x00 0x4000>;
				clock-names = "se";
				clocks = <0x1b 0x61>;
				pinctrl-names = "default";
				pinctrl-0 = <0x35>;
				interrupts = <0x00 0x25e 0x04>;
				dmas = <0x2a 0x00 0x05 0x03 0x2a 0x01 0x05 0x03>;
				dma-names = "tx\0rx";
				#address-cells = <0x01>;
				#size-cells = <0x00>;
				status = "okay";
				clock-frequency = <0x61a80>;
				phandle = <0xf1>;

				hdmi-bridge@2b {
					compatible = "lontium,lt9611uxc";
					reg = <0x2b>;
					#sound-dai-cells = <0x01>;
					interrupts-extended = <0x2d 0x3f 0x02>;
					reset-gpios = <0x36 0x05 0x00>;
					vdd-supply = <0x37>;
					vcc-supply = <0x38>;
					pinctrl-names = "default";
					pinctrl-0 = <0x39 0x3a>;
					phandle = <0x70>;

					ports {
						#address-cells = <0x01>;
						#size-cells = <0x00>;

						port@0 {
							reg = <0x00>;

							endpoint {
								remote-endpoint = <0x3b>;
								phandle = <0x92>;
							};
						};

						port@2 {
							reg = <0x02>;

							endpoint {
								remote-endpoint = <0x3c>;
								phandle = <0xc2>;
							};
						};
					};
				};
			};

			spi@994000 {
				compatible = "qcom,geni-spi";
				reg = <0x00 0x994000 0x00 0x4000>;
				clock-names = "se";
				clocks = <0x1b 0x61>;
				interrupts = <0x00 0x25e 0x04>;
				dmas = <0x2a 0x00 0x05 0x01 0x2a 0x01 0x05 0x01>;
				dma-names = "tx\0rx";
				power-domains = <0x14 0x00>;
				operating-points-v2 = <0x21>;
				#address-cells = <0x01>;
				#size-cells = <0x00>;
				status = "disabled";
				phandle = <0xf2>;
			};

			i2c@998000 {
				compatible = "qcom,geni-i2c";
				reg = <0x00 0x998000 0x00 0x4000>;
				clock-names = "se";
				clocks = <0x1b 0x63>;
				pinctrl-names = "default";
				pinctrl-0 = <0x3d>;
				interrupts = <0x00 0x25f 0x04>;
				dmas = <0x2a 0x00 0x06 0x03 0x2a 0x01 0x06 0x03>;
				dma-names = "tx\0rx";
				#address-cells = <0x01>;
				#size-cells = <0x00>;
				status = "disabled";
				phandle = <0xf3>;
			};

			spi@998000 {
				compatible = "qcom,geni-spi";
				reg = <0x00 0x998000 0x00 0x4000>;
				clock-names = "se";
				clocks = <0x1b 0x63>;
				interrupts = <0x00 0x25f 0x04>;
				dmas = <0x2a 0x00 0x06 0x01 0x2a 0x01 0x06 0x01>;
				dma-names = "tx\0rx";
				power-domains = <0x14 0x00>;
				operating-points-v2 = <0x21>;
				#address-cells = <0x01>;
				#size-cells = <0x00>;
				status = "disabled";
				phandle = <0xf4>;
			};

			serial@998000 {
				compatible = "qcom,geni-uart";
				reg = <0x00 0x998000 0x00 0x4000>;
				clock-names = "se";
				clocks = <0x1b 0x63>;
				pinctrl-names = "default";
				pinctrl-0 = <0x3e>;
				interrupts = <0x00 0x25f 0x04>;
				power-domains = <0x14 0x00>;
				operating-points-v2 = <0x21>;
				status = "disabled";
				phandle = <0xf5>;
			};

			i2c@99c000 {
				compatible = "qcom,geni-i2c";
				reg = <0x00 0x99c000 0x00 0x4000>;
				clock-names = "se";
				clocks = <0x1b 0x65>;
				pinctrl-names = "default";
				pinctrl-0 = <0x3f>;
				interrupts = <0x00 0x260 0x04>;
				dmas = <0x2a 0x00 0x07 0x03 0x2a 0x01 0x07 0x03>;
				dma-names = "tx\0rx";
				#address-cells = <0x01>;
				#size-cells = <0x00>;
				status = "disabled";
				phandle = <0xf6>;
			};

			spi@99c000 {
				compatible = "qcom,geni-spi";
				reg = <0x00 0x99c000 0x00 0x4000>;
				clock-names = "se";
				clocks = <0x1b 0x65>;
				interrupts = <0x00 0x260 0x04>;
				dmas = <0x2a 0x00 0x07 0x01 0x2a 0x01 0x07 0x01>;
				dma-names = "tx\0rx";
				power-domains = <0x14 0x00>;
				operating-points-v2 = <0x21>;
				#address-cells = <0x01>;
				#size-cells = <0x00>;
				status = "disabled";
				phandle = <0xf7>;
			};
		};

		dma-controller@a00000 {
			compatible = "qcom,sm8250-gpi-dma";
			reg = <0x00 0xa00000 0x00 0x70000>;
			interrupts = <0x00 0x117 0x04 0x00 0x118 0x04 0x00 0x119 0x04 0x00 0x11a 0x04 0x00 0x11b 0x04 0x00 0x11c 0x04 0x00 0x125 0x04 0x00 0x126 0x04 0x00 0x127 0x04 0x00 0x128 0x04>;
			dma-channels = <0x0a>;
			dma-channel-mask = <0x3f>;
			iommus = <0x1e 0x56 0x00>;
			#dma-cells = <0x03>;
			status = "disabled";
			phandle = <0x41>;
		};

		geniqup@ac0000 {
			compatible = "qcom,geni-se-qup";
			reg = <0x00 0xac0000 0x00 0x6000>;
			clock-names = "m-ahb\0s-ahb";
			clocks = <0x1b 0x85 0x1b 0x86>;
			#address-cells = <0x02>;
			#size-cells = <0x02>;
			iommus = <0x1e 0x43 0x00>;
			ranges;
			status = "okay";
			phandle = <0xf8>;

			i2c@a80000 {
				compatible = "qcom,geni-i2c";
				reg = <0x00 0xa80000 0x00 0x4000>;
				clock-names = "se";
				clocks = <0x1b 0x69>;
				pinctrl-names = "default";
				pinctrl-0 = <0x40>;
				interrupts = <0x00 0x161 0x04>;
				dmas = <0x41 0x00 0x00 0x03 0x41 0x01 0x00 0x03>;
				dma-names = "tx\0rx";
				#address-cells = <0x01>;
				#size-cells = <0x00>;
				status = "disabled";
				phandle = <0xf9>;
			};

			spi@a80000 {
				compatible = "qcom,geni-spi";
				reg = <0x00 0xa80000 0x00 0x4000>;
				clock-names = "se";
				clocks = <0x1b 0x69>;
				interrupts = <0x00 0x161 0x04>;
				dmas = <0x41 0x00 0x00 0x01 0x41 0x01 0x00 0x01>;
				dma-names = "tx\0rx";
				power-domains = <0x14 0x00>;
				operating-points-v2 = <0x21>;
				#address-cells = <0x01>;
				#size-cells = <0x00>;
				status = "disabled";
				phandle = <0xfa>;
			};

			i2c@a84000 {
				compatible = "qcom,geni-i2c";
				reg = <0x00 0xa84000 0x00 0x4000>;
				clock-names = "se";
				clocks = <0x1b 0x6b>;
				pinctrl-names = "default";
				pinctrl-0 = <0x42>;
				interrupts = <0x00 0x162 0x04>;
				dmas = <0x41 0x00 0x01 0x03 0x41 0x01 0x01 0x03>;
				dma-names = "tx\0rx";
				#address-cells = <0x01>;
				#size-cells = <0x00>;
				status = "disabled";
				phandle = <0xfb>;
			};

			spi@a84000 {
				compatible = "qcom,geni-spi";
				reg = <0x00 0xa84000 0x00 0x4000>;
				clock-names = "se";
				clocks = <0x1b 0x6b>;
				interrupts = <0x00 0x162 0x04>;
				dmas = <0x41 0x00 0x01 0x01 0x41 0x01 0x01 0x01>;
				dma-names = "tx\0rx";
				power-domains = <0x14 0x00>;
				operating-points-v2 = <0x21>;
				#address-cells = <0x01>;
				#size-cells = <0x00>;
				status = "disabled";
				phandle = <0xfc>;
			};

			i2c@a88000 {
				compatible = "qcom,geni-i2c";
				reg = <0x00 0xa88000 0x00 0x4000>;
				clock-names = "se";
				clocks = <0x1b 0x6d>;
				pinctrl-names = "default";
				pinctrl-0 = <0x43>;
				interrupts = <0x00 0x163 0x04>;
				dmas = <0x41 0x00 0x02 0x03 0x41 0x01 0x02 0x03>;
				dma-names = "tx\0rx";
				#address-cells = <0x01>;
				#size-cells = <0x00>;
				status = "disabled";
				phandle = <0xfd>;
			};

			spi@a88000 {
				compatible = "qcom,geni-spi";
				reg = <0x00 0xa88000 0x00 0x4000>;
				clock-names = "se";
				clocks = <0x1b 0x6d>;
				interrupts = <0x00 0x163 0x04>;
				dmas = <0x41 0x00 0x02 0x01 0x41 0x01 0x02 0x01>;
				dma-names = "tx\0rx";
				power-domains = <0x14 0x00>;
				operating-points-v2 = <0x21>;
				#address-cells = <0x01>;
				#size-cells = <0x00>;
				status = "disabled";
				phandle = <0xfe>;
			};

			i2c@a8c000 {
				compatible = "qcom,geni-i2c";
				reg = <0x00 0xa8c000 0x00 0x4000>;
				clock-names = "se";
				clocks = <0x1b 0x6f>;
				pinctrl-names = "default";
				pinctrl-0 = <0x44>;
				interrupts = <0x00 0x164 0x04>;
				dmas = <0x41 0x00 0x03 0x03 0x41 0x01 0x03 0x03>;
				dma-names = "tx\0rx";
				#address-cells = <0x01>;
				#size-cells = <0x00>;
				status = "disabled";
				phandle = <0xff>;
			};

			spi@a8c000 {
				compatible = "qcom,geni-spi";
				reg = <0x00 0xa8c000 0x00 0x4000>;
				clock-names = "se";
				clocks = <0x1b 0x6f>;
				interrupts = <0x00 0x164 0x04>;
				dmas = <0x41 0x00 0x03 0x01 0x41 0x01 0x03 0x01>;
				dma-names = "tx\0rx";
				power-domains = <0x14 0x00>;
				operating-points-v2 = <0x21>;
				#address-cells = <0x01>;
				#size-cells = <0x00>;
				status = "disabled";
				phandle = <0x100>;
			};

			i2c@a90000 {
				compatible = "qcom,geni-i2c";
				reg = <0x00 0xa90000 0x00 0x4000>;
				clock-names = "se";
				clocks = <0x1b 0x71>;
				pinctrl-names = "default";
				pinctrl-0 = <0x45>;
				interrupts = <0x00 0x165 0x04>;
				dmas = <0x41 0x00 0x04 0x03 0x41 0x01 0x04 0x03>;
				dma-names = "tx\0rx";
				#address-cells = <0x01>;
				#size-cells = <0x00>;
				status = "disabled";
				phandle = <0x101>;
			};

			spi@a90000 {
				compatible = "qcom,geni-spi";
				reg = <0x00 0xa90000 0x00 0x4000>;
				clock-names = "se";
				clocks = <0x1b 0x71>;
				interrupts = <0x00 0x165 0x04>;
				dmas = <0x41 0x00 0x04 0x01 0x41 0x01 0x04 0x01>;
				dma-names = "tx\0rx";
				power-domains = <0x14 0x00>;
				operating-points-v2 = <0x21>;
				#address-cells = <0x01>;
				#size-cells = <0x00>;
				status = "disabled";
				phandle = <0x102>;
			};

			serial@a90000 {
				compatible = "qcom,geni-debug-uart";
				reg = <0x00 0xa90000 0x00 0x4000>;
				clock-names = "se";
				clocks = <0x1b 0x71>;
				pinctrl-names = "default";
				pinctrl-0 = <0x46>;
				interrupts = <0x00 0x165 0x04>;
				power-domains = <0x14 0x00>;
				operating-points-v2 = <0x21>;
				status = "okay";
				phandle = <0x103>;
			};

			i2c@a94000 {
				compatible = "qcom,geni-i2c";
				reg = <0x00 0xa94000 0x00 0x4000>;
				clock-names = "se";
				clocks = <0x1b 0x73>;
				pinctrl-names = "default";
				pinctrl-0 = <0x47>;
				interrupts = <0x00 0x166 0x04>;
				dmas = <0x41 0x00 0x05 0x03 0x41 0x01 0x05 0x03>;
				dma-names = "tx\0rx";
				#address-cells = <0x01>;
				#size-cells = <0x00>;
				status = "disabled";
				phandle = <0x104>;
			};

			spi@a94000 {
				compatible = "qcom,geni-spi";
				reg = <0x00 0xa94000 0x00 0x4000>;
				clock-names = "se";
				clocks = <0x1b 0x73>;
				interrupts = <0x00 0x166 0x04>;
				dmas = <0x41 0x00 0x05 0x01 0x41 0x01 0x05 0x01>;
				dma-names = "tx\0rx";
				power-domains = <0x14 0x00>;
				operating-points-v2 = <0x21>;
				#address-cells = <0x01>;
				#size-cells = <0x00>;
				status = "disabled";
				phandle = <0x105>;
			};
		};

		interconnect@1500000 {
			compatible = "qcom,sm8250-config-noc";
			reg = <0x00 0x1500000 0x00 0xa580>;
			#interconnect-cells = <0x01>;
			qcom,bcm-voters = <0x48>;
			phandle = <0x84>;
		};

		interconnect@1620000 {
			compatible = "qcom,sm8250-system-noc";
			reg = <0x00 0x1620000 0x00 0x1c200>;
			#interconnect-cells = <0x01>;
			qcom,bcm-voters = <0x48>;
			phandle = <0x106>;
		};

		interconnect@163d000 {
			compatible = "qcom,sm8250-mc-virt";
			reg = <0x00 0x163d000 0x00 0x1000>;
			#interconnect-cells = <0x01>;
			qcom,bcm-voters = <0x48>;
			phandle = <0x86>;
		};

		interconnect@16e0000 {
			compatible = "qcom,sm8250-aggre1-noc";
			reg = <0x00 0x16e0000 0x00 0x1f180>;
			#interconnect-cells = <0x01>;
			qcom,bcm-voters = <0x48>;
			phandle = <0x107>;
		};

		interconnect@1700000 {
			compatible = "qcom,sm8250-aggre2-noc";
			reg = <0x00 0x1700000 0x00 0x33000>;
			#interconnect-cells = <0x01>;
			qcom,bcm-voters = <0x48>;
			phandle = <0x108>;
		};

		interconnect@1733000 {
			compatible = "qcom,sm8250-compute-noc";
			reg = <0x00 0x1733000 0x00 0xa180>;
			#interconnect-cells = <0x01>;
			qcom,bcm-voters = <0x48>;
			phandle = <0x109>;
		};

		interconnect@1740000 {
			compatible = "qcom,sm8250-mmss-noc";
			reg = <0x00 0x1740000 0x00 0x1f080>;
			#interconnect-cells = <0x01>;
			qcom,bcm-voters = <0x48>;
			phandle = <0x85>;
		};

		pci@1c00000 {
			compatible = "qcom,pcie-sm8250\0snps,dw-pcie";
			reg = <0x00 0x1c00000 0x00 0x3000 0x00 0x60000000 0x00 0xf1d 0x00 0x60000f20 0x00 0xa8 0x00 0x60001000 0x00 0x1000 0x00 0x60100000 0x00 0x100000>;
			reg-names = "parf\0dbi\0elbi\0atu\0config";
			device_type = "pci";
			linux,pci-domain = <0x00>;
			bus-range = <0x00 0xff>;
			num-lanes = <0x01>;
			#address-cells = <0x03>;
			#size-cells = <0x02>;
			ranges = <0x1000000 0x00 0x60200000 0x00 0x60200000 0x00 0x100000 0x2000000 0x00 0x60300000 0x00 0x60300000 0x00 0x3d00000>;
			interrupts = <0x00 0x8d 0x04>;
			interrupt-names = "msi";
			#interrupt-cells = <0x01>;
			interrupt-map-mask = <0x00 0x00 0x00 0x07>;
			interrupt-map = <0x00 0x00 0x00 0x01 0x01 0x00 0x95 0x04 0x00 0x00 0x00 0x02 0x01 0x00 0x96 0x04 0x00 0x00 0x00 0x03 0x01 0x00 0x97 0x04 0x00 0x00 0x00 0x04 0x01 0x00 0x98 0x04>;
			clocks = <0x1b 0x35 0x1b 0x31 0x1b 0x33 0x1b 0x34 0x1b 0x36 0x1b 0x37 0x1b 0x04 0x1b 0x16>;
			clock-names = "pipe\0aux\0cfg\0bus_master\0bus_slave\0slave_q2a\0tbu\0ddrss_sf_tbu";
			iommus = <0x1e 0x1c00 0x7f>;
			iommu-map = <0x00 0x1e 0x1c00 0x01 0x100 0x1e 0x1c01 0x01>;
			resets = <0x1b 0x04>;
			reset-names = "pci";
			power-domains = <0x1b 0x00>;
			phys = <0x49>;
			phy-names = "pciephy";
			perst-gpios = <0x2d 0x4f 0x01>;
			wake-gpios = <0x2d 0x51 0x00>;
			pinctrl-names = "default";
			pinctrl-0 = <0x4a>;
			status = "okay";
			phandle = <0x10a>;
		};

		phy@1c06000 {
			compatible = "qcom,sm8250-qmp-gen3x1-pcie-phy";
			reg = <0x00 0x1c06000 0x00 0x1c0>;
			#address-cells = <0x02>;
			#size-cells = <0x02>;
			ranges;
			clocks = <0x1b 0x47 0x1b 0x33 0x1b 0x49 0x1b 0x2e>;
			clock-names = "aux\0cfg_ahb\0ref\0refgen";
			resets = <0x1b 0x07>;
			reset-names = "phy";
			assigned-clocks = <0x1b 0x2e>;
			assigned-clock-rates = <0x5f5e100>;
			status = "okay";
			vdda-phy-supply = <0x4b>;
			vdda-pll-supply = <0x4c>;
			phandle = <0x10b>;

			phy@1c06200 {
				reg = <0x00 0x1c06200 0x00 0x170 0x00 0x1c06400 0x00 0x200 0x00 0x1c06800 0x00 0x1f0 0x00 0x1c06c00 0x00 0xf4>;
				clocks = <0x1b 0x35>;
				clock-names = "pipe0";
				#phy-cells = <0x00>;
				#clock-cells = <0x00>;
				clock-output-names = "pcie_0_pipe_clk";
				phandle = <0x49>;
			};
		};

		pci@1c08000 {
			compatible = "qcom,pcie-sm8250\0snps,dw-pcie";
			reg = <0x00 0x1c08000 0x00 0x3000 0x00 0x40000000 0x00 0xf1d 0x00 0x40000f20 0x00 0xa8 0x00 0x40001000 0x00 0x1000 0x00 0x40100000 0x00 0x100000>;
			reg-names = "parf\0dbi\0elbi\0atu\0config";
			device_type = "pci";
			linux,pci-domain = <0x01>;
			bus-range = <0x00 0xff>;
			num-lanes = <0x02>;
			#address-cells = <0x03>;
			#size-cells = <0x02>;
			ranges = <0x1000000 0x00 0x40200000 0x00 0x40200000 0x00 0x100000 0x2000000 0x00 0x40300000 0x00 0x40300000 0x00 0x1fd00000>;
			interrupts = <0x00 0x133 0x04>;
			interrupt-names = "msi";
			#interrupt-cells = <0x01>;
			interrupt-map-mask = <0x00 0x00 0x00 0x07>;
			interrupt-map = <0x00 0x00 0x00 0x01 0x01 0x00 0x1b2 0x04 0x00 0x00 0x00 0x02 0x01 0x00 0x1b3 0x04 0x00 0x00 0x00 0x03 0x01 0x00 0x1b6 0x04 0x00 0x00 0x00 0x04 0x01 0x00 0x1b7 0x04>;
			clocks = <0x1b 0x3c 0x1b 0x38 0x1b 0x3a 0x1b 0x3b 0x1b 0x3d 0x1b 0x3e 0x1b 0x4a 0x1b 0x04 0x1b 0x16>;
			clock-names = "pipe\0aux\0cfg\0bus_master\0bus_slave\0slave_q2a\0ref\0tbu\0ddrss_sf_tbu";
			assigned-clocks = <0x1b 0x38>;
			assigned-clock-rates = <0x124f800>;
			iommus = <0x1e 0x1c80 0x7f>;
			iommu-map = <0x00 0x1e 0x1c80 0x01 0x100 0x1e 0x1c81 0x01>;
			resets = <0x1b 0x09>;
			reset-names = "pci";
			power-domains = <0x1b 0x01>;
			phys = <0x4d>;
			phy-names = "pciephy";
			perst-gpios = <0x2d 0x52 0x01>;
			wake-gpios = <0x2d 0x54 0x00>;
			pinctrl-names = "default";
			pinctrl-0 = <0x4e>;
			status = "okay";
			phandle = <0x10c>;
		};

		phy@1c0e000 {
			compatible = "qcom,sm8250-qmp-gen3x2-pcie-phy";
			reg = <0x00 0x1c0e000 0x00 0x1c0>;
			#address-cells = <0x02>;
			#size-cells = <0x02>;
			ranges;
			clocks = <0x1b 0x47 0x1b 0x3a 0x1b 0x4a 0x1b 0x2f>;
			clock-names = "aux\0cfg_ahb\0ref\0refgen";
			resets = <0x1b 0x0c>;
			reset-names = "phy";
			assigned-clocks = <0x1b 0x2f>;
			assigned-clock-rates = <0x5f5e100>;
			status = "okay";
			vdda-phy-supply = <0x4b>;
			vdda-pll-supply = <0x4c>;
			phandle = <0x10d>;

			phy@1c0e200 {
				reg = <0x00 0x1c0e200 0x00 0x170 0x00 0x1c0e400 0x00 0x200 0x00 0x1c0ea00 0x00 0x1f0 0x00 0x1c0e600 0x00 0x170 0x00 0x1c0e800 0x00 0x200 0x00 0x1c0ee00 0x00 0xf4>;
				clocks = <0x1b 0x3c>;
				clock-names = "pipe0";
				#phy-cells = <0x00>;
				#clock-cells = <0x00>;
				clock-output-names = "pcie_1_pipe_clk";
				phandle = <0x4d>;
			};
		};

		pci@1c10000 {
			compatible = "qcom,pcie-sm8250\0snps,dw-pcie";
			reg = <0x00 0x1c10000 0x00 0x3000 0x00 0x64000000 0x00 0xf1d 0x00 0x64000f20 0x00 0xa8 0x00 0x64001000 0x00 0x1000 0x00 0x64100000 0x00 0x100000>;
			reg-names = "parf\0dbi\0elbi\0atu\0config";
			device_type = "pci";
			linux,pci-domain = <0x02>;
			bus-range = <0x00 0xff>;
			num-lanes = <0x02>;
			#address-cells = <0x03>;
			#size-cells = <0x02>;
			ranges = <0x1000000 0x00 0x64200000 0x00 0x64200000 0x00 0x100000 0x2000000 0x00 0x64300000 0x00 0x64300000 0x00 0x3d00000>;
			interrupts = <0x00 0xf3 0x04>;
			interrupt-names = "msi";
			#interrupt-cells = <0x01>;
			interrupt-map-mask = <0x00 0x00 0x00 0x07>;
			interrupt-map = <0x00 0x00 0x00 0x01 0x01 0x00 0x122 0x04 0x00 0x00 0x00 0x02 0x01 0x00 0x19f 0x04 0x00 0x00 0x00 0x03 0x01 0x00 0x1a0 0x04 0x00 0x00 0x00 0x04 0x01 0x00 0x1a1 0x04>;
			clocks = <0x1b 0x43 0x1b 0x3f 0x1b 0x41 0x1b 0x42 0x1b 0x44 0x1b 0x45 0x1b 0x46 0x1b 0x04 0x1b 0x16>;
			clock-names = "pipe\0aux\0cfg\0bus_master\0bus_slave\0slave_q2a\0ref\0tbu\0ddrss_sf_tbu";
			assigned-clocks = <0x1b 0x3f>;
			assigned-clock-rates = <0x124f800>;
			iommus = <0x1e 0x1d00 0x7f>;
			iommu-map = <0x00 0x1e 0x1d00 0x01 0x100 0x1e 0x1d01 0x01>;
			resets = <0x1b 0x0e>;
			reset-names = "pci";
			power-domains = <0x1b 0x02>;
			phys = <0x4f>;
			phy-names = "pciephy";
			perst-gpios = <0x2d 0x55 0x01>;
			wake-gpios = <0x2d 0x57 0x00>;
			pinctrl-names = "default";
			pinctrl-0 = <0x50>;
			status = "okay";
			phandle = <0x10e>;
		};

		phy@1c16000 {
			compatible = "qcom,sm8250-qmp-modem-pcie-phy";
			reg = <0x00 0x1c16000 0x00 0x1c0>;
			#address-cells = <0x02>;
			#size-cells = <0x02>;
			ranges;
			clocks = <0x1b 0x47 0x1b 0x41 0x1b 0x46 0x1b 0x30>;
			clock-names = "aux\0cfg_ahb\0ref\0refgen";
			resets = <0x1b 0x11>;
			reset-names = "phy";
			assigned-clocks = <0x1b 0x30>;
			assigned-clock-rates = <0x5f5e100>;
			status = "okay";
			vdda-phy-supply = <0x4b>;
			vdda-pll-supply = <0x4c>;
			phandle = <0x10f>;

			phy@1c16200 {
				reg = <0x00 0x1c16200 0x00 0x170 0x00 0x1c16400 0x00 0x200 0x00 0x1c16a00 0x00 0x1f0 0x00 0x1c16600 0x00 0x170 0x00 0x1c16800 0x00 0x200 0x00 0x1c16e00 0x00 0xf4>;
				clocks = <0x1b 0x43>;
				clock-names = "pipe0";
				#phy-cells = <0x00>;
				#clock-cells = <0x00>;
				clock-output-names = "pcie_2_pipe_clk";
				phandle = <0x4f>;
			};
		};

		ufshc@1d84000 {
			compatible = "qcom,sm8250-ufshc\0qcom,ufshc\0jedec,ufs-2.0";
			reg = <0x00 0x1d84000 0x00 0x3000>;
			interrupts = <0x00 0x109 0x04>;
			phys = <0x51>;
			phy-names = "ufsphy";
			lanes-per-direction = <0x02>;
			#reset-cells = <0x01>;
			resets = <0x1b 0x21>;
			reset-names = "rst";
			power-domains = <0x1b 0x04>;
			iommus = <0x1e 0xe0 0x00 0x1e 0x4e0 0x00>;
			clock-names = "core_clk\0bus_aggr_clk\0iface_clk\0core_clk_unipro\0ref_clk\0tx_lane0_sync_clk\0rx_lane0_sync_clk\0rx_lane1_sync_clk";
			clocks = <0x1b 0xa2 0x1b 0x06 0x1b 0xa1 0x1b 0xab 0x19 0x00 0x1b 0xaa 0x1b 0xa8 0x1b 0xa9>;
			freq-table-hz = <0x23c3460 0x11e1a300 0x00 0x00 0x00 0x00 0x23c3460 0x11e1a300 0x00 0x00 0x00 0x00 0x00 0x00 0x00 0x00>;
			status = "okay";
			vcc-supply = <0x52>;
			vcc-max-microamp = "\0\f5";
			vccq-supply = <0x53>;
			vccq-max-microamp = "\0\f5";
			vccq2-supply = <0x54>;
			vccq2-max-microamp = "\0\f5";
			phandle = <0x55>;
		};

		phy@1d87000 {
			compatible = "qcom,sm8250-qmp-ufs-phy";
			reg = <0x00 0x1d87000 0x00 0x1c0>;
			#address-cells = <0x02>;
			#size-cells = <0x02>;
			ranges;
			clock-names = "ref\0ref_aux";
			clocks = <0x19 0x00 0x1b 0xa6>;
			resets = <0x55 0x00>;
			reset-names = "ufsphy";
			status = "okay";
			vdda-phy-supply = <0x4b>;
			vdda-max-microamp = <0x15f2c>;
			vdda-pll-supply = <0x4c>;
			vdda-pll-max-microamp = <0x4970>;
			phandle = <0x110>;

			phy@1d87400 {
				reg = <0x00 0x1d87400 0x00 0x16c 0x00 0x1d87600 0x00 0x200 0x00 0x1d87c00 0x00 0x200 0x00 0x1d87800 0x00 0x16c 0x00 0x1d87a00 0x00 0x200>;
				#phy-cells = <0x00>;
				phandle = <0x51>;
			};
		};

		interconnect@1e00000 {
			compatible = "qcom,sm8250-ipa-virt";
			reg = <0x00 0x1e00000 0x00 0x1000>;
			#interconnect-cells = <0x01>;
			qcom,bcm-voters = <0x48>;
			phandle = <0x111>;
		};

		hwlock@1f40000 {
			compatible = "qcom,tcsr-mutex";
			reg = <0x00 0x1f40000 0x00 0x40000>;
			#hwlock-cells = <0x01>;
			phandle = <0x17>;
		};

		codec@3240000 {
			compatible = "qcom,sm8250-lpass-wsa-macro";
			reg = <0x00 0x3240000 0x00 0x1000>;
			clocks = <0x56 0x01 0x56 0x00 0x57 0x66 0x01 0x57 0x67 0x01 0x58 0x00 0x59>;
			clock-names = "mclk\0npl\0macro\0dcodec\0va\0fsgen";
			#clock-cells = <0x00>;
			clock-frequency = <0x927c00>;
			clock-output-names = "mclk";
			#sound-dai-cells = <0x01>;
			pinctrl-names = "default";
			pinctrl-0 = <0x5a>;
			phandle = <0x5b>;
		};

		soundwire-controller@3250000 {
			reg = <0x00 0x3250000 0x00 0x2000>;
			compatible = "qcom,soundwire-v1.5.1";
			interrupts = <0x00 0xca 0x04>;
			clocks = <0x5b>;
			clock-names = "iface";
			qcom,din-ports = <0x02>;
			qcom,dout-ports = <0x06>;
			qcom,ports-sinterval-low = <0x71f3f07 0x1f3f0f0f>;
			qcom,ports-offset1 = <0x1020c06 0x120d070a>;
			qcom,ports-offset2 = <0xff001fff 0x1f0000>;
			qcom,ports-block-pack-mode = <0x100 0x10000>;
			#sound-dai-cells = <0x01>;
			#address-cells = <0x02>;
			#size-cells = <0x00>;
			phandle = <0x73>;

			wsa8810-left {
				compatible = "sdw10217211000";
				reg = <0x00 0x03>;
				powerdown-gpios = <0x2d 0x82 0x00>;
				#thermal-sensor-cells = <0x00>;
				sound-name-prefix = "SpkrLeft";
				#sound-dai-cells = <0x00>;
				phandle = <0x71>;
			};

			wsa8810-right {
				compatible = "sdw10217211000";
				reg = <0x00 0x04>;
				powerdown-gpios = <0x2d 0x82 0x00>;
				#thermal-sensor-cells = <0x00>;
				sound-name-prefix = "SpkrRight";
				#sound-dai-cells = <0x00>;
				phandle = <0x72>;
			};
		};

		clock-controller@3300000 {
			compatible = "qcom,sm8250-lpass-audiocc";
			reg = <0x00 0x3300000 0x00 0x30000>;
			#clock-cells = <0x01>;
			clocks = <0x57 0x66 0x01 0x57 0x67 0x01 0x57 0x39 0x01>;
			clock-names = "core\0audio\0bus";
			phandle = <0x56>;
		};

		codec@3370000 {
			compatible = "qcom,sm8250-lpass-va-macro";
			reg = <0x00 0x3370000 0x00 0x1000>;
			clocks = <0x58 0x00 0x57 0x66 0x01 0x57 0x67 0x01>;
			clock-names = "mclk\0macro\0dcodec";
			#clock-cells = <0x00>;
			clock-frequency = <0x927c00>;
			clock-output-names = "fsgen";
			#sound-dai-cells = <0x01>;
			pinctrl-0 = <0x5c>;
			pinctrl-names = "default";
			vdd-micb-supply = <0x54>;
			qcom,dmic-sample-rate = <0x927c0>;
			phandle = <0x59>;
		};

		clock-controller@3380000 {
			compatible = "qcom,sm8250-lpass-aoncc";
			reg = <0x00 0x3380000 0x00 0x40000>;
			#clock-cells = <0x01>;
			clocks = <0x57 0x66 0x01 0x57 0x67 0x01 0x57 0x3a 0x01>;
			clock-names = "core\0audio\0bus";
			phandle = <0x58>;
		};

		pinctrl@33c0000 {
			compatible = "qcom,sm8250-lpass-lpi-pinctrl";
			reg = <0x00 0x33c0000 0x00 0x20000 0x00 0x3550000 0x00 0x10000>;
			gpio-controller;
			#gpio-cells = <0x02>;
			gpio-ranges = <0x5d 0x00 0x00 0x0e>;
			clocks = <0x57 0x66 0x01 0x57 0x67 0x01>;
			clock-names = "core\0audio";
			phandle = <0x5d>;

			wsa-swr-active-pins {
				phandle = <0x5a>;

				clk {
					pins = "gpio10";
					function = "wsa_swr_clk";
					drive-strength = <0x02>;
					slew-rate = <0x01>;
					bias-disable;
				};

				data {
					pins = "gpio11";
					function = "wsa_swr_data";
					drive-strength = <0x02>;
					slew-rate = <0x01>;
					bias-bus-hold;
				};
			};

			wsa-swr-sleep-pins {
				phandle = <0x112>;

				clk {
					pins = "gpio10";
					function = "wsa_swr_clk";
					drive-strength = <0x02>;
					input-enable;
					bias-pull-down;
				};

				data {
					pins = "gpio11";
					function = "wsa_swr_data";
					drive-strength = <0x02>;
					input-enable;
					bias-pull-down;
				};
			};

			dmic01-active-pins {
				phandle = <0x5c>;

				clk {
					pins = "gpio6";
					function = "dmic1_clk";
					drive-strength = <0x08>;
					output-high;
				};

				data {
					pins = "gpio7";
					function = "dmic1_data";
					drive-strength = <0x08>;
					input-enable;
				};
			};

			dmic01-sleep-pins {
				phandle = <0x113>;

				clk {
					pins = "gpio6";
					function = "dmic1_clk";
					drive-strength = <0x02>;
					bias-disable;
					output-low;
				};

				data {
					pins = "gpio7";
					function = "dmic1_data";
					drive-strength = <0x02>;
					bias-pull-down;
					input-enable;
				};
			};
		};

		gpu@3d00000 {
			compatible = "qcom,adreno-650.2\0qcom,adreno";
			#stream-id-cells = <0x10>;
			reg = <0x00 0x3d00000 0x00 0x40000>;
			reg-names = "kgsl_3d0_reg_memory";
			interrupts = <0x00 0x12c 0x04>;
			iommus = <0x5e 0x00 0x401>;
			operating-points-v2 = <0x5f>;
			qcom,gmu = <0x60>;
			status = "okay";
			phandle = <0x114>;

			zap-shader {
				memory-region = <0x61>;
				firmware-name = "qcom/sm8250/a650_zap.mbn";
			};

			opp-table {
				compatible = "operating-points-v2";
				phandle = <0x5f>;

				opp-670000000 {
					opp-hz = <0x00 0x27ef6380>;
					opp-level = <0x140>;
				};

				opp-587000000 {
					opp-hz = <0x00 0x22fce8c0>;
					opp-level = <0x100>;
				};

				opp-525000000 {
					opp-hz = <0x00 0x1f4add40>;
					opp-level = <0xe0>;
				};

				opp-490000000 {
					opp-hz = <0x00 0x1d34ce80>;
					opp-level = <0xc0>;
				};

				opp-441600000 {
					opp-hz = <0x00 0x1a524800>;
					opp-level = <0x90>;
				};

				opp-400000000 {
					opp-hz = <0x00 0x17d78400>;
					opp-level = <0x80>;
				};

				opp-305000000 {
					opp-hz = <0x00 0x122dee40>;
					opp-level = <0x40>;
				};
			};
		};

		gmu@3d6a000 {
			compatible = "qcom,adreno-gmu-650.2\0qcom,adreno-gmu";
			reg = <0x00 0x3d6a000 0x00 0x30000 0x00 0x3de0000 0x00 0x10000 0x00 0xb290000 0x00 0x10000 0x00 0xb490000 0x00 0x10000>;
			reg-names = "gmu\0rscc\0gmu_pdc\0gmu_pdc_seq";
			interrupts = <0x00 0x130 0x04 0x00 0x131 0x04>;
			interrupt-names = "hfi\0gmu";
			clocks = <0x62 0x00 0x62 0x03 0x62 0x06 0x1b 0x15 0x1b 0x25>;
			clock-names = "ahb\0gmu\0cxo\0axi\0memnoc";
			power-domains = <0x62 0x00 0x62 0x01>;
			power-domain-names = "cx\0gx";
			iommus = <0x5e 0x05 0x400>;
			operating-points-v2 = <0x63>;
			status = "okay";
			phandle = <0x60>;

			opp-table {
				compatible = "operating-points-v2";
				phandle = <0x63>;

				opp-200000000 {
					opp-hz = <0x00 0xbebc200>;
					opp-level = <0x30>;
				};
			};
		};

		clock-controller@3d90000 {
			compatible = "qcom,sm8250-gpucc";
			reg = <0x00 0x3d90000 0x00 0x9000>;
			clocks = <0x19 0x00 0x1b 0x22 0x1b 0x23>;
			clock-names = "bi_tcxo\0gcc_gpu_gpll0_clk_src\0gcc_gpu_gpll0_div_clk_src";
			#clock-cells = <0x01>;
			#reset-cells = <0x01>;
			#power-domain-cells = <0x01>;
			phandle = <0x62>;
		};

		iommu@3da0000 {
			compatible = "qcom,sm8250-smmu-500\0arm,mmu-500";
			reg = <0x00 0x3da0000 0x00 0x10000>;
			#iommu-cells = <0x02>;
			#global-interrupts = <0x02>;
			interrupts = <0x00 0x2a0 0x04 0x00 0x2a1 0x04 0x00 0x2a6 0x04 0x00 0x2a7 0x04 0x00 0x2a8 0x04 0x00 0x2a9 0x04 0x00 0x2aa 0x04 0x00 0x2ab 0x04 0x00 0x2ac 0x04 0x00 0x2ad 0x04>;
			clocks = <0x62 0x00 0x1b 0x25 0x1b 0x26>;
			clock-names = "ahb\0bus\0iface";
			power-domains = <0x62 0x00>;
			phandle = <0x5e>;
		};

		remoteproc@5c00000 {
			compatible = "qcom,sm8250-slpi-pas";
			reg = <0x00 0x5c00000 0x00 0x4000>;
			interrupts-extended = <0x64 0x09 0x04 0x65 0x00 0x01 0x65 0x01 0x01 0x65 0x02 0x01 0x65 0x03 0x01>;
			interrupt-names = "wdog\0fatal\0ready\0handover\0stop-ack";
			clocks = <0x19 0x00>;
			clock-names = "xo";
			power-domains = <0x66 0x03 0x14 0x04 0x14 0x05>;
			power-domain-names = "load_state\0lcx\0lmx";
			memory-region = <0x67>;
			qcom,smem-states = <0x68 0x00>;
			qcom,smem-state-names = "stop";
			status = "disabled";
			phandle = <0x115>;

			glink-edge {
				interrupts-extended = <0x18 0x04 0x00 0x01>;
				mboxes = <0x18 0x04 0x00>;
				label = "slpi";
				qcom,remote-pid = <0x03>;

				fastrpc {
					compatible = "qcom,fastrpc";
					qcom,glink-channels = "fastrpcglink-apps-dsp";
					label = "sdsp";
					#address-cells = <0x01>;
					#size-cells = <0x00>;

					compute-cb@1 {
						compatible = "qcom,fastrpc-compute-cb";
						reg = <0x01>;
						iommus = <0x1e 0x541 0x00>;
					};

					compute-cb@2 {
						compatible = "qcom,fastrpc-compute-cb";
						reg = <0x02>;
						iommus = <0x1e 0x542 0x00>;
					};

					compute-cb@3 {
						compatible = "qcom,fastrpc-compute-cb";
						reg = <0x03>;
						iommus = <0x1e 0x543 0x00>;
					};
				};
			};
		};

		remoteproc@8300000 {
			compatible = "qcom,sm8250-cdsp-pas";
			reg = <0x00 0x8300000 0x00 0x10000>;
			interrupts-extended = <0x01 0x00 0x242 0x04 0x69 0x00 0x01 0x69 0x01 0x01 0x69 0x02 0x01 0x69 0x03 0x01>;
			interrupt-names = "wdog\0fatal\0ready\0handover\0stop-ack";
			clocks = <0x19 0x00>;
			clock-names = "xo";
			power-domains = <0x66 0x00 0x14 0x00>;
			power-domain-names = "load_state\0cx";
			memory-region = <0x6a>;
			qcom,smem-states = <0x6b 0x00>;
			qcom,smem-state-names = "stop";
			status = "okay";
			firmware-name = "qcom/sm8250/cdsp.mbn";
			phandle = <0x116>;

			glink-edge {
				interrupts-extended = <0x18 0x06 0x00 0x01>;
				mboxes = <0x18 0x06 0x00>;
				label = "cdsp";
				qcom,remote-pid = <0x05>;

				fastrpc {
					compatible = "qcom,fastrpc";
					qcom,glink-channels = "fastrpcglink-apps-dsp";
					label = "cdsp";
					#address-cells = <0x01>;
					#size-cells = <0x00>;

					compute-cb@1 {
						compatible = "qcom,fastrpc-compute-cb";
						reg = <0x01>;
						iommus = <0x1e 0x1001 0x460>;
					};

					compute-cb@2 {
						compatible = "qcom,fastrpc-compute-cb";
						reg = <0x02>;
						iommus = <0x1e 0x1002 0x460>;
					};

					compute-cb@3 {
						compatible = "qcom,fastrpc-compute-cb";
						reg = <0x03>;
						iommus = <0x1e 0x1003 0x460>;
					};

					compute-cb@4 {
						compatible = "qcom,fastrpc-compute-cb";
						reg = <0x04>;
						iommus = <0x1e 0x1004 0x460>;
					};

					compute-cb@5 {
						compatible = "qcom,fastrpc-compute-cb";
						reg = <0x05>;
						iommus = <0x1e 0x1005 0x460>;
					};

					compute-cb@6 {
						compatible = "qcom,fastrpc-compute-cb";
						reg = <0x06>;
						iommus = <0x1e 0x1006 0x460>;
					};

					compute-cb@7 {
						compatible = "qcom,fastrpc-compute-cb";
						reg = <0x07>;
						iommus = <0x1e 0x1007 0x460>;
					};

					compute-cb@8 {
						compatible = "qcom,fastrpc-compute-cb";
						reg = <0x08>;
						iommus = <0x1e 0x1008 0x460>;
					};
				};
			};
		};

		sound {
			compatible = "qcom,qrb5165-rb5-sndcard";
			pinctrl-0 = <0x6c>;
			pinctrl-names = "default";
			model = "Qualcomm-RB5-WSA8815-Speakers-DMIC0";
			audio-routing = "SpkrLeft IN\0WSA_SPK1 OUT\0SpkrRight IN\0WSA_SPK2 OUT\0VA DMIC0\0vdd-micb\0VA DMIC1\0vdd-micb\0MM_DL1\0MultiMedia1 Playback\0MM_DL2\0MultiMedia2 Playback\0MultiMedia3 Capture\0MM_UL3";
			phandle = <0x117>;

			mm1-dai-link {
				link-name = "MultiMedia1";

				cpu {
					sound-dai = <0x6d 0x00>;
				};
			};

			mm2-dai-link {
				link-name = "MultiMedia2";

				cpu {
					sound-dai = <0x6d 0x01>;
				};
			};

			mm3-dai-link {
				link-name = "MultiMedia3";

				cpu {
					sound-dai = <0x6d 0x02>;
				};
			};

			hdmi-dai-link {
				link-name = "HDMI Playback";

				cpu {
					sound-dai = <0x6e 0x14>;
				};

				platform {
					sound-dai = <0x6f>;
				};

				codec {
					sound-dai = <0x70 0x00>;
				};
			};

			dma-dai-link {
				link-name = "WSA Playback";

				cpu {
					sound-dai = <0x6e 0x69>;
				};

				platform {
					sound-dai = <0x6f>;
				};

				codec {
					sound-dai = <0x71 0x72 0x73 0x00 0x5b 0x00>;
				};
			};

			va-dai-link {
				link-name = "VA Capture";

				cpu {
					sound-dai = <0x6e 0x6e>;
				};

				platform {
					sound-dai = <0x6f>;
				};

				codec {
					sound-dai = <0x59 0x00>;
				};
			};
		};

		phy@88e3000 {
			compatible = "qcom,sm8250-usb-hs-phy\0qcom,usb-snps-hs-7nm-phy";
			reg = <0x00 0x88e3000 0x00 0x400>;
			status = "okay";
			#phy-cells = <0x00>;
			clocks = <0x19 0x00>;
			clock-names = "ref";
			resets = <0x1b 0x1b>;
			vdda-pll-supply = <0x4b>;
			vdda33-supply = <0x74>;
			vdda18-supply = <0x75>;
			phandle = <0x7d>;
		};

		phy@88e4000 {
			compatible = "qcom,sm8250-usb-hs-phy\0qcom,usb-snps-hs-7nm-phy";
			reg = <0x00 0x88e4000 0x00 0x400>;
			status = "okay";
			#phy-cells = <0x00>;
			clocks = <0x19 0x00>;
			clock-names = "ref";
			resets = <0x1b 0x1c>;
			vdda-pll-supply = <0x4b>;
			vdda33-supply = <0x74>;
			vdda18-supply = <0x75>;
			phandle = <0x7f>;
		};

		phy@88e9000 {
			compatible = "qcom,sm8250-qmp-usb3-dp-phy";
			reg = <0x00 0x88e9000 0x00 0x200 0x00 0x88e8000 0x00 0x40 0x00 0x88ea000 0x00 0x200>;
			status = "okay";
			#address-cells = <0x02>;
			#size-cells = <0x02>;
			ranges;
			clocks = <0x1b 0xb9 0x19 0x00 0x1b 0xbb>;
			clock-names = "aux\0ref_clk_src\0com_aux";
			resets = <0x1b 0x24 0x1b 0x26>;
			reset-names = "phy\0common";
			vdda-phy-supply = <0x4c>;
			vdda-pll-supply = <0x76>;
			phandle = <0x118>;

			usb3-phy@88e9200 {
				reg = <0x00 0x88e9200 0x00 0x200 0x00 0x88e9400 0x00 0x200 0x00 0x88e9c00 0x00 0x400 0x00 0x88e9600 0x00 0x200 0x00 0x88e9800 0x00 0x200 0x00 0x88e9a00 0x00 0x100>;
				#clock-cells = <0x00>;
				#phy-cells = <0x00>;
				clocks = <0x1b 0xbc>;
				clock-names = "pipe0";
				clock-output-names = "usb3_phy_pipe_clk_src";
				phandle = <0x7e>;
			};

			dp-phy@88ea200 {
				reg = <0x00 0x88ea200 0x00 0x200 0x00 0x88ea400 0x00 0x200 0x00 0x88eaa00 0x00 0x200 0x00 0x88ea600 0x00 0x200 0x00 0x88ea800 0x00 0x200>;
				#phy-cells = <0x00>;
				#clock-cells = <0x01>;
				phandle = <0x95>;
			};
		};

		phy@88eb000 {
			compatible = "qcom,sm8250-qmp-usb3-uni-phy";
			reg = <0x00 0x88eb000 0x00 0x200>;
			status = "okay";
			#address-cells = <0x02>;
			#size-cells = <0x02>;
			ranges;
			clocks = <0x1b 0xbf 0x19 0x00 0x1b 0xbe 0x1b 0xc1>;
			clock-names = "aux\0ref_clk_src\0ref\0com_aux";
			resets = <0x1b 0x29 0x1b 0x27>;
			reset-names = "phy\0common";
			vdda-phy-supply = <0x4c>;
			vdda-pll-supply = <0x76>;
			phandle = <0x119>;

			phy@88eb200 {
				reg = <0x00 0x88eb200 0x00 0x200 0x00 0x88eb400 0x00 0x200 0x00 0x88eb800 0x00 0x800>;
				#clock-cells = <0x00>;
				#phy-cells = <0x00>;
				clocks = <0x1b 0xc2>;
				clock-names = "pipe0";
				clock-output-names = "usb3_uni_phy_pipe_clk_src";
				phandle = <0x80>;
			};
		};

		sdhci@8804000 {
			compatible = "qcom,sm8250-sdhci\0qcom,sdhci-msm-v5";
			reg = <0x00 0x8804000 0x00 0x1000>;
			interrupts = <0x00 0xcc 0x04 0x00 0xde 0x04>;
			interrupt-names = "hc_irq\0pwr_irq";
			clocks = <0x1b 0x89 0x1b 0x8a 0x19 0x00>;
			clock-names = "iface\0core\0xo";
			iommus = <0x1e 0x4a0 0x00>;
			qcom,dll-config = <0x7642c>;
			qcom,ddr-config = <0x80040868>;
			power-domains = <0x14 0x00>;
			operating-points-v2 = <0x77>;
			status = "okay";
			pinctrl-names = "default";
			pinctrl-0 = <0x78 0x79>;
			vmmc-supply = <0x7a>;
			vqmmc-supply = <0x7b>;
			cd-gpios = <0x2d 0x4d 0x01>;
			bus-width = <0x04>;
			no-sdio;
			no-emmc;
			phandle = <0x11a>;

			sdhc2-opp-table {
				compatible = "operating-points-v2";
				phandle = <0x77>;

				opp-19200000 {
					opp-hz = <0x00 0x124f800>;
					required-opps = <0x1c>;
				};

				opp-50000000 {
					opp-hz = <0x00 0x2faf080>;
					required-opps = <0x15>;
				};

				opp-100000000 {
					opp-hz = <0x00 0x5f5e100>;
					required-opps = <0x1d>;
				};

				opp-202000000 {
					opp-hz = <0x00 0xc0a4680>;
					required-opps = <0x7c>;
				};
			};
		};

		interconnect@90c0000 {
			compatible = "qcom,sm8250-dc-noc";
			reg = <0x00 0x90c0000 0x00 0x4200>;
			#interconnect-cells = <0x01>;
			qcom,bcm-voters = <0x48>;
			phandle = <0x11b>;
		};

		interconnect@9100000 {
			compatible = "qcom,sm8250-gem-noc";
			reg = <0x00 0x9100000 0x00 0xb4000>;
			#interconnect-cells = <0x01>;
			qcom,bcm-voters = <0x48>;
			phandle = <0x83>;
		};

		interconnect@9990000 {
			compatible = "qcom,sm8250-npu-noc";
			reg = <0x00 0x9990000 0x00 0x1600>;
			#interconnect-cells = <0x01>;
			qcom,bcm-voters = <0x48>;
			phandle = <0x11c>;
		};

		usb@a6f8800 {
			compatible = "qcom,sm8250-dwc3\0qcom,dwc3";
			reg = <0x00 0xa6f8800 0x00 0x400>;
			status = "okay";
			#address-cells = <0x02>;
			#size-cells = <0x02>;
			ranges;
			dma-ranges;
			clocks = <0x1b 0x0e 0x1b 0xad 0x1b 0x07 0x1b 0xaf 0x1b 0xb2 0x1b 0xbe>;
			clock-names = "cfg_noc\0core\0iface\0mock_utmi\0sleep\0xo";
			assigned-clocks = <0x1b 0xaf 0x1b 0xad>;
			assigned-clock-rates = <0x124f800 0xbebc200>;
			interrupts-extended = <0x01 0x00 0x83 0x04 0x64 0x0e 0x03 0x64 0x0f 0x03 0x64 0x11 0x04>;
			interrupt-names = "hs_phy_irq\0dp_hs_phy_irq\0dm_hs_phy_irq\0ss_phy_irq";
			power-domains = <0x1b 0x05>;
			resets = <0x1b 0x22>;
			phandle = <0x11d>;

			usb@a600000 {
				compatible = "snps,dwc3";
				reg = <0x00 0xa600000 0x00 0xcd00>;
				interrupts = <0x00 0x85 0x04>;
				iommus = <0x1e 0x00 0x00>;
				snps,dis_u2_susphy_quirk;
				snps,dis_enblslpm_quirk;
				phys = <0x7d 0x7e>;
				phy-names = "usb2-phy\0usb3-phy";
				dr_mode = "peripheral";
				phandle = <0x11e>;
			};
		};

		system-cache-controller@9200000 {
			compatible = "qcom,sm8250-llcc";
			reg = <0x00 0x9200000 0x00 0x1d0000 0x00 0x9600000 0x00 0x50000>;
			reg-names = "llcc_base\0llcc_broadcast_base";
		};

		usb@a8f8800 {
			compatible = "qcom,sm8250-dwc3\0qcom,dwc3";
			reg = <0x00 0xa8f8800 0x00 0x400>;
			status = "okay";
			#address-cells = <0x02>;
			#size-cells = <0x02>;
			ranges;
			dma-ranges;
			clocks = <0x1b 0x0f 0x1b 0xb3 0x1b 0x08 0x1b 0xb5 0x1b 0xb8 0x1b 0xbe>;
			clock-names = "cfg_noc\0core\0iface\0mock_utmi\0sleep\0xo";
			assigned-clocks = <0x1b 0xb5 0x1b 0xb3>;
			assigned-clock-rates = <0x124f800 0xbebc200>;
			interrupts-extended = <0x01 0x00 0x88 0x04 0x64 0x0c 0x03 0x64 0x0d 0x03 0x64 0x10 0x04>;
			interrupt-names = "hs_phy_irq\0dp_hs_phy_irq\0dm_hs_phy_irq\0ss_phy_irq";
			power-domains = <0x1b 0x06>;
			resets = <0x1b 0x23>;
			phandle = <0x11f>;

			usb@a800000 {
				compatible = "snps,dwc3";
				reg = <0x00 0xa800000 0x00 0xcd00>;
				interrupts = <0x00 0x8a 0x04>;
				iommus = <0x1e 0x20 0x00>;
				snps,dis_u2_susphy_quirk;
				snps,dis_enblslpm_quirk;
				phys = <0x7f 0x80>;
				phy-names = "usb2-phy\0usb3-phy";
				dr_mode = "host";
				phandle = <0x120>;
			};
		};

		video-codec@aa00000 {
			compatible = "qcom,sm8250-venus";
			reg = <0x00 0xaa00000 0x00 0x100000>;
			interrupts = <0x00 0xae 0x04>;
			power-domains = <0x81 0x00 0x81 0x02 0x14 0x08>;
			power-domain-names = "venus\0vcodec0\0mx";
			operating-points-v2 = <0x82>;
			clocks = <0x1b 0xc5 0x81 0x01 0x81 0x0a>;
			clock-names = "iface\0core\0vcodec0_core";
			interconnects = <0x83 0x02 0x84 0x30 0x85 0x04 0x86 0x01>;
			interconnect-names = "cpu-cfg\0video-mem";
			iommus = <0x1e 0x2100 0x400>;
			memory-region = <0x87>;
			resets = <0x1b 0x2b 0x81 0x02>;
			reset-names = "bus\0core";
			status = "okay";
			phandle = <0x121>;

			video-decoder {
				compatible = "venus-decoder";
			};

			video-encoder {
				compatible = "venus-encoder";
			};

			venus-opp-table {
				compatible = "operating-points-v2";
				phandle = <0x82>;

				opp-720000000 {
					opp-hz = <0x00 0x2aea5400>;
					required-opps = <0x15>;
				};

				opp-1014000000 {
					opp-hz = <0x00 0x3c706980>;
					required-opps = <0x1d>;
				};

				opp-1098000000 {
					opp-hz = <0x00 0x41722680>;
					required-opps = <0x7c>;
				};

				opp-1332000000 {
					opp-hz = <0x00 0x4f64b500>;
					required-opps = <0x88>;
				};
			};
		};

		clock-controller@abf0000 {
			compatible = "qcom,sm8250-videocc";
			reg = <0x00 0xabf0000 0x00 0x10000>;
			clocks = <0x1b 0xc4 0x19 0x00 0x19 0x01>;
			mmcx-supply = <0x89>;
			clock-names = "iface\0bi_tcxo\0bi_tcxo_ao";
			#clock-cells = <0x01>;
			#reset-cells = <0x01>;
			#power-domain-cells = <0x01>;
			phandle = <0x81>;
		};

		mdss@ae00000 {
			compatible = "qcom,sm8250-mdss";
			reg = <0x00 0xae00000 0x00 0x1000>;
			reg-names = "mdss";
			interconnects = <0x85 0x07 0x86 0x01 0x85 0x08 0x86 0x01>;
			interconnect-names = "mdp0-mem\0mdp1-mem";
			power-domains = <0x8a 0x00>;
			clocks = <0x8a 0x00 0x1b 0x18 0x1b 0x19 0x8a 0x20>;
			clock-names = "iface\0bus\0nrt_bus\0core";
			assigned-clocks = <0x8a 0x20>;
			assigned-clock-rates = <0x1b6b0b00>;
			interrupts = <0x00 0x53 0x04>;
			interrupt-controller;
			#interrupt-cells = <0x01>;
			iommus = <0x1e 0x820 0x402>;
			status = "okay";
			#address-cells = <0x02>;
			#size-cells = <0x02>;
			ranges;
			phandle = <0x8c>;

			mdp@ae01000 {
				compatible = "qcom,sm8250-dpu";
				reg = <0x00 0xae01000 0x00 0x8f000 0x00 0xaeb0000 0x00 0x2008>;
				reg-names = "mdp\0vbif";
				clocks = <0x8a 0x00 0x1b 0x18 0x8a 0x20 0x8a 0x2c>;
				clock-names = "iface\0bus\0core\0vsync";
				assigned-clocks = <0x8a 0x20 0x8a 0x2c>;
				assigned-clock-rates = <0x1b6b0b00 0x124f800>;
				operating-points-v2 = <0x8b>;
				power-domains = <0x14 0x06>;
				interrupt-parent = <0x8c>;
				interrupts = <0x00 0x04>;
				status = "okay";
				phandle = <0x122>;

				ports {
					#address-cells = <0x01>;
					#size-cells = <0x00>;

					port@0 {
						reg = <0x00>;

						endpoint {
							remote-endpoint = <0x8d>;
							phandle = <0x91>;
						};
					};

					port@1 {
						reg = <0x01>;

						endpoint {
							remote-endpoint = <0x8e>;
							phandle = <0x94>;
						};
					};
				};

				mdp-opp-table {
					compatible = "operating-points-v2";
					phandle = <0x8b>;

					opp-200000000 {
						opp-hz = <0x00 0xbebc200>;
						required-opps = <0x15>;
					};

					opp-300000000 {
						opp-hz = <0x00 0x11e1a300>;
						required-opps = <0x1d>;
					};

					opp-345000000 {
						opp-hz = <0x00 0x14904840>;
						required-opps = <0x7c>;
					};

					opp-460000000 {
						opp-hz = <0x00 0x1b6b0b00>;
						required-opps = <0x88>;
					};
				};
			};

			dsi@ae94000 {
				compatible = "qcom,mdss-dsi-ctrl";
				reg = <0x00 0xae94000 0x00 0x400>;
				reg-names = "dsi_ctrl";
				interrupt-parent = <0x8c>;
				interrupts = <0x04 0x04>;
				clocks = <0x8a 0x02 0x8a 0x05 0x8a 0x24 0x8a 0x1c 0x8a 0x00 0x1b 0x18>;
				clock-names = "byte\0byte_intf\0pixel\0core\0iface\0bus";
				assigned-clocks = <0x8a 0x03 0x8a 0x25>;
				assigned-clock-parents = <0x8f 0x00 0x8f 0x01>;
				operating-points-v2 = <0x90>;
				power-domains = <0x14 0x06>;
				phys = <0x8f>;
				phy-names = "dsi";
				status = "okay";
				#address-cells = <0x01>;
				#size-cells = <0x00>;
				vdda-supply = <0x4c>;
				phandle = <0x123>;

				ports {
					#address-cells = <0x01>;
					#size-cells = <0x00>;

					port@0 {
						reg = <0x00>;

						endpoint {
							remote-endpoint = <0x91>;
							phandle = <0x8d>;
						};
					};

					port@1 {
						reg = <0x01>;

						endpoint {
							remote-endpoint = <0x92>;
							data-lanes = <0x00 0x01 0x02 0x03>;
							phandle = <0x3b>;
						};
					};
				};
			};

			dsi-phy@ae94400 {
				compatible = "qcom,dsi-phy-7nm";
				reg = <0x00 0xae94400 0x00 0x200 0x00 0xae94600 0x00 0x280 0x00 0xae94900 0x00 0x260>;
				reg-names = "dsi_phy\0dsi_phy_lane\0dsi_pll";
				#clock-cells = <0x01>;
				#phy-cells = <0x00>;
				clocks = <0x8a 0x00 0x19 0x00>;
				clock-names = "iface\0ref";
				status = "okay";
				vdds-supply = <0x4b>;
				phandle = <0x8f>;
			};

			dsi@ae96000 {
				compatible = "qcom,mdss-dsi-ctrl";
				reg = <0x00 0xae96000 0x00 0x400>;
				reg-names = "dsi_ctrl";
				interrupt-parent = <0x8c>;
				interrupts = <0x05 0x04>;
				clocks = <0x8a 0x06 0x8a 0x09 0x8a 0x26 0x8a 0x1e 0x8a 0x00 0x1b 0x18>;
				clock-names = "byte\0byte_intf\0pixel\0core\0iface\0bus";
				assigned-clocks = <0x8a 0x07 0x8a 0x27>;
				assigned-clock-parents = <0x93 0x00 0x93 0x01>;
				operating-points-v2 = <0x90>;
				power-domains = <0x14 0x06>;
				phys = <0x93>;
				phy-names = "dsi";
				status = "disabled";
				#address-cells = <0x01>;
				#size-cells = <0x00>;
				phandle = <0x124>;

				ports {
					#address-cells = <0x01>;
					#size-cells = <0x00>;

					port@0 {
						reg = <0x00>;

						endpoint {
							remote-endpoint = <0x94>;
							phandle = <0x8e>;
						};
					};

					port@1 {
						reg = <0x01>;

						endpoint {
							phandle = <0x125>;
						};
					};
				};
			};

			dsi-phy@ae96400 {
				compatible = "qcom,dsi-phy-7nm";
				reg = <0x00 0xae96400 0x00 0x200 0x00 0xae96600 0x00 0x280 0x00 0xae96900 0x00 0x260>;
				reg-names = "dsi_phy\0dsi_phy_lane\0dsi_pll";
				#clock-cells = <0x01>;
				#phy-cells = <0x00>;
				clocks = <0x8a 0x00 0x19 0x00>;
				clock-names = "iface\0ref";
				status = "disabled";
				phandle = <0x93>;

				dsi-opp-table {
					compatible = "operating-points-v2";
					phandle = <0x90>;

					opp-187500000 {
						opp-hz = <0x00 0xb2d05e0>;
						required-opps = <0x15>;
					};

					opp-300000000 {
						opp-hz = <0x00 0x11e1a300>;
						required-opps = <0x1d>;
					};

					opp-358000000 {
						opp-hz = <0x00 0x1556a580>;
						required-opps = <0x7c>;
					};
				};
			};
		};

		clock-controller@af00000 {
			compatible = "qcom,sm8250-dispcc";
			reg = <0x00 0xaf00000 0x00 0x10000>;
			mmcx-supply = <0x89>;
			clocks = <0x19 0x00 0x8f 0x00 0x8f 0x01 0x93 0x00 0x93 0x01 0x95 0x00 0x95 0x01>;
			clock-names = "bi_tcxo\0dsi0_phy_pll_out_byteclk\0dsi0_phy_pll_out_dsiclk\0dsi1_phy_pll_out_byteclk\0dsi1_phy_pll_out_dsiclk\0dp_phy_pll_link_clk\0dp_phy_pll_vco_div_clk";
			#clock-cells = <0x01>;
			#reset-cells = <0x01>;
			#power-domain-cells = <0x01>;
			phandle = <0x8a>;
		};

		interrupt-controller@b220000 {
			compatible = "qcom,sm8250-pdc\0qcom,pdc";
			reg = <0x00 0xb220000 0x00 0x30000 0x00 0x17c000f0 0x00 0x60>;
			qcom,pdc-ranges = <0x00 0x1e0 0x5e 0x5e 0x261 0x1f 0x7d 0x3f 0x01 0x7e 0x2cc 0x0c>;
			#interrupt-cells = <0x02>;
			interrupt-parent = <0x01>;
			interrupt-controller;
			phandle = <0x64>;
		};

		thermal-sensor@c263000 {
			compatible = "qcom,sm8250-tsens\0qcom,tsens-v2";
			reg = <0x00 0xc263000 0x00 0x1ff 0x00 0xc222000 0x00 0x1ff>;
			#qcom,sensors = <0x10>;
			interrupts = <0x00 0x1fa 0x04 0x00 0x1fc 0x04>;
			interrupt-names = "uplow\0critical";
			#thermal-sensor-cells = <0x01>;
			phandle = <0xa3>;
		};

		thermal-sensor@c265000 {
			compatible = "qcom,sm8250-tsens\0qcom,tsens-v2";
			reg = <0x00 0xc265000 0x00 0x1ff 0x00 0xc223000 0x00 0x1ff>;
			#qcom,sensors = <0x09>;
			interrupts = <0x00 0x1fb 0x04 0x00 0x1fd 0x04>;
			interrupt-names = "uplow\0critical";
			#thermal-sensor-cells = <0x01>;
			phandle = <0xbc>;
		};

		power-controller@c300000 {
			compatible = "qcom,sm8250-aoss-qmp";
			reg = <0x00 0xc300000 0x00 0x100000>;
			interrupts-extended = <0x18 0x00 0x00 0x01>;
			mboxes = <0x18 0x00 0x00>;
			#clock-cells = <0x00>;
			#power-domain-cells = <0x01>;
			phandle = <0x66>;
		};

		spmi@c440000 {
			compatible = "qcom,spmi-pmic-arb";
			reg = <0x00 0xc440000 0x00 0x1100 0x00 0xc600000 0x00 0x2000000 0x00 0xe600000 0x00 0x100000 0x00 0xe700000 0x00 0xa0000 0x00 0xc40a000 0x00 0x26000>;
			reg-names = "core\0chnls\0obsrvr\0intr\0cnfg";
			interrupt-names = "periph_irq";
			interrupts-extended = <0x64 0x01 0x04>;
			qcom,ee = <0x00>;
			qcom,channel = <0x00>;
			#address-cells = <0x02>;
			#size-cells = <0x00>;
			interrupt-controller;
			#interrupt-cells = <0x04>;
			phandle = <0x126>;

			pmic@0 {
				compatible = "qcom,pm8150\0qcom,spmi-pmic";
				reg = <0x00 0x00>;
				#address-cells = <0x01>;
				#size-cells = <0x00>;
				phandle = <0x127>;

				power-on@800 {
					compatible = "qcom,pm8998-pon";
					reg = <0x800>;
					mode-bootloader = <0x02>;
					mode-recovery = <0x01>;
					phandle = <0x128>;

					pwrkey {
						compatible = "qcom,pm8941-pwrkey";
						interrupts = <0x00 0x08 0x00 0x03>;
						debounce = <0x3d09>;
						bias-pull-up;
						linux,code = <0x74>;
						status = "okay";
						phandle = <0x129>;
					};

					resin {
						compatible = "qcom,pm8941-resin";
						interrupts = <0x00 0x08 0x01 0x03>;
						debounce = <0x3d09>;
						bias-pull-up;
						status = "okay";
						linux,code = <0x72>;
						phandle = <0x12a>;
					};
				};

				temp-alarm@2400 {
					compatible = "qcom,spmi-temp-alarm";
					reg = <0x2400>;
					interrupts = <0x00 0x24 0x00 0x03>;
					io-channels = <0x96 0x06>;
					io-channel-names = "thermal";
					#thermal-sensor-cells = <0x00>;
					phandle = <0xbd>;
				};

				adc@3100 {
					compatible = "qcom,spmi-adc5";
					reg = <0x3100>;
					#address-cells = <0x01>;
					#size-cells = <0x00>;
					#io-channel-cells = <0x01>;
					interrupts = <0x00 0x31 0x00 0x01>;
					phandle = <0x96>;

					ref-gnd@0 {
						reg = <0x00>;
						qcom,pre-scaling = <0x01 0x01>;
						label = "ref_gnd";
					};

					vref-1p25@1 {
						reg = <0x01>;
						qcom,pre-scaling = <0x01 0x01>;
						label = "vref_1p25";
					};

					die-temp@6 {
						reg = <0x06>;
						qcom,pre-scaling = <0x01 0x01>;
						label = "die_temp";
					};

					xo-therm@4c {
						reg = <0x4c>;
						qcom,ratiometric;
						qcom,hw-settle-time = <0xc8>;
					};

					wifi-therm@4e {
						reg = <0x4e>;
						qcom,ratiometric;
						qcom,hw-settle-time = <0xc8>;
					};
				};

				adc-tm@3500 {
					compatible = "qcom,spmi-adc-tm5";
					reg = <0x3500>;
					interrupts = <0x00 0x35 0x00 0x01>;
					#thermal-sensor-cells = <0x01>;
					#address-cells = <0x01>;
					#size-cells = <0x00>;
					status = "okay";
					phandle = <0xc1>;

					xo-therm@0 {
						reg = <0x00>;
						io-channels = <0x96 0x4c>;
						qcom,ratiometric;
						qcom,hw-settle-time-us = <0xc8>;
					};

					wifi-therm@1 {
						reg = <0x01>;
						io-channels = <0x96 0x4e>;
						qcom,ratiometric;
						qcom,hw-settle-time-us = <0xc8>;
					};
				};

				rtc@6000 {
					compatible = "qcom,pm8941-rtc";
					reg = <0x6000>;
					reg-names = "rtc\0alarm";
					interrupts = <0x00 0x61 0x01 0x00>;
				};

				gpio@c000 {
					compatible = "qcom,pm8150-gpio";
					reg = <0xc000>;
					gpio-controller;
					#gpio-cells = <0x02>;
					interrupt-controller;
					#interrupt-cells = <0x02>;
					gpio-reserved-ranges = <0x01 0x01 0x03 0x02 0x07 0x01>;
					gpio-line-names = "NC\0OPTION2\0PM_GPIO-F\0PM_SLP_CLK_IN\0OPTION1\0VOL_UP_N\0PM8250_GPIO7\0SP_ARI_PWR_ALARM\0GPIO_9_P\0GPIO_10_P";
					phandle = <0xc3>;
				};
			};

			pmic@1 {
				compatible = "qcom,pm8150\0qcom,spmi-pmic";
				reg = <0x01 0x00>;
				#address-cells = <0x01>;
				#size-cells = <0x00>;
			};

			pmic@2 {
				compatible = "qcom,pm8150b\0qcom,spmi-pmic";
				reg = <0x02 0x00>;
				#address-cells = <0x01>;
				#size-cells = <0x00>;

				power-on@800 {
					compatible = "qcom,pm8916-pon";
					reg = <0x800>;
					status = "disabled";
				};

				dcdc@1100 {
					compatible = "qcom,pm8150b-vbus-reg";
					status = "disabled";
					reg = <0x1100>;
					phandle = <0x12b>;
				};

				temp-alarm@2400 {
					compatible = "qcom,spmi-temp-alarm";
					reg = <0x2400>;
					interrupts = <0x02 0x24 0x00 0x03>;
					io-channels = <0x97 0x06>;
					io-channel-names = "thermal";
					#thermal-sensor-cells = <0x00>;
					phandle = <0xbe>;
				};

				adc@3100 {
					compatible = "qcom,spmi-adc5";
					reg = <0x3100>;
					#address-cells = <0x01>;
					#size-cells = <0x00>;
					#io-channel-cells = <0x01>;
					interrupts = <0x02 0x31 0x00 0x01>;
					phandle = <0x97>;

					ref-gnd@0 {
						reg = <0x00>;
						qcom,pre-scaling = <0x01 0x01>;
						label = "ref_gnd";
					};

					vref-1p25@1 {
						reg = <0x01>;
						qcom,pre-scaling = <0x01 0x01>;
						label = "vref_1p25";
					};

					die-temp@6 {
						reg = <0x06>;
						qcom,pre-scaling = <0x01 0x01>;
						label = "die_temp";
					};

					chg-temp@9 {
						reg = <0x09>;
						qcom,pre-scaling = <0x01 0x01>;
						label = "chg_temp";
					};

					conn-therm@4f {
						reg = <0x4f>;
						qcom,ratiometric;
						qcom,hw-settle-time = <0xc8>;
					};
				};

				adc-tm@3500 {
					compatible = "qcom,spmi-adc-tm5";
					reg = <0x3500>;
					interrupts = <0x02 0x35 0x00 0x01>;
					#thermal-sensor-cells = <0x01>;
					#address-cells = <0x01>;
					#size-cells = <0x00>;
					status = "okay";
					phandle = <0xc0>;

					conn-therm@0 {
						reg = <0x00>;
						io-channels = <0x97 0x4f>;
						qcom,ratiometric;
						qcom,hw-settle-time-us = <0xc8>;
					};
				};

				gpio@c000 {
					compatible = "qcom,pm8150b-gpio";
					reg = <0xc000>;
					gpio-controller;
					#gpio-cells = <0x02>;
					interrupt-controller;
					#interrupt-cells = <0x02>;
					gpio-line-names = "NC\0NC\0NC\0NC\0HAP_BOOST_EN\0SMB_STAT\0NC\0NC\0SDM_FORCE_USB_BOOT\0NC\0NC\0NC";
					phandle = <0x12c>;
				};
			};

			pmic@3 {
				compatible = "qcom,pm8150b\0qcom,spmi-pmic";
				reg = <0x03 0x00>;
				#address-cells = <0x01>;
				#size-cells = <0x00>;
			};

			pmic@4 {
				compatible = "qcom,pm8150l\0qcom,spmi-pmic";
				reg = <0x04 0x00>;
				#address-cells = <0x01>;
				#size-cells = <0x00>;

				power-on@800 {
					compatible = "qcom,pm8916-pon";
					reg = <0x800>;
					status = "disabled";
				};

				temp-alarm@2400 {
					compatible = "qcom,spmi-temp-alarm";
					reg = <0x2400>;
					interrupts = <0x04 0x24 0x00 0x03>;
					io-channels = <0x98 0x06>;
					io-channel-names = "thermal";
					#thermal-sensor-cells = <0x00>;
					phandle = <0x12d>;
				};

				adc@3100 {
					compatible = "qcom,spmi-adc5";
					reg = <0x3100>;
					#address-cells = <0x01>;
					#size-cells = <0x00>;
					#io-channel-cells = <0x01>;
					interrupts = <0x04 0x31 0x00 0x01>;
					phandle = <0x98>;

					ref-gnd@0 {
						reg = <0x00>;
						qcom,pre-scaling = <0x01 0x01>;
						label = "ref_gnd";
					};

					vref-1p25@1 {
						reg = <0x01>;
						qcom,pre-scaling = <0x01 0x01>;
						label = "vref_1p25";
					};

					die-temp@6 {
						reg = <0x06>;
						qcom,pre-scaling = <0x01 0x01>;
						label = "die_temp";
					};

					skin-msm-therm@4e {
						reg = <0x4e>;
						qcom,ratiometric;
						qcom,hw-settle-time = <0xc8>;
					};

					pm8150l-therm@4f {
						reg = <0x4f>;
						qcom,ratiometric;
						qcom,hw-settle-time = <0xc8>;
					};
				};

				adc-tm@3500 {
					compatible = "qcom,spmi-adc-tm5";
					reg = <0x3500>;
					interrupts = <0x04 0x35 0x00 0x01>;
					#thermal-sensor-cells = <0x01>;
					#address-cells = <0x01>;
					#size-cells = <0x00>;
					status = "okay";
					phandle = <0xbf>;

					skin-msm-therm@0 {
						reg = <0x00>;
						io-channels = <0x98 0x4e>;
						qcom,ratiometric;
						qcom,hw-settle-time-us = <0xc8>;
					};

					pm8150l-therm@1 {
						reg = <0x01>;
						io-channels = <0x98 0x4f>;
						qcom,ratiometric;
						qcom,hw-settle-time-us = <0xc8>;
					};
				};

				gpio@c000 {
					compatible = "qcom,pm8150l-gpio";
					reg = <0xc000>;
					gpio-controller;
					#gpio-cells = <0x02>;
					interrupt-controller;
					#interrupt-cells = <0x02>;
					gpio-line-names = "NC\0PM3003A_EN\0NC\0NC\0PM_GPIO5\0PM_GPIO-A\0PM_GPIO7\0NC\0NC\0PM_GPIO-B\0NC\0PM3003A_MODE";
					phandle = <0x36>;

					lt9611-rst-pin {
						pins = "gpio5";
						function = "normal";
						output-high;
						input-disable;
						power-source = <0x00>;
						phandle = <0x3a>;
					};
				};
			};

			pmic@5 {
				compatible = "qcom,pm8150l\0qcom,spmi-pmic";
				reg = <0x05 0x00>;
				#address-cells = <0x01>;
				#size-cells = <0x00>;
			};
		};

		pinctrl@f100000 {
			compatible = "qcom,sm8250-pinctrl";
			reg = <0x00 0xf100000 0x00 0x300000 0x00 0xf500000 0x00 0x300000 0x00 0xf900000 0x00 0x300000>;
			reg-names = "west\0south\0north";
			interrupts = <0x00 0xd0 0x04>;
			gpio-controller;
			#gpio-cells = <0x02>;
			interrupt-controller;
			#interrupt-cells = <0x02>;
			gpio-ranges = <0x2d 0x00 0x00 0xb5>;
			wakeup-parent = <0x64>;
			gpio-reserved-ranges = <0x28 0x04>;
			gpio-line-names = "GPIO-MM\0GPIO-NN\0GPIO-OO\0GPIO-PP\0GPIO-A\0GPIO-C\0GPIO-E\0GPIO-D\0I2C0-SDA\0I2C0-SCL\0GPIO-TT\0NC\0GPIO_12_I2C_SDA\0GPIO_13_I2C_SCL\0GPIO-X\0GPIO_15_RGMII_INT\0HST_BT_UART_CTS\0HST_BT_UART_RFR\0HST_BT_UART_TX\0HST_BT_UART_RX\0HST_WLAN_EN\0HST_BT_EN\0GPIO-AAA\0GPIO-BBB\0GPIO-CCC\0GPIO-Z\0GPIO-DDD\0GPIO-BB\0GPIO_28_CAN_SPI_MISO\0GPIO_29_CAN_SPI_MOSI\0GPIO_30_CAN_SPI_CLK\0GPIO_31_CAN_SPI_CS\0GPIO-UU\0NC\0UART1_TXD_SOM\0UART1_RXD_SOM\0UART0_CTS\0UART0_RTS\0UART0_TXD\0UART0_RXD\0SPI1_MISO\0SPI1_MOSI\0SPI1_CLK\0SPI1_CS\0I2C1_SDA\0I2C1_SCL\0GPIO-F\0GPIO-JJ\0Board_ID1\0Board_ID2\0NC\0NC\0SPI0_MISO\0SPI0_MOSI\0SPI0_SCLK\0SPI0_CS\0GPIO-QQ\0GPIO-RR\0USB2LAN_RESET\0USB2LAN_EXTWAKE\0NC\0NC\0NC\0LT9611_INT\0GPIO-AA\0USB_CC_DIR\0GPIO-G\0GPIO-LL\0USB_DP_HPD_1P8\0NC\0NC\0SD_CMD\0SD_DAT3\0SD_SCLK\0SD_DAT2\0SD_DAT1\0SD_DAT0\0SD_UFS_CARD_DET_N\0GPIO-II\0PCIE0_RST_N\0PCIE0_CLK_REQ_N\0PCIE0_WAKE_N\0GPIO-CC\0GPIO-DD\0GPIO-EE\0GPIO-FF\0GPIO-GG\0GPIO-HH\0GPIO-VV\0GPIO-WW\0NC\0NC\0GPIO-K\0GPIO-I\0CSI0_MCLK\0CSI1_MCLK\0CSI2_MCLK\0CSI3_MCLK\0GPIO-AA\0GPIO-BB\0GPIO-KK\0CCI_I2C_SDA0\0CCI_I2C_SCL0\0CCI_I2C_SDA1\0CCI_I2C_SCL1\0CCI_I2C_SDA2\0CCI_I2C_SCL2\0CCI_I2C_SDA3\0CCI_I2C_SCL3\0GPIO-L\0NC\0NC\0ACCEL_INT\0GYRO_INT\0GPIO-J\0GPIO-YY\0GPIO-H\0GPIO-ZZ\0NC\0NC\0NC\0NC\0MAG_INT\0MAG_DRDY_INT\0HST_SW_CTRL\0GPIO-M\0GPIO-N\0GPIO-O\0GPIO-P\0PS_INT\0WSA1_EN\0USB_HUB_RESET\0SDM_FORCE_USB_BOOT\0I2S1_CLK_HDMI\0I2S1_DATA0_HDMI\0I2S1_WS_HDMI\0GPIO-B\0GPIO_137\0PCM_CLK\0PCM_DI\0PCM_DO\0PCM_FS\0HST_SLIM_CLK\0HST_SLIM_DATA\0GPIO-U\0GPIO-Y\0GPIO-R\0GPIO-Q\0GPIO-S\0GPIO-T\0GPIO-V\0GPIO-W\0DMIC_CLK1\0DMIC_DATA1\0DMIC_CLK2\0DMIC_DATA2\0WSA_SWR_CLK\0WSA_SWR_DATA\0DMIC_CLK3\0DMIC_DATA3\0I2C4_SDA\0I2C4_SCL\0SPI3_CS1\0SPI3_CS2\0SPI2_MISO_LS3\0SPI2_MOSI_LS3\0SPI2_CLK_LS3\0SPI2_ACCEL_CS_LS3\0SPI2_CS1\0NC\0GPIO-SS\0GPIO-XX\0SPI3_MISO\0SPI3_MOSI\0SPI3_CLK\0SPI3_CS\0HST_BLE_SNS_UART_TX\0HST_BLE_SNS_UART_RX\0HST_WLAN_UART_TX\0HST_WLAN_UART_RX";
			phandle = <0x2d>;

			pri-mi2s-active {
				phandle = <0x12e>;

				sclk {
					pins = "gpio138";
					function = "mi2s0_sck";
					drive-strength = <0x08>;
					bias-disable;
				};

				ws {
					pins = "gpio141";
					function = "mi2s0_ws";
					drive-strength = <0x08>;
					output-high;
				};

				data0 {
					pins = "gpio139";
					function = "mi2s0_data0";
					drive-strength = <0x08>;
					bias-disable;
					output-high;
				};

				data1 {
					pins = "gpio140";
					function = "mi2s0_data1";
					drive-strength = <0x08>;
					output-high;
				};
			};

			qup-i2c0-default {
				phandle = <0x29>;

				mux {
					pins = "gpio28\0gpio29";
					function = "qup0";
				};

				config {
					pins = "gpio28\0gpio29";
					drive-strength = <0x02>;
					bias-disable;
				};
			};

			qup-i2c1-default {
				phandle = <0x30>;

				pinmux {
					pins = "gpio4\0gpio5";
					function = "qup1";
				};

				config {
					pins = "gpio4\0gpio5";
					drive-strength = <0x02>;
					bias-disable;
				};
			};

			qup-i2c2-default {
				phandle = <0x31>;

				mux {
					pins = "gpio115\0gpio116";
					function = "qup2";
				};

				config {
					pins = "gpio115\0gpio116";
					drive-strength = <0x02>;
					bias-disable;
				};
			};

			qup-i2c3-default {
				phandle = <0x33>;

				mux {
					pins = "gpio119\0gpio120";
					function = "qup3";
				};

				config {
					pins = "gpio119\0gpio120";
					drive-strength = <0x02>;
					bias-disable;
				};
			};

			qup-i2c4-default {
				phandle = <0x34>;

				mux {
					pins = "gpio8\0gpio9";
					function = "qup4";
				};

				config {
					pins = "gpio8\0gpio9";
					drive-strength = <0x02>;
					bias-disable;
				};
			};

			qup-i2c5-default {
				phandle = <0x35>;

				mux {
					pins = "gpio12\0gpio13";
					function = "qup5";
				};

				config {
					pins = "gpio12\0gpio13";
					drive-strength = <0x02>;
					bias-disable;
				};
			};

			qup-i2c6-default {
				phandle = <0x3d>;

				mux {
					pins = "gpio16\0gpio17";
					function = "qup6";
				};

				config {
					pins = "gpio16\0gpio17";
					drive-strength = <0x02>;
					bias-disable;
				};
			};

			qup-i2c7-default {
				phandle = <0x3f>;

				mux {
					pins = "gpio20\0gpio21";
					function = "qup7";
				};

				config {
					pins = "gpio20\0gpio21";
					drive-strength = <0x02>;
					bias-disable;
				};
			};

			qup-i2c8-default {
				phandle = <0x40>;

				mux {
					pins = "gpio24\0gpio25";
					function = "qup8";
				};

				config {
					pins = "gpio24\0gpio25";
					drive-strength = <0x02>;
					bias-disable;
				};
			};

			qup-i2c9-default {
				phandle = <0x42>;

				mux {
					pins = "gpio125\0gpio126";
					function = "qup9";
				};

				config {
					pins = "gpio125\0gpio126";
					drive-strength = <0x02>;
					bias-disable;
				};
			};

			qup-i2c10-default {
				phandle = <0x43>;

				mux {
					pins = "gpio129\0gpio130";
					function = "qup10";
				};

				config {
					pins = "gpio129\0gpio130";
					drive-strength = <0x02>;
					bias-disable;
				};
			};

			qup-i2c11-default {
				phandle = <0x44>;

				mux {
					pins = "gpio60\0gpio61";
					function = "qup11";
				};

				config {
					pins = "gpio60\0gpio61";
					drive-strength = <0x02>;
					bias-disable;
				};
			};

			qup-i2c12-default {
				phandle = <0x45>;

				mux {
					pins = "gpio32\0gpio33";
					function = "qup12";
				};

				config {
					pins = "gpio32\0gpio33";
					drive-strength = <0x02>;
					bias-disable;
				};
			};

			qup-i2c13-default {
				phandle = <0x47>;

				mux {
					pins = "gpio36\0gpio37";
					function = "qup13";
				};

				config {
					pins = "gpio36\0gpio37";
					drive-strength = <0x02>;
					bias-disable;
				};
			};

			qup-i2c14-default {
				phandle = <0x1f>;

				mux {
					pins = "gpio40\0gpio41";
					function = "qup14";
				};

				config {
					pins = "gpio40\0gpio41";
					drive-strength = <0x02>;
					bias-disable;
				};
			};

			qup-i2c15-default {
				phandle = <0x22>;

				mux {
					pins = "gpio44\0gpio45";
					function = "qup15";
				};

				config {
					pins = "gpio44\0gpio45";
					drive-strength = <0x02>;
					bias-disable;
				};
			};

			qup-i2c16-default {
				phandle = <0x23>;

				mux {
					pins = "gpio48\0gpio49";
					function = "qup16";
				};

				config {
					pins = "gpio48\0gpio49";
					drive-strength = <0x02>;
					bias-disable;
				};
			};

			qup-i2c17-default {
				phandle = <0x24>;

				mux {
					pins = "gpio52\0gpio53";
					function = "qup17";
				};

				config {
					pins = "gpio52\0gpio53";
					drive-strength = <0x02>;
					bias-disable;
				};
			};

			qup-i2c18-default {
				phandle = <0x26>;

				mux {
					pins = "gpio56\0gpio57";
					function = "qup18";
				};

				config {
					pins = "gpio56\0gpio57";
					drive-strength = <0x02>;
					bias-disable;
				};
			};

			qup-i2c19-default {
				phandle = <0x28>;

				mux {
					pins = "gpio0\0gpio1";
					function = "qup19";
				};

				config {
					pins = "gpio0\0gpio1";
					drive-strength = <0x02>;
					bias-disable;
				};
			};

			qup-spi0-cs {
				pins = "gpio31";
				function = "qup0";
				phandle = <0x12f>;
			};

			qup-spi0-cs-gpio {
				pins = "gpio31";
				function = "gpio";
				drive-strength = <0x06>;
				bias-disable;
				phandle = <0x2c>;
			};

			qup-spi0-data-clk {
				pins = "gpio28\0gpio29\0gpio30";
				function = "qup0";
				drive-strength = <0x06>;
				bias-disable;
				phandle = <0x2b>;
			};

			qup-spi1-cs {
				pins = "gpio7";
				function = "qup1";
				phandle = <0x130>;
			};

			qup-spi1-cs-gpio {
				pins = "gpio7";
				function = "gpio";
				phandle = <0x131>;
			};

			qup-spi1-data-clk {
				pins = "gpio4\0gpio5\0gpio6";
				function = "qup1";
				phandle = <0x132>;
			};

			qup-spi2-cs {
				pins = "gpio118";
				function = "qup2";
				phandle = <0x133>;
			};

			qup-spi2-cs-gpio {
				pins = "gpio118";
				function = "gpio";
				phandle = <0x134>;
			};

			qup-spi2-data-clk {
				pins = "gpio115\0gpio116\0gpio117";
				function = "qup2";
				phandle = <0x135>;
			};

			qup-spi3-cs {
				pins = "gpio122";
				function = "qup3";
				phandle = <0x136>;
			};

			qup-spi3-cs-gpio {
				pins = "gpio122";
				function = "gpio";
				phandle = <0x137>;
			};

			qup-spi3-data-clk {
				pins = "gpio119\0gpio120\0gpio121";
				function = "qup3";
				phandle = <0x138>;
			};

			qup-spi4-cs {
				pins = "gpio11";
				function = "qup4";
				phandle = <0x139>;
			};

			qup-spi4-cs-gpio {
				pins = "gpio11";
				function = "gpio";
				phandle = <0x13a>;
			};

			qup-spi4-data-clk {
				pins = "gpio8\0gpio9\0gpio10";
				function = "qup4";
				phandle = <0x13b>;
			};

			qup-spi5-cs {
				pins = "gpio15";
				function = "qup5";
				phandle = <0x13c>;
			};

			qup-spi5-cs-gpio {
				pins = "gpio15";
				function = "gpio";
				phandle = <0x13d>;
			};

			qup-spi5-data-clk {
				pins = "gpio12\0gpio13\0gpio14";
				function = "qup5";
				phandle = <0x13e>;
			};

			qup-spi6-cs {
				pins = "gpio19";
				function = "qup6";
				phandle = <0x13f>;
			};

			qup-spi6-cs-gpio {
				pins = "gpio19";
				function = "gpio";
				phandle = <0x140>;
			};

			qup-spi6-data-clk {
				pins = "gpio16\0gpio17\0gpio18";
				function = "qup6";
				phandle = <0x141>;
			};

			qup-spi7-cs {
				pins = "gpio23";
				function = "qup7";
				phandle = <0x142>;
			};

			qup-spi7-cs-gpio {
				pins = "gpio23";
				function = "gpio";
				phandle = <0x143>;
			};

			qup-spi7-data-clk {
				pins = "gpio20\0gpio21\0gpio22";
				function = "qup7";
				phandle = <0x144>;
			};

			qup-spi8-cs {
				pins = "gpio27";
				function = "qup8";
				phandle = <0x145>;
			};

			qup-spi8-cs-gpio {
				pins = "gpio27";
				function = "gpio";
				phandle = <0x146>;
			};

			qup-spi8-data-clk {
				pins = "gpio24\0gpio25\0gpio26";
				function = "qup8";
				phandle = <0x147>;
			};

			qup-spi9-cs {
				pins = "gpio128";
				function = "qup9";
				phandle = <0x148>;
			};

			qup-spi9-cs-gpio {
				pins = "gpio128";
				function = "gpio";
				phandle = <0x149>;
			};

			qup-spi9-data-clk {
				pins = "gpio125\0gpio126\0gpio127";
				function = "qup9";
				phandle = <0x14a>;
			};

			qup-spi10-cs {
				pins = "gpio132";
				function = "qup10";
				phandle = <0x14b>;
			};

			qup-spi10-cs-gpio {
				pins = "gpio132";
				function = "gpio";
				phandle = <0x14c>;
			};

			qup-spi10-data-clk {
				pins = "gpio129\0gpio130\0gpio131";
				function = "qup10";
				phandle = <0x14d>;
			};

			qup-spi11-cs {
				pins = "gpio63";
				function = "qup11";
				phandle = <0x14e>;
			};

			qup-spi11-cs-gpio {
				pins = "gpio63";
				function = "gpio";
				phandle = <0x14f>;
			};

			qup-spi11-data-clk {
				pins = "gpio60\0gpio61\0gpio62";
				function = "qup11";
				phandle = <0x150>;
			};

			qup-spi12-cs {
				pins = "gpio35";
				function = "qup12";
				phandle = <0x151>;
			};

			qup-spi12-cs-gpio {
				pins = "gpio35";
				function = "gpio";
				phandle = <0x152>;
			};

			qup-spi12-data-clk {
				pins = "gpio32\0gpio33\0gpio34";
				function = "qup12";
				phandle = <0x153>;
			};

			qup-spi13-cs {
				pins = "gpio39";
				function = "qup13";
				phandle = <0x154>;
			};

			qup-spi13-cs-gpio {
				pins = "gpio39";
				function = "gpio";
				phandle = <0x155>;
			};

			qup-spi13-data-clk {
				pins = "gpio36\0gpio37\0gpio38";
				function = "qup13";
				phandle = <0x156>;
			};

			qup-spi14-cs {
				pins = "gpio43";
				function = "qup14";
				phandle = <0x157>;
			};

			qup-spi14-cs-gpio {
				pins = "gpio43";
				function = "gpio";
				phandle = <0x158>;
			};

			qup-spi14-data-clk {
				pins = "gpio40\0gpio41\0gpio42";
				function = "qup14";
				phandle = <0x159>;
			};

			qup-spi15-cs {
				pins = "gpio47";
				function = "qup15";
				phandle = <0x15a>;
			};

			qup-spi15-cs-gpio {
				pins = "gpio47";
				function = "gpio";
				phandle = <0x15b>;
			};

			qup-spi15-data-clk {
				pins = "gpio44\0gpio45\0gpio46";
				function = "qup15";
				phandle = <0x15c>;
			};

			qup-spi16-cs {
				pins = "gpio51";
				function = "qup16";
				phandle = <0x15d>;
			};

			qup-spi16-cs-gpio {
				pins = "gpio51";
				function = "gpio";
				phandle = <0x15e>;
			};

			qup-spi16-data-clk {
				pins = "gpio48\0gpio49\0gpio50";
				function = "qup16";
				phandle = <0x15f>;
			};

			qup-spi17-cs {
				pins = "gpio55";
				function = "qup17";
				phandle = <0x160>;
			};

			qup-spi17-cs-gpio {
				pins = "gpio55";
				function = "gpio";
				phandle = <0x161>;
			};

			qup-spi17-data-clk {
				pins = "gpio52\0gpio53\0gpio54";
				function = "qup17";
				phandle = <0x162>;
			};

			qup-spi18-cs {
				pins = "gpio59";
				function = "qup18";
				phandle = <0x163>;
			};

			qup-spi18-cs-gpio {
				pins = "gpio59";
				function = "gpio";
				phandle = <0x164>;
			};

			qup-spi18-data-clk {
				pins = "gpio56\0gpio57\0gpio58";
				function = "qup18";
				phandle = <0x165>;
			};

			qup-spi19-cs {
				pins = "gpio3";
				function = "qup19";
				phandle = <0x166>;
			};

			qup-spi19-cs-gpio {
				pins = "gpio3";
				function = "gpio";
				phandle = <0x167>;
			};

			qup-spi19-data-clk {
				pins = "gpio0\0gpio1\0gpio2";
				function = "qup19";
				phandle = <0x168>;
			};

			qup-uart2-default {
				phandle = <0x32>;

				mux {
					pins = "gpio117\0gpio118";
					function = "qup2";
				};
			};

			qup-uart6-default {
				phandle = <0x3e>;

				mux {
					pins = "gpio16\0gpio17\0gpio18\0gpio19";
					function = "qup6";
				};
			};

			qup-uart12-default {
				phandle = <0x46>;

				mux {
					pins = "gpio34\0gpio35";
					function = "qup12";
				};
			};

			qup-uart17-default {
				phandle = <0x25>;

				mux {
					pins = "gpio52\0gpio53\0gpio54\0gpio55";
					function = "qup17";
				};
			};

			qup-uart18-default {
				phandle = <0x27>;

				mux {
					pins = "gpio58\0gpio59";
					function = "qup18";
				};
			};

			tert-mi2s-active {
				phandle = <0x6c>;

				sck {
					pins = "gpio133";
					function = "mi2s2_sck";
					drive-strength = <0x08>;
					bias-disable;
				};

				data0 {
					pins = "gpio134";
					function = "mi2s2_data0";
					drive-strength = <0x08>;
					bias-disable;
					output-high;
				};

				ws {
					pins = "gpio135";
					function = "mi2s2_ws";
					drive-strength = <0x08>;
					output-high;
				};
			};

			sdc2-sleep {
				phandle = <0x169>;

				clk {
					pins = "sdc2_clk";
					drive-strength = <0x02>;
					bias-disable;
				};

				cmd {
					pins = "sdc2_cmd";
					drive-strength = <0x02>;
					bias-pull-up;
				};

				data {
					pins = "sdc2_data";
					drive-strength = <0x02>;
					bias-pull-up;
				};
			};

			pcie0-default {
				phandle = <0x4a>;

				perst {
					pins = "gpio79";
					function = "gpio";
					drive-strength = <0x02>;
					bias-pull-down;
				};

				clkreq {
					pins = "gpio80";
					function = "pci_e0";
					drive-strength = <0x02>;
					bias-pull-up;
				};

				wake {
					pins = "gpio81";
					function = "gpio";
					drive-strength = <0x02>;
					bias-pull-up;
				};
			};

			pcie1-default {
				phandle = <0x4e>;

				perst {
					pins = "gpio82";
					function = "gpio";
					drive-strength = <0x02>;
					bias-pull-down;
				};

				clkreq {
					pins = "gpio83";
					function = "pci_e1";
					drive-strength = <0x02>;
					bias-pull-up;
				};

				wake {
					pins = "gpio84";
					function = "gpio";
					drive-strength = <0x02>;
					bias-pull-up;
				};
			};

			pcie2-default {
				phandle = <0x50>;

				perst {
					pins = "gpio85";
					function = "gpio";
					drive-strength = <0x02>;
					bias-pull-down;
				};

				clkreq {
					pins = "gpio86";
					function = "pci_e2";
					drive-strength = <0x02>;
					bias-pull-up;
				};

				wake {
					pins = "gpio87";
					function = "gpio";
					drive-strength = <0x02>;
					bias-pull-up;
				};
			};

			lt9611-irq {
				pins = "gpio63";
				function = "gpio";
				bias-disable;
				phandle = <0x39>;
			};

			sdc2-default {
				phandle = <0x78>;

				clk {
					pins = "sdc2_clk";
					bias-disable;
					drive-strength = <0x10>;
				};

				cmd {
					pins = "sdc2_cmd";
					bias-pull-up;
					drive-strength = <0x0a>;
				};

				data {
					pins = "sdc2_data";
					bias-pull-up;
					drive-strength = <0x0a>;
				};
			};

			sd-card-det-n {
				pins = "gpio77";
				function = "gpio";
				bias-pull-up;
				phandle = <0x79>;
			};
		};

		iommu@15000000 {
			compatible = "qcom,sm8250-smmu-500\0arm,mmu-500";
			reg = <0x00 0x15000000 0x00 0x100000>;
			#iommu-cells = <0x02>;
			#global-interrupts = <0x02>;
			interrupts = <0x00 0x40 0x04 0x00 0x41 0x04 0x00 0x61 0x04 0x00 0x62 0x04 0x00 0x63 0x04 0x00 0x64 0x04 0x00 0x65 0x04 0x00 0x66 0x04 0x00 0x67 0x04 0x00 0x68 0x04 0x00 0x69 0x04 0x00 0x6a 0x04 0x00 0x6b 0x04 0x00 0x6c 0x04 0x00 0x6d 0x04 0x00 0x6e 0x04 0x00 0x6f 0x04 0x00 0x70 0x04 0x00 0x71 0x04 0x00 0x72 0x04 0x00 0x73 0x04 0x00 0x74 0x04 0x00 0x75 0x04 0x00 0x76 0x04 0x00 0xb5 0x04 0x00 0xb6 0x04 0x00 0xb7 0x04 0x00 0xb8 0x04 0x00 0xb9 0x04 0x00 0xba 0x04 0x00 0xbb 0x04 0x00 0xbc 0x04 0x00 0xbd 0x04 0x00 0xbe 0x04 0x00 0xbf 0x04 0x00 0xc0 0x04 0x00 0x13b 0x04 0x00 0x13c 0x04 0x00 0x13d 0x04 0x00 0x13e 0x04 0x00 0x13f 0x04 0x00 0x140 0x04 0x00 0x141 0x04 0x00 0x142 0x04 0x00 0x143 0x04 0x00 0x144 0x04 0x00 0x145 0x04 0x00 0x146 0x04 0x00 0x147 0x04 0x00 0x148 0x04 0x00 0x149 0x04 0x00 0x14a 0x04 0x00 0x14b 0x04 0x00 0x14c 0x04 0x00 0x14d 0x04 0x00 0x14e 0x04 0x00 0x14f 0x04 0x00 0x150 0x04 0x00 0x151 0x04 0x00 0x152 0x04 0x00 0x153 0x04 0x00 0x154 0x04 0x00 0x155 0x04 0x00 0x156 0x04 0x00 0x157 0x04 0x00 0x158 0x04 0x00 0x159 0x04 0x00 0x18b 0x04 0x00 0x18c 0x04 0x00 0x18d 0x04 0x00 0x18e 0x04 0x00 0x18f 0x04 0x00 0x190 0x04 0x00 0x191 0x04 0x00 0x192 0x04 0x00 0x193 0x04 0x00 0x194 0x04 0x00 0x195 0x04 0x00 0x196 0x04 0x00 0x197 0x04 0x00 0x198 0x04 0x00 0x199 0x04 0x00 0x19c 0x04 0x00 0x1a2 0x04 0x00 0x1a3 0x04 0x00 0x1a5 0x04 0x00 0x1a7 0x04 0x00 0x1a8 0x04 0x00 0x1a9 0x04 0x00 0x2b2 0x04 0x00 0x2b3 0x04 0x00 0x2b4 0x04 0x00 0x2b5 0x04 0x00 0x2b6 0x04 0x00 0x2b7 0x04 0x00 0x2b8 0x04 0x00 0x2b9 0x04 0x00 0x2c3 0x04>;
			phandle = <0x1e>;
		};

		remoteproc@17300000 {
			compatible = "qcom,sm8250-adsp-pas";
			reg = <0x00 0x17300000 0x00 0x100>;
			interrupts-extended = <0x64 0x06 0x04 0x99 0x00 0x01 0x99 0x01 0x01 0x99 0x02 0x01 0x99 0x03 0x01>;
			interrupt-names = "wdog\0fatal\0ready\0handover\0stop-ack";
			clocks = <0x19 0x00>;
			clock-names = "xo";
			power-domains = <0x66 0x01 0x14 0x04 0x14 0x05>;
			power-domain-names = "load_state\0lcx\0lmx";
			memory-region = <0x9a>;
			qcom,smem-states = <0x9b 0x00>;
			qcom,smem-state-names = "stop";
			status = "okay";
			firmware-name = "qcom/sm8250/adsp.mbn";
			phandle = <0x16a>;

			glink-edge {
				interrupts-extended = <0x18 0x03 0x00 0x01>;
				mboxes = <0x18 0x03 0x00>;
				label = "lpass";
				qcom,remote-pid = <0x02>;

				apr {
					compatible = "qcom,apr-v2";
					qcom,glink-channels = "apr_audio_svc";
					qcom,apr-domain = <0x04>;
					#address-cells = <0x01>;
					#size-cells = <0x00>;

					apr-service@3 {
						reg = <0x03>;
						compatible = "qcom,q6core";
						qcom,protection-domain = "avs/audio\0msm/adsp/audio_pd";
					};

					apr-service@4 {
						compatible = "qcom,q6afe";
						reg = <0x04>;
						qcom,protection-domain = "avs/audio\0msm/adsp/audio_pd";
						phandle = <0x16b>;

						dais {
							compatible = "qcom,q6afe-dais";
							#address-cells = <0x01>;
							#size-cells = <0x00>;
							#sound-dai-cells = <0x01>;
							phandle = <0x6e>;

							qi2s@16 {
								reg = <0x10>;
								qcom,sd-lines = <0x00 0x01 0x02 0x03>;
							};

							qi2s@20 {
								reg = <0x14>;
								qcom,sd-lines = <0x00>;
							};
						};

						cc {
							compatible = "qcom,q6afe-clocks";
							#clock-cells = <0x02>;
							phandle = <0x57>;
						};
					};

					apr-service@7 {
						compatible = "qcom,q6asm";
						reg = <0x07>;
						qcom,protection-domain = "avs/audio\0msm/adsp/audio_pd";
						phandle = <0x16c>;

						dais {
							compatible = "qcom,q6asm-dais";
							#address-cells = <0x01>;
							#size-cells = <0x00>;
							#sound-dai-cells = <0x01>;
							iommus = <0x1e 0x1801 0x00>;
							phandle = <0x6d>;

							dai@0 {
								reg = <0x00>;
							};

							dai@1 {
								reg = <0x01>;
							};

							dai@2 {
								reg = <0x02>;
							};
						};
					};

					apr-service@8 {
						compatible = "qcom,q6adm";
						reg = <0x08>;
						qcom,protection-domain = "avs/audio\0msm/adsp/audio_pd";
						phandle = <0x16d>;

						routing {
							compatible = "qcom,q6adm-routing";
							#sound-dai-cells = <0x00>;
							phandle = <0x6f>;
						};
					};
				};

				fastrpc {
					compatible = "qcom,fastrpc";
					qcom,glink-channels = "fastrpcglink-apps-dsp";
					label = "adsp";
					#address-cells = <0x01>;
					#size-cells = <0x00>;

					compute-cb@3 {
						compatible = "qcom,fastrpc-compute-cb";
						reg = <0x03>;
						iommus = <0x1e 0x1803 0x00>;
					};

					compute-cb@4 {
						compatible = "qcom,fastrpc-compute-cb";
						reg = <0x04>;
						iommus = <0x1e 0x1804 0x00>;
					};

					compute-cb@5 {
						compatible = "qcom,fastrpc-compute-cb";
						reg = <0x05>;
						iommus = <0x1e 0x1805 0x00>;
					};
				};
			};
		};

		interrupt-controller@17a00000 {
			compatible = "arm,gic-v3";
			#interrupt-cells = <0x03>;
			interrupt-controller;
			reg = <0x00 0x17a00000 0x00 0x10000 0x00 0x17a60000 0x00 0x100000>;
			interrupts = <0x01 0x09 0x04>;
			phandle = <0x01>;
		};

		watchdog@17c10000 {
			compatible = "qcom,apss-wdt-sm8250\0qcom,kpss-wdt";
			reg = <0x00 0x17c10000 0x00 0x1000>;
			clocks = <0x1a>;
			interrupts = <0x00 0x00 0x04>;
		};

		timer@17c20000 {
			#address-cells = <0x02>;
			#size-cells = <0x02>;
			ranges;
			compatible = "arm,armv7-timer-mem";
			reg = <0x00 0x17c20000 0x00 0x1000>;
			clock-frequency = <0x124f800>;

			frame@17c21000 {
				frame-number = <0x00>;
				interrupts = <0x00 0x08 0x04 0x00 0x06 0x04>;
				reg = <0x00 0x17c21000 0x00 0x1000 0x00 0x17c22000 0x00 0x1000>;
			};

			frame@17c23000 {
				frame-number = <0x01>;
				interrupts = <0x00 0x09 0x04>;
				reg = <0x00 0x17c23000 0x00 0x1000>;
				status = "disabled";
			};

			frame@17c25000 {
				frame-number = <0x02>;
				interrupts = <0x00 0x0a 0x04>;
				reg = <0x00 0x17c25000 0x00 0x1000>;
				status = "disabled";
			};

			frame@17c27000 {
				frame-number = <0x03>;
				interrupts = <0x00 0x0b 0x04>;
				reg = <0x00 0x17c27000 0x00 0x1000>;
				status = "disabled";
			};

			frame@17c29000 {
				frame-number = <0x04>;
				interrupts = <0x00 0x0c 0x04>;
				reg = <0x00 0x17c29000 0x00 0x1000>;
				status = "disabled";
			};

			frame@17c2b000 {
				frame-number = <0x05>;
				interrupts = <0x00 0x0d 0x04>;
				reg = <0x00 0x17c2b000 0x00 0x1000>;
				status = "disabled";
			};

			frame@17c2d000 {
				frame-number = <0x06>;
				interrupts = <0x00 0x0e 0x04>;
				reg = <0x00 0x17c2d000 0x00 0x1000>;
				status = "disabled";
			};
		};

		rsc@18200000 {
			label = "apps_rsc";
			compatible = "qcom,rpmh-rsc";
			reg = <0x00 0x18200000 0x00 0x10000 0x00 0x18210000 0x00 0x10000 0x00 0x18220000 0x00 0x10000>;
			reg-names = "drv-0\0drv-1\0drv-2";
			interrupts = <0x00 0x03 0x04 0x00 0x04 0x04 0x00 0x05 0x04>;
			qcom,tcs-offset = <0xd00>;
			qcom,drv-id = <0x02>;
			qcom,tcs-config = <0x02 0x02 0x00 0x03 0x01 0x03 0x03 0x01>;
			phandle = <0x16e>;

			clock-controller {
				compatible = "qcom,sm8250-rpmh-clk";
				#clock-cells = <0x01>;
				clock-names = "xo";
				clocks = <0x9c>;
				phandle = <0x19>;
			};

			power-controller {
				compatible = "qcom,sm8250-rpmhpd";
				#power-domain-cells = <0x01>;
				operating-points-v2 = <0x9d>;
				phandle = <0x14>;

				opp-table {
					compatible = "operating-points-v2";
					phandle = <0x9d>;

					opp1 {
						opp-level = <0x10>;
						phandle = <0x16f>;
					};

					opp2 {
						opp-level = <0x30>;
						phandle = <0x1c>;
					};

					opp3 {
						opp-level = <0x40>;
						phandle = <0x15>;
					};

					opp4 {
						opp-level = <0x80>;
						phandle = <0x1d>;
					};

					opp5 {
						opp-level = <0xc0>;
						phandle = <0x7c>;
					};

					opp6 {
						opp-level = <0x100>;
						phandle = <0x88>;
					};

					opp7 {
						opp-level = <0x140>;
						phandle = <0x170>;
					};

					opp8 {
						opp-level = <0x150>;
						phandle = <0x171>;
					};

					opp9 {
						opp-level = <0x180>;
						phandle = <0x172>;
					};

					opp10 {
						opp-level = <0x1a0>;
						phandle = <0x173>;
					};
				};
			};

			bcm_voter {
				compatible = "qcom,bcm-voter";
				phandle = <0x48>;
			};

			pm8009-rpmh-regulators {
				compatible = "qcom,pm8009-1-rpmh-regulators";
				qcom,pmic-id = "f";
				vdd-s1-supply = <0x9e>;
				vdd-s2-supply = <0x9e>;
				vdd-l2-supply = <0x9f>;
				vdd-l5-l6-supply = <0xa0>;
				vdd-l7-supply = <0x54>;

				smps2 {
					regulator-name = "vreg_s2f_0p95";
					regulator-min-microvolt = <0xdbba0>;
					regulator-max-microvolt = <0xe86c0>;
					regulator-initial-mode = <0x02>;
					phandle = <0x174>;
				};

				ldo1 {
					regulator-name = "vreg_l1f_1p1";
					regulator-min-microvolt = <0x10d880>;
					regulator-max-microvolt = <0x10d880>;
					regulator-initial-mode = <0x03>;
					phandle = <0x175>;
				};

				ldo2 {
					regulator-name = "vreg_l2f_1p2";
					regulator-min-microvolt = <0x124f80>;
					regulator-max-microvolt = <0x124f80>;
					regulator-initial-mode = <0x03>;
					phandle = <0x176>;
				};

				ldo6 {
					regulator-name = "vreg_l6f_2p8";
					regulator-min-microvolt = <0x2ab980>;
					regulator-max-microvolt = <0x2ab980>;
					regulator-initial-mode = <0x03>;
					phandle = <0x177>;
				};

				ldo7 {
					regulator-name = "vreg_l7f_1p8";
					regulator-min-microvolt = <0x1b7740>;
					regulator-max-microvolt = <0x1b7740>;
					regulator-initial-mode = <0x03>;
					phandle = <0x178>;
				};
			};

			pm8150-rpmh-regulators {
				compatible = "qcom,pm8150-rpmh-regulators";
				qcom,pmic-id = "a";
				vdd-s1-supply = <0x9e>;
				vdd-s2-supply = <0x9e>;
				vdd-s3-supply = <0x9e>;
				vdd-s4-supply = <0x9e>;
				vdd-s5-supply = <0x9e>;
				vdd-s6-supply = <0x9e>;
				vdd-s7-supply = <0x9e>;
				vdd-s8-supply = <0x9e>;
				vdd-s9-supply = <0x9e>;
				vdd-s10-supply = <0x9e>;
				vdd-l2-l10-supply = <0xa0>;
				vdd-l3-l4-l5-l18-supply = <0xa1>;
				vdd-l6-l9-supply = <0x9f>;
				vdd-l7-l12-l14-l15-supply = <0xa2>;
				vdd-l13-l16-l17-supply = <0xa0>;

				ldo2 {
					regulator-name = "vreg_l2a_3p1";
					regulator-min-microvolt = <0x2ee000>;
					regulator-max-microvolt = <0x2ee000>;
					regulator-initial-mode = <0x03>;
					phandle = <0x74>;
				};

				ldo3 {
					regulator-name = "vreg_l3a_0p9";
					regulator-min-microvolt = <0xe2900>;
					regulator-max-microvolt = <0xe38a0>;
					regulator-initial-mode = <0x03>;
					phandle = <0x179>;
				};

				ldo5 {
					regulator-name = "vreg_l5a_0p88";
					regulator-min-microvolt = <0xd6d80>;
					regulator-max-microvolt = <0xd6d80>;
					regulator-initial-mode = <0x03>;
					phandle = <0x4b>;
				};

				ldo6 {
					regulator-name = "vreg_l6a_1p2";
					regulator-min-microvolt = <0x124f80>;
					regulator-max-microvolt = <0x124f80>;
					regulator-initial-mode = <0x03>;
					phandle = <0x53>;
				};

				ldo7 {
					regulator-name = "vreg_l7a_1p7";
					regulator-min-microvolt = <0x1a0040>;
					regulator-max-microvolt = <0x1b7740>;
					regulator-initial-mode = <0x03>;
					phandle = <0x17a>;
				};

				ldo9 {
					regulator-name = "vreg_l9a_1p2";
					regulator-min-microvolt = <0x124f80>;
					regulator-max-microvolt = <0x124f80>;
					regulator-initial-mode = <0x03>;
					phandle = <0x4c>;
				};

				ldo10 {
					regulator-name = "vreg_l10a_1p8";
					regulator-min-microvolt = <0x1b7740>;
					regulator-max-microvolt = <0x1b7740>;
					regulator-initial-mode = <0x03>;
					phandle = <0x17b>;
				};

				ldo12 {
					regulator-name = "vreg_l12a_1p8";
					regulator-min-microvolt = <0x1b7740>;
					regulator-max-microvolt = <0x1b7740>;
					regulator-initial-mode = <0x03>;
					phandle = <0x75>;
				};

				ldo13 {
					regulator-name = "vreg_l13a_ts_3p0";
					regulator-min-microvolt = <0x2de600>;
					regulator-max-microvolt = <0x2de600>;
					regulator-initial-mode = <0x03>;
					phandle = <0x17c>;
				};

				ldo14 {
					regulator-name = "vreg_l14a_1p8";
					regulator-min-microvolt = <0x1b7740>;
					regulator-max-microvolt = <0x1cafc0>;
					regulator-initial-mode = <0x03>;
					phandle = <0x17d>;
				};

				ldo15 {
					regulator-name = "vreg_l15a_1p8";
					regulator-min-microvolt = <0x1b7740>;
					regulator-max-microvolt = <0x1b7740>;
					regulator-initial-mode = <0x03>;
					phandle = <0x17e>;
				};

				ldo16 {
					regulator-name = "vreg_l16a_2p7";
					regulator-min-microvolt = <0x294280>;
					regulator-max-microvolt = <0x2d2a80>;
					regulator-initial-mode = <0x03>;
					phandle = <0x17f>;
				};

				ldo17 {
					regulator-name = "vreg_l17a_3p0";
					regulator-min-microvolt = <0x2b9440>;
					regulator-max-microvolt = <0x2de600>;
					regulator-initial-mode = <0x03>;
					phandle = <0x52>;
				};

				ldo18 {
					regulator-name = "vreg_l18a_0p92";
					regulator-min-microvolt = "\0\f5";
					regulator-max-microvolt = <0xdea80>;
					regulator-initial-mode = <0x03>;
					phandle = <0x76>;
				};

				smps5 {
					regulator-name = "vreg_s5a_1p9";
					regulator-min-microvolt = <0x1d0d80>;
					regulator-max-microvolt = <0x1e8480>;
					regulator-initial-mode = <0x03>;
					phandle = <0xa2>;
				};

				smps6 {
					regulator-name = "vreg_s6a_0p95";
					regulator-min-microvolt = <0xe09c0>;
					regulator-max-microvolt = <0x113640>;
					regulator-initial-mode = <0x03>;
					phandle = <0xa1>;
				};
			};

			pm8150l-rpmh-regulators {
				compatible = "qcom,pm8150l-rpmh-regulators";
				qcom,pmic-id = "c";
				vdd-s1-supply = <0x9e>;
				vdd-s2-supply = <0x9e>;
				vdd-s3-supply = <0x9e>;
				vdd-s4-supply = <0x9e>;
				vdd-s5-supply = <0x9e>;
				vdd-s6-supply = <0x9e>;
				vdd-s7-supply = <0x9e>;
				vdd-s8-supply = <0x9e>;
				vdd-l1-l8-supply = <0x54>;
				vdd-l2-l3-supply = <0x9f>;
				vdd-l4-l5-l6-supply = <0xa0>;
				vdd-l7-l11-supply = <0xa0>;
				vdd-l9-l10-supply = <0xa0>;
				vdd-bob-supply = <0x9e>;

				bob {
					regulator-name = "vreg_bob";
					regulator-min-microvolt = <0x2de600>;
					regulator-max-microvolt = "\0=\t";
					regulator-initial-mode = <0x02>;
					phandle = <0xa0>;
				};

				ldo1 {
					regulator-name = "vreg_l1c_1p8";
					regulator-min-microvolt = <0x1b7740>;
					regulator-max-microvolt = <0x1b7740>;
					regulator-initial-mode = <0x03>;
					phandle = <0x180>;
				};

				ldo2 {
					regulator-name = "vreg_l2c_1p2";
					regulator-min-microvolt = <0x124f80>;
					regulator-max-microvolt = <0x124f80>;
					regulator-initial-mode = <0x03>;
					phandle = <0x181>;
				};

				ldo3 {
					regulator-name = "vreg_l3c_0p8";
					regulator-min-microvolt = "\0\f5";
					regulator-max-microvolt = "\0\f5";
					regulator-initial-mode = <0x03>;
					phandle = <0x182>;
				};

				ldo4 {
					regulator-name = "vreg_l4c_1p7";
					regulator-min-microvolt = <0x1a0040>;
					regulator-max-microvolt = <0x2cad80>;
					regulator-initial-mode = <0x03>;
					phandle = <0x183>;
				};

				ldo5 {
					regulator-name = "vreg_l5c_1p8";
					regulator-min-microvolt = <0x1b7740>;
					regulator-max-microvolt = <0x2cad80>;
					regulator-initial-mode = <0x03>;
					phandle = <0x184>;
				};

				ldo6 {
					regulator-name = "vreg_l6c_2p96";
					regulator-min-microvolt = <0x1b7740>;
					regulator-max-microvolt = <0x2d2a80>;
					regulator-initial-mode = <0x03>;
					phandle = <0x7b>;
				};

				ldo7 {
					regulator-name = "vreg_l7c_cam_vcm0_2p85";
					regulator-min-microvolt = <0x2b9440>;
					regulator-max-microvolt = "\0/]";
					regulator-initial-mode = <0x03>;
					phandle = <0x185>;
				};

				ldo8 {
					regulator-name = "vreg_l8c_1p8";
					regulator-min-microvolt = <0x1b7740>;
					regulator-max-microvolt = <0x1b7740>;
					regulator-initial-mode = <0x03>;
					phandle = <0x186>;
				};

				ldo9 {
					regulator-name = "vreg_l9c_2p96";
					regulator-min-microvolt = <0x294280>;
					regulator-max-microvolt = <0x2d2a80>;
					regulator-initial-mode = <0x03>;
					phandle = <0x7a>;
				};

				ldo10 {
					regulator-name = "vreg_l10c_3p0";
					regulator-min-microvolt = <0x2dc6c0>;
					regulator-max-microvolt = <0x2dc6c0>;
					regulator-initial-mode = <0x03>;
					phandle = <0x187>;
				};

				ldo11 {
					regulator-name = "vreg_l11c_3p3";
					regulator-min-microvolt = "\02K";
					regulator-max-microvolt = "\02K";
					regulator-initial-mode = <0x03>;
					regulator-always-on;
					phandle = <0xc5>;
				};

				smps8 {
					regulator-name = "vreg_s8c_1p3";
					regulator-min-microvolt = <0x14a140>;
					regulator-max-microvolt = <0x14a140>;
					regulator-initial-mode = <0x03>;
					phandle = <0x9f>;
				};
			};
		};

		interconnect@18590000 {
			compatible = "qcom,sm8250-epss-l3";
			reg = <0x00 0x18590000 0x00 0x1000>;
			clocks = <0x19 0x00 0x1b 0x00>;
			clock-names = "xo\0alternate";
			#interconnect-cells = <0x01>;
			phandle = <0x188>;
		};

		cpufreq@18591000 {
			compatible = "qcom,sm8250-cpufreq-epss\0qcom,cpufreq-epss";
			reg = <0x00 0x18591000 0x00 0x1000 0x00 0x18592000 0x00 0x1000 0x00 0x18593000 0x00 0x1000>;
			reg-names = "freq-domain0\0freq-domain1\0freq-domain2";
			clocks = <0x19 0x00 0x1b 0x00>;
			clock-names = "xo\0alternate";
			#freq-domain-cells = <0x01>;
			phandle = <0x03>;
		};
	};

	timer {
		compatible = "arm,armv8-timer";
		interrupts = <0x01 0x0d 0xff08 0x01 0x0e 0xff08 0x01 0x0b 0xff08 0x01 0x0a 0xff08>;
	};

	thermal-zones {

		cpu0-thermal {
			polling-delay-passive = <0xfa>;
			polling-delay = <0x3e8>;
			thermal-sensors = <0xa3 0x01>;

			trips {

				trip-point0 {
					temperature = <0x15f90>;
					hysteresis = <0x7d0>;
					type = "passive";
					phandle = <0xa4>;
				};

				trip-point1 {
					temperature = <0x17318>;
					hysteresis = <0x7d0>;
					type = "passive";
					phandle = <0xa5>;
				};

				cpu_crit {
					temperature = <0x1adb0>;
					hysteresis = <0x3e8>;
					type = "critical";
					phandle = <0x189>;
				};
			};

			cooling-maps {

				map0 {
					trip = <0xa4>;
					cooling-device = <0x0c 0xffffffff 0xffffffff 0x0d 0xffffffff 0xffffffff 0x0e 0xffffffff 0xffffffff 0x0f 0xffffffff 0xffffffff>;
				};

				map1 {
					trip = <0xa5>;
					cooling-device = <0x0c 0xffffffff 0xffffffff 0x0d 0xffffffff 0xffffffff 0x0e 0xffffffff 0xffffffff 0x0f 0xffffffff 0xffffffff>;
				};
			};
		};

		cpu1-thermal {
			polling-delay-passive = <0xfa>;
			polling-delay = <0x3e8>;
			thermal-sensors = <0xa3 0x02>;

			trips {

				trip-point0 {
					temperature = <0x15f90>;
					hysteresis = <0x7d0>;
					type = "passive";
					phandle = <0xa6>;
				};

				trip-point1 {
					temperature = <0x17318>;
					hysteresis = <0x7d0>;
					type = "passive";
					phandle = <0xa7>;
				};

				cpu_crit {
					temperature = <0x1adb0>;
					hysteresis = <0x3e8>;
					type = "critical";
					phandle = <0x18a>;
				};
			};

			cooling-maps {

				map0 {
					trip = <0xa6>;
					cooling-device = <0x0c 0xffffffff 0xffffffff 0x0d 0xffffffff 0xffffffff 0x0e 0xffffffff 0xffffffff 0x0f 0xffffffff 0xffffffff>;
				};

				map1 {
					trip = <0xa7>;
					cooling-device = <0x0c 0xffffffff 0xffffffff 0x0d 0xffffffff 0xffffffff 0x0e 0xffffffff 0xffffffff 0x0f 0xffffffff 0xffffffff>;
				};
			};
		};

		cpu2-thermal {
			polling-delay-passive = <0xfa>;
			polling-delay = <0x3e8>;
			thermal-sensors = <0xa3 0x03>;

			trips {

				trip-point0 {
					temperature = <0x15f90>;
					hysteresis = <0x7d0>;
					type = "passive";
					phandle = <0xa8>;
				};

				trip-point1 {
					temperature = <0x17318>;
					hysteresis = <0x7d0>;
					type = "passive";
					phandle = <0xa9>;
				};

				cpu_crit {
					temperature = <0x1adb0>;
					hysteresis = <0x3e8>;
					type = "critical";
					phandle = <0x18b>;
				};
			};

			cooling-maps {

				map0 {
					trip = <0xa8>;
					cooling-device = <0x0c 0xffffffff 0xffffffff 0x0d 0xffffffff 0xffffffff 0x0e 0xffffffff 0xffffffff 0x0f 0xffffffff 0xffffffff>;
				};

				map1 {
					trip = <0xa9>;
					cooling-device = <0x0c 0xffffffff 0xffffffff 0x0d 0xffffffff 0xffffffff 0x0e 0xffffffff 0xffffffff 0x0f 0xffffffff 0xffffffff>;
				};
			};
		};

		cpu3-thermal {
			polling-delay-passive = <0xfa>;
			polling-delay = <0x3e8>;
			thermal-sensors = <0xa3 0x04>;

			trips {

				trip-point0 {
					temperature = <0x15f90>;
					hysteresis = <0x7d0>;
					type = "passive";
					phandle = <0xaa>;
				};

				trip-point1 {
					temperature = <0x17318>;
					hysteresis = <0x7d0>;
					type = "passive";
					phandle = <0xab>;
				};

				cpu_crit {
					temperature = <0x1adb0>;
					hysteresis = <0x3e8>;
					type = "critical";
					phandle = <0x18c>;
				};
			};

			cooling-maps {

				map0 {
					trip = <0xaa>;
					cooling-device = <0x0c 0xffffffff 0xffffffff 0x0d 0xffffffff 0xffffffff 0x0e 0xffffffff 0xffffffff 0x0f 0xffffffff 0xffffffff>;
				};

				map1 {
					trip = <0xab>;
					cooling-device = <0x0c 0xffffffff 0xffffffff 0x0d 0xffffffff 0xffffffff 0x0e 0xffffffff 0xffffffff 0x0f 0xffffffff 0xffffffff>;
				};
			};
		};

		cpu4-top-thermal {
			polling-delay-passive = <0xfa>;
			polling-delay = <0x3e8>;
			thermal-sensors = <0xa3 0x07>;

			trips {

				trip-point0 {
					temperature = <0x15f90>;
					hysteresis = <0x7d0>;
					type = "passive";
					phandle = <0xac>;
				};

				trip-point1 {
					temperature = <0x17318>;
					hysteresis = <0x7d0>;
					type = "passive";
					phandle = <0xad>;
				};

				cpu_crit {
					temperature = <0x1adb0>;
					hysteresis = <0x3e8>;
					type = "critical";
					phandle = <0x18d>;
				};
			};

			cooling-maps {

				map0 {
					trip = <0xac>;
					cooling-device = <0x10 0xffffffff 0xffffffff 0x11 0xffffffff 0xffffffff 0x12 0xffffffff 0xffffffff 0x13 0xffffffff 0xffffffff>;
				};

				map1 {
					trip = <0xad>;
					cooling-device = <0x10 0xffffffff 0xffffffff 0x11 0xffffffff 0xffffffff 0x12 0xffffffff 0xffffffff 0x13 0xffffffff 0xffffffff>;
				};
			};
		};

		cpu5-top-thermal {
			polling-delay-passive = <0xfa>;
			polling-delay = <0x3e8>;
			thermal-sensors = <0xa3 0x08>;

			trips {

				trip-point0 {
					temperature = <0x15f90>;
					hysteresis = <0x7d0>;
					type = "passive";
					phandle = <0xae>;
				};

				trip-point1 {
					temperature = <0x17318>;
					hysteresis = <0x7d0>;
					type = "passive";
					phandle = <0xaf>;
				};

				cpu_crit {
					temperature = <0x1adb0>;
					hysteresis = <0x3e8>;
					type = "critical";
					phandle = <0x18e>;
				};
			};

			cooling-maps {

				map0 {
					trip = <0xae>;
					cooling-device = <0x10 0xffffffff 0xffffffff 0x11 0xffffffff 0xffffffff 0x12 0xffffffff 0xffffffff 0x13 0xffffffff 0xffffffff>;
				};

				map1 {
					trip = <0xaf>;
					cooling-device = <0x10 0xffffffff 0xffffffff 0x11 0xffffffff 0xffffffff 0x12 0xffffffff 0xffffffff 0x13 0xffffffff 0xffffffff>;
				};
			};
		};

		cpu6-top-thermal {
			polling-delay-passive = <0xfa>;
			polling-delay = <0x3e8>;
			thermal-sensors = <0xa3 0x09>;

			trips {

				trip-point0 {
					temperature = <0x15f90>;
					hysteresis = <0x7d0>;
					type = "passive";
					phandle = <0xb0>;
				};

				trip-point1 {
					temperature = <0x17318>;
					hysteresis = <0x7d0>;
					type = "passive";
					phandle = <0xb1>;
				};

				cpu_crit {
					temperature = <0x1adb0>;
					hysteresis = <0x3e8>;
					type = "critical";
					phandle = <0x18f>;
				};
			};

			cooling-maps {

				map0 {
					trip = <0xb0>;
					cooling-device = <0x10 0xffffffff 0xffffffff 0x11 0xffffffff 0xffffffff 0x12 0xffffffff 0xffffffff 0x13 0xffffffff 0xffffffff>;
				};

				map1 {
					trip = <0xb1>;
					cooling-device = <0x10 0xffffffff 0xffffffff 0x11 0xffffffff 0xffffffff 0x12 0xffffffff 0xffffffff 0x13 0xffffffff 0xffffffff>;
				};
			};
		};

		cpu7-top-thermal {
			polling-delay-passive = <0xfa>;
			polling-delay = <0x3e8>;
			thermal-sensors = <0xa3 0x0a>;

			trips {

				trip-point0 {
					temperature = <0x15f90>;
					hysteresis = <0x7d0>;
					type = "passive";
					phandle = <0xb2>;
				};

				trip-point1 {
					temperature = <0x17318>;
					hysteresis = <0x7d0>;
					type = "passive";
					phandle = <0xb3>;
				};

				cpu_crit {
					temperature = <0x1adb0>;
					hysteresis = <0x3e8>;
					type = "critical";
					phandle = <0x190>;
				};
			};

			cooling-maps {

				map0 {
					trip = <0xb2>;
					cooling-device = <0x10 0xffffffff 0xffffffff 0x11 0xffffffff 0xffffffff 0x12 0xffffffff 0xffffffff 0x13 0xffffffff 0xffffffff>;
				};

				map1 {
					trip = <0xb3>;
					cooling-device = <0x10 0xffffffff 0xffffffff 0x11 0xffffffff 0xffffffff 0x12 0xffffffff 0xffffffff 0x13 0xffffffff 0xffffffff>;
				};
			};
		};

		cpu4-bottom-thermal {
			polling-delay-passive = <0xfa>;
			polling-delay = <0x3e8>;
			thermal-sensors = <0xa3 0x0b>;

			trips {

				trip-point0 {
					temperature = <0x15f90>;
					hysteresis = <0x7d0>;
					type = "passive";
					phandle = <0xb4>;
				};

				trip-point1 {
					temperature = <0x17318>;
					hysteresis = <0x7d0>;
					type = "passive";
					phandle = <0xb5>;
				};

				cpu_crit {
					temperature = <0x1adb0>;
					hysteresis = <0x3e8>;
					type = "critical";
					phandle = <0x191>;
				};
			};

			cooling-maps {

				map0 {
					trip = <0xb4>;
					cooling-device = <0x10 0xffffffff 0xffffffff 0x11 0xffffffff 0xffffffff 0x12 0xffffffff 0xffffffff 0x13 0xffffffff 0xffffffff>;
				};

				map1 {
					trip = <0xb5>;
					cooling-device = <0x10 0xffffffff 0xffffffff 0x11 0xffffffff 0xffffffff 0x12 0xffffffff 0xffffffff 0x13 0xffffffff 0xffffffff>;
				};
			};
		};

		cpu5-bottom-thermal {
			polling-delay-passive = <0xfa>;
			polling-delay = <0x3e8>;
			thermal-sensors = <0xa3 0x0c>;

			trips {

				trip-point0 {
					temperature = <0x15f90>;
					hysteresis = <0x7d0>;
					type = "passive";
					phandle = <0xb6>;
				};

				trip-point1 {
					temperature = <0x17318>;
					hysteresis = <0x7d0>;
					type = "passive";
					phandle = <0xb7>;
				};

				cpu_crit {
					temperature = <0x1adb0>;
					hysteresis = <0x3e8>;
					type = "critical";
					phandle = <0x192>;
				};
			};

			cooling-maps {

				map0 {
					trip = <0xb6>;
					cooling-device = <0x10 0xffffffff 0xffffffff 0x11 0xffffffff 0xffffffff 0x12 0xffffffff 0xffffffff 0x13 0xffffffff 0xffffffff>;
				};

				map1 {
					trip = <0xb7>;
					cooling-device = <0x10 0xffffffff 0xffffffff 0x11 0xffffffff 0xffffffff 0x12 0xffffffff 0xffffffff 0x13 0xffffffff 0xffffffff>;
				};
			};
		};

		cpu6-bottom-thermal {
			polling-delay-passive = <0xfa>;
			polling-delay = <0x3e8>;
			thermal-sensors = <0xa3 0x0d>;

			trips {

				trip-point0 {
					temperature = <0x15f90>;
					hysteresis = <0x7d0>;
					type = "passive";
					phandle = <0xb8>;
				};

				trip-point1 {
					temperature = <0x17318>;
					hysteresis = <0x7d0>;
					type = "passive";
					phandle = <0xb9>;
				};

				cpu_crit {
					temperature = <0x1adb0>;
					hysteresis = <0x3e8>;
					type = "critical";
					phandle = <0x193>;
				};
			};

			cooling-maps {

				map0 {
					trip = <0xb8>;
					cooling-device = <0x10 0xffffffff 0xffffffff 0x11 0xffffffff 0xffffffff 0x12 0xffffffff 0xffffffff 0x13 0xffffffff 0xffffffff>;
				};

				map1 {
					trip = <0xb9>;
					cooling-device = <0x10 0xffffffff 0xffffffff 0x11 0xffffffff 0xffffffff 0x12 0xffffffff 0xffffffff 0x13 0xffffffff 0xffffffff>;
				};
			};
		};

		cpu7-bottom-thermal {
			polling-delay-passive = <0xfa>;
			polling-delay = <0x3e8>;
			thermal-sensors = <0xa3 0x0e>;

			trips {

				trip-point0 {
					temperature = <0x15f90>;
					hysteresis = <0x7d0>;
					type = "passive";
					phandle = <0xba>;
				};

				trip-point1 {
					temperature = <0x17318>;
					hysteresis = <0x7d0>;
					type = "passive";
					phandle = <0xbb>;
				};

				cpu_crit {
					temperature = <0x1adb0>;
					hysteresis = <0x3e8>;
					type = "critical";
					phandle = <0x194>;
				};
			};

			cooling-maps {

				map0 {
					trip = <0xba>;
					cooling-device = <0x10 0xffffffff 0xffffffff 0x11 0xffffffff 0xffffffff 0x12 0xffffffff 0xffffffff 0x13 0xffffffff 0xffffffff>;
				};

				map1 {
					trip = <0xbb>;
					cooling-device = <0x10 0xffffffff 0xffffffff 0x11 0xffffffff 0xffffffff 0x12 0xffffffff 0xffffffff 0x13 0xffffffff 0xffffffff>;
				};
			};
		};

		aoss0-thermal {
			polling-delay-passive = <0xfa>;
			polling-delay = <0x3e8>;
			thermal-sensors = <0xa3 0x00>;

			trips {

				trip-point0 {
					temperature = <0x15f90>;
					hysteresis = <0x7d0>;
					type = "hot";
					phandle = <0x195>;
				};
			};
		};

		cluster0-thermal {
			polling-delay-passive = <0xfa>;
			polling-delay = <0x3e8>;
			thermal-sensors = <0xa3 0x05>;

			trips {

				trip-point0 {
					temperature = <0x15f90>;
					hysteresis = <0x7d0>;
					type = "hot";
					phandle = <0x196>;
				};

				cluster0_crit {
					temperature = <0x1adb0>;
					hysteresis = <0x7d0>;
					type = "critical";
					phandle = <0x197>;
				};
			};
		};

		cluster1-thermal {
			polling-delay-passive = <0xfa>;
			polling-delay = <0x3e8>;
			thermal-sensors = <0xa3 0x06>;

			trips {

				trip-point0 {
					temperature = <0x15f90>;
					hysteresis = <0x7d0>;
					type = "hot";
					phandle = <0x198>;
				};

				cluster1_crit {
					temperature = <0x1adb0>;
					hysteresis = <0x7d0>;
					type = "critical";
					phandle = <0x199>;
				};
			};
		};

		gpu-thermal-top {
			polling-delay-passive = <0xfa>;
			polling-delay = <0x3e8>;
			thermal-sensors = <0xa3 0x0f>;

			trips {

				trip-point0 {
					temperature = <0x15f90>;
					hysteresis = <0x7d0>;
					type = "hot";
					phandle = <0x19a>;
				};
			};
		};

		aoss1-thermal {
			polling-delay-passive = <0xfa>;
			polling-delay = <0x3e8>;
			thermal-sensors = <0xbc 0x00>;

			trips {

				trip-point0 {
					temperature = <0x15f90>;
					hysteresis = <0x7d0>;
					type = "hot";
					phandle = <0x19b>;
				};
			};
		};

		wlan-thermal {
			polling-delay-passive = <0xfa>;
			polling-delay = <0x3e8>;
			thermal-sensors = <0xbc 0x01>;

			trips {

				trip-point0 {
					temperature = <0x15f90>;
					hysteresis = <0x7d0>;
					type = "hot";
					phandle = <0x19c>;
				};
			};
		};

		video-thermal {
			polling-delay-passive = <0xfa>;
			polling-delay = <0x3e8>;
			thermal-sensors = <0xbc 0x02>;

			trips {

				trip-point0 {
					temperature = <0x15f90>;
					hysteresis = <0x7d0>;
					type = "hot";
					phandle = <0x19d>;
				};
			};
		};

		mem-thermal {
			polling-delay-passive = <0xfa>;
			polling-delay = <0x3e8>;
			thermal-sensors = <0xbc 0x03>;

			trips {

				trip-point0 {
					temperature = <0x15f90>;
					hysteresis = <0x7d0>;
					type = "hot";
					phandle = <0x19e>;
				};
			};
		};

		q6-hvx-thermal {
			polling-delay-passive = <0xfa>;
			polling-delay = <0x3e8>;
			thermal-sensors = <0xbc 0x04>;

			trips {

				trip-point0 {
					temperature = <0x15f90>;
					hysteresis = <0x7d0>;
					type = "hot";
					phandle = <0x19f>;
				};
			};
		};

		camera-thermal {
			polling-delay-passive = <0xfa>;
			polling-delay = <0x3e8>;
			thermal-sensors = <0xbc 0x05>;

			trips {

				trip-point0 {
					temperature = <0x15f90>;
					hysteresis = <0x7d0>;
					type = "hot";
					phandle = <0x1a0>;
				};
			};
		};

		compute-thermal {
			polling-delay-passive = <0xfa>;
			polling-delay = <0x3e8>;
			thermal-sensors = <0xbc 0x06>;

			trips {

				trip-point0 {
					temperature = <0x15f90>;
					hysteresis = <0x7d0>;
					type = "hot";
					phandle = <0x1a1>;
				};
			};
		};

		npu-thermal {
			polling-delay-passive = <0xfa>;
			polling-delay = <0x3e8>;
			thermal-sensors = <0xbc 0x07>;

			trips {

				trip-point0 {
					temperature = <0x15f90>;
					hysteresis = <0x7d0>;
					type = "hot";
					phandle = <0x1a2>;
				};
			};
		};

		gpu-thermal-bottom {
			polling-delay-passive = <0xfa>;
			polling-delay = <0x3e8>;
			thermal-sensors = <0xbc 0x08>;

			trips {

				trip-point0 {
					temperature = <0x15f90>;
					hysteresis = <0x7d0>;
					type = "hot";
					phandle = <0x1a3>;
				};
			};
		};

		pm8150-thermal {
			polling-delay-passive = <0x64>;
			polling-delay = <0x00>;
			thermal-sensors = <0xbd>;

			trips {

				trip0 {
					temperature = <0x17318>;
					hysteresis = <0x00>;
					type = "passive";
				};

				trip1 {
					temperature = <0x1c138>;
					hysteresis = <0x00>;
					type = "hot";
				};

				trip2 {
					temperature = <0x23668>;
					hysteresis = <0x00>;
					type = "critical";
				};
			};
		};

		pm8150b-thermal {
			polling-delay-passive = <0x64>;
			polling-delay = <0x00>;
			thermal-sensors = <0xbe>;

			trips {

				trip0 {
					temperature = <0x17318>;
					hysteresis = <0x00>;
					type = "passive";
				};

				trip1 {
					temperature = <0x1c138>;
					hysteresis = <0x00>;
					type = "hot";
				};

				trip2 {
					temperature = <0x23668>;
					hysteresis = <0x00>;
					type = "critical";
				};
			};
		};

		pm8150l-thermal {
			polling-delay-passive = <0x00>;
			polling-delay = <0x00>;
			thermal-sensors = <0xbf 0x01>;

			trips {

				trip0 {
					temperature = <0x17318>;
					hysteresis = <0x00>;
					type = "passive";
				};

				trip1 {
					temperature = <0x1c138>;
					hysteresis = <0x00>;
					type = "hot";
				};

				trip2 {
					temperature = <0x23668>;
					hysteresis = <0x00>;
					type = "critical";
				};

				active-config0 {
					temperature = <0xc350>;
					hysteresis = <0xfa0>;
					type = "passive";
				};
			};
		};

		conn-thermal {
			polling-delay-passive = <0x00>;
			polling-delay = <0x00>;
			thermal-sensors = <0xc0 0x00>;

			trips {

				active-config0 {
					temperature = <0x1e848>;
					hysteresis = <0x3e8>;
					type = "critical";
				};
			};
		};

		skin-msm-thermal {
			polling-delay-passive = <0x00>;
			polling-delay = <0x00>;
			thermal-sensors = <0xbf 0x00>;

			trips {

				active-config0 {
					temperature = <0xc350>;
					hysteresis = <0xfa0>;
					type = "passive";
				};
			};
		};

		wifi-thermal {
			polling-delay-passive = <0x00>;
			polling-delay = <0x00>;
			thermal-sensors = <0xc1 0x01>;

			trips {

				active-config0 {
					temperature = <0xcb20>;
					hysteresis = <0xfa0>;
					type = "passive";
				};
			};
		};

		xo-thermal {
			polling-delay-passive = <0x00>;
			polling-delay = <0x00>;
			thermal-sensors = <0xc1 0x00>;

			trips {

				active-config0 {
					temperature = <0xc350>;
					hysteresis = <0xfa0>;
					type = "passive";
				};
			};
		};
	};

	can-clock {
		compatible = "fixed-clock";
		#clock-cells = <0x00>;
		clock-frequency = <0x2625a00>;
		phandle = <0x2e>;
	};

	dc12v-regulator {
		compatible = "regulator-fixed";
		regulator-name = "DC12V";
		regulator-min-microvolt = <0xb71b00>;
		regulator-max-microvolt = <0xb71b00>;
		regulator-always-on;
		phandle = <0xc6>;
	};

	hdmi-out {
		compatible = "hdmi-connector";
		type = "a";

		port {

			endpoint {
				remote-endpoint = <0xc2>;
				phandle = <0x3c>;
			};
		};
	};

	leds {
		compatible = "gpio-leds";

		user4 {
			label = "green:user4";
			gpios = <0xc3 0x0a 0x00>;
			linux,default-trigger = "panic-indicator";
			default-state = "off";
		};

		wlan {
			label = "yellow:wlan";
			gpios = <0xc3 0x09 0x00>;
			linux,default-trigger = "phy0tx";
			default-state = "off";
		};

		bt {
			label = "blue:bt";
			gpios = <0xc3 0x07 0x00>;
			linux,default-trigger = "bluetooth-power";
			default-state = "off";
		};
	};

	lt9611-vdd12-regulator {
		compatible = "regulator-fixed";
		regulator-name = "LT9611_1V2";
		vin-supply = <0xc4>;
		regulator-min-microvolt = <0x124f80>;
		regulator-max-microvolt = <0x124f80>;
		phandle = <0x37>;
	};

	lt9611-3v3 {
		compatible = "regulator-fixed";
		regulator-name = "LT9611_3V3";
		vin-supply = <0xc4>;
		regulator-min-microvolt = <0x325aa0>;
		regulator-max-microvolt = <0x325aa0>;
		regulator-boot-on;
		regulator-always-on;
		phandle = <0x38>;
	};

	thermal-zones {
		conn-thermal {
			polling-delay-passive = <0>;
			polling-delay = <0>;
			thermal-sensors = <&pm8150b_adc_tm 0>;

			trips {
				active-config0 {
					temperature = <125000>;
					hysteresis = <1000>;
					type = "critical";
				};
			};
		};

		pm8150l-pcb-thermal {
			polling-delay-passive = <0>;
			polling-delay = <0>;
			thermal-sensors = <&pm8150l_adc_tm 1>;

			trips {
				active-config0 {
					temperature = <50000>;
					hysteresis = <4000>;
					type = "passive";
				};
			};
		};

		skin-msm-thermal {
			polling-delay-passive = <0>;
			polling-delay = <0>;
			thermal-sensors = <&pm8150l_adc_tm 0>;

			trips {
				active-config0 {
					temperature = <50000>;
					hysteresis = <4000>;
					type = "passive";
				};
			};
		};

		wifi-thermal {
			polling-delay-passive = <0>;
			polling-delay = <0>;
			thermal-sensors = <&pm8150_adc_tm 1>;

			trips {
				active-config0 {
					temperature = <52000>;
					hysteresis = <4000>;
					type = "passive";
				};
			};
		};

		xo-thermal {
			polling-delay-passive = <0>;
			polling-delay = <0>;
			thermal-sensors = <&pm8150_adc_tm 0>;

			trips {
				active-config0 {
					temperature = <50000>;
					hysteresis = <4000>;
					type = "passive";
				};
			};
		};
	};

	vbat: vbat-regulator {
		compatible = "regulator-fixed";
		regulator-name = "VBAT";
		vin-supply = <0xc5>;
		regulator-min-microvolt = <0x401640>;
		regulator-max-microvolt = <0x401640>;
		regulator-always-on;
		phandle = <0x1a4>;
	};

	vbat-som-regulator {
		compatible = "regulator-fixed";
		regulator-name = "VBAT_SOM";
		vin-supply = <0xc6>;
		regulator-min-microvolt = <0x401640>;
		regulator-max-microvolt = <0x401640>;
		regulator-always-on;
		phandle = <0x1a5>;
	};

	vdc-3v3-regulator {
		compatible = "regulator-fixed";
		regulator-name = "VDC_3V3";
		vin-supply = <0xc5>;
		regulator-min-microvolt = <0x325aa0>;
		regulator-max-microvolt = <0x325aa0>;
		regulator-always-on;
		phandle = <0xc4>;
	};

	vdc-5v-regulator {
		compatible = "regulator-fixed";
		regulator-name = "VDC_5V";
		regulator-min-microvolt = <0x4c4b40>;
		regulator-max-microvolt = <0x4c4b40>;
		regulator-always-on;
		vin-supply = <0xc5>;
		phandle = <0x2f>;
	};

	vph-pwr-regulator {
		compatible = "regulator-fixed";
		regulator-name = "vph_pwr";
		regulator-min-microvolt = <0x387520>;
		regulator-max-microvolt = <0x387520>;
		regulator-always-on;
		phandle = <0x9e>;
	};

	vreg-s4a-1p8 {
		compatible = "regulator-fixed";
		regulator-name = "vreg_s4a_1p8";
		regulator-min-microvolt = <0x1b7740>;
		regulator-max-microvolt = <0x1b7740>;
		regulator-always-on;
		phandle = <0x54>;
	};

	__symbols__ {
		xo_board = "/clocks/xo-board";
		sleep_clk = "/clocks/sleep-clk";
		CPU0 = "/cpus/cpu@0";
		L2_0 = "/cpus/cpu@0/l2-cache";
		L3_0 = "/cpus/cpu@0/l2-cache/l3-cache";
		CPU1 = "/cpus/cpu@100";
		L2_100 = "/cpus/cpu@100/l2-cache";
		CPU2 = "/cpus/cpu@200";
		L2_200 = "/cpus/cpu@200/l2-cache";
		CPU3 = "/cpus/cpu@300";
		L2_300 = "/cpus/cpu@300/l2-cache";
		CPU4 = "/cpus/cpu@400";
		L2_400 = "/cpus/cpu@400/l2-cache";
		CPU5 = "/cpus/cpu@500";
		L2_500 = "/cpus/cpu@500/l2-cache";
		CPU6 = "/cpus/cpu@600";
		L2_600 = "/cpus/cpu@600/l2-cache";
		CPU7 = "/cpus/cpu@700";
		L2_700 = "/cpus/cpu@700/l2-cache";
		scm = "/firmware/scm";
		mmcx_reg = "/mmcx-reg";
		hyp_mem = "/reserved-memory/memory@80000000";
		xbl_aop_mem = "/reserved-memory/memory@80700000";
		cmd_db = "/reserved-memory/memory@80860000";
		smem_mem = "/reserved-memory/memory@80900000";
		removed_mem = "/reserved-memory/memory@80b00000";
		camera_mem = "/reserved-memory/memory@86200000";
		wlan_mem = "/reserved-memory/memory@86700000";
		ipa_fw_mem = "/reserved-memory/memory@86800000";
		ipa_gsi_mem = "/reserved-memory/memory@86810000";
		gpu_mem = "/reserved-memory/memory@8681a000";
		npu_mem = "/reserved-memory/memory@86900000";
		video_mem = "/reserved-memory/memory@86e00000";
		cvp_mem = "/reserved-memory/memory@87300000";
		cdsp_mem = "/reserved-memory/memory@87800000";
		slpi_mem = "/reserved-memory/memory@88c00000";
		adsp_mem = "/reserved-memory/memory@8a100000";
		spss_mem = "/reserved-memory/memory@8be00000";
		cdsp_secure_heap = "/reserved-memory/memory@8bf00000";
		smp2p_adsp_out = "/smp2p-adsp/master-kernel";
		smp2p_adsp_in = "/smp2p-adsp/slave-kernel";
		smp2p_cdsp_out = "/smp2p-cdsp/master-kernel";
		smp2p_cdsp_in = "/smp2p-cdsp/slave-kernel";
		smp2p_slpi_out = "/smp2p-slpi/master-kernel";
		smp2p_slpi_in = "/smp2p-slpi/slave-kernel";
		soc = "/soc@0";
		gcc = "/soc@0/clock-controller@100000";
		ipcc = "/soc@0/mailbox@408000";
		rng = "/soc@0/rng@793000";
		qup_opp_table = "/soc@0/qup-opp-table";
		gpi_dma2 = "/soc@0/dma-controller@800000";
		qupv3_id_2 = "/soc@0/geniqup@8c0000";
		i2c14 = "/soc@0/geniqup@8c0000/i2c@880000";
		spi14 = "/soc@0/geniqup@8c0000/spi@880000";
		i2c15 = "/soc@0/geniqup@8c0000/i2c@884000";
		spi15 = "/soc@0/geniqup@8c0000/spi@884000";
		i2c16 = "/soc@0/geniqup@8c0000/i2c@888000";
		spi16 = "/soc@0/geniqup@8c0000/spi@888000";
		i2c17 = "/soc@0/geniqup@8c0000/i2c@88c000";
		spi17 = "/soc@0/geniqup@8c0000/spi@88c000";
		uart17 = "/soc@0/geniqup@8c0000/serial@88c000";
		i2c18 = "/soc@0/geniqup@8c0000/i2c@890000";
		spi18 = "/soc@0/geniqup@8c0000/spi@890000";
		uart18 = "/soc@0/geniqup@8c0000/serial@890000";
		i2c19 = "/soc@0/geniqup@8c0000/i2c@894000";
		spi19 = "/soc@0/geniqup@8c0000/spi@894000";
		gpi_dma0 = "/soc@0/dma-controller@900000";
		qupv3_id_0 = "/soc@0/geniqup@9c0000";
		i2c0 = "/soc@0/geniqup@9c0000/i2c@980000";
		spi0 = "/soc@0/geniqup@9c0000/spi@980000";
		i2c1 = "/soc@0/geniqup@9c0000/i2c@984000";
		spi1 = "/soc@0/geniqup@9c0000/spi@984000";
		i2c2 = "/soc@0/geniqup@9c0000/i2c@988000";
		spi2 = "/soc@0/geniqup@9c0000/spi@988000";
		uart2 = "/soc@0/geniqup@9c0000/serial@988000";
		i2c3 = "/soc@0/geniqup@9c0000/i2c@98c000";
		spi3 = "/soc@0/geniqup@9c0000/spi@98c000";
		i2c4 = "/soc@0/geniqup@9c0000/i2c@990000";
		spi4 = "/soc@0/geniqup@9c0000/spi@990000";
		i2c5 = "/soc@0/geniqup@9c0000/i2c@994000";
		lt9611_codec = "/soc@0/geniqup@9c0000/i2c@994000/hdmi-bridge@2b";
		lt9611_a = "/soc@0/geniqup@9c0000/i2c@994000/hdmi-bridge@2b/ports/port@0/endpoint";
		lt9611_out = "/soc@0/geniqup@9c0000/i2c@994000/hdmi-bridge@2b/ports/port@2/endpoint";
		spi5 = "/soc@0/geniqup@9c0000/spi@994000";
		i2c6 = "/soc@0/geniqup@9c0000/i2c@998000";
		spi6 = "/soc@0/geniqup@9c0000/spi@998000";
		uart6 = "/soc@0/geniqup@9c0000/serial@998000";
		i2c7 = "/soc@0/geniqup@9c0000/i2c@99c000";
		spi7 = "/soc@0/geniqup@9c0000/spi@99c000";
		gpi_dma1 = "/soc@0/dma-controller@a00000";
		qupv3_id_1 = "/soc@0/geniqup@ac0000";
		i2c8 = "/soc@0/geniqup@ac0000/i2c@a80000";
		spi8 = "/soc@0/geniqup@ac0000/spi@a80000";
		i2c9 = "/soc@0/geniqup@ac0000/i2c@a84000";
		spi9 = "/soc@0/geniqup@ac0000/spi@a84000";
		i2c10 = "/soc@0/geniqup@ac0000/i2c@a88000";
		spi10 = "/soc@0/geniqup@ac0000/spi@a88000";
		i2c11 = "/soc@0/geniqup@ac0000/i2c@a8c000";
		spi11 = "/soc@0/geniqup@ac0000/spi@a8c000";
		i2c12 = "/soc@0/geniqup@ac0000/i2c@a90000";
		spi12 = "/soc@0/geniqup@ac0000/spi@a90000";
		uart12 = "/soc@0/geniqup@ac0000/serial@a90000";
		i2c13 = "/soc@0/geniqup@ac0000/i2c@a94000";
		spi13 = "/soc@0/geniqup@ac0000/spi@a94000";
		config_noc = "/soc@0/interconnect@1500000";
		system_noc = "/soc@0/interconnect@1620000";
		mc_virt = "/soc@0/interconnect@163d000";
		aggre1_noc = "/soc@0/interconnect@16e0000";
		aggre2_noc = "/soc@0/interconnect@1700000";
		compute_noc = "/soc@0/interconnect@1733000";
		mmss_noc = "/soc@0/interconnect@1740000";
		pcie0 = "/soc@0/pci@1c00000";
		pcie0_phy = "/soc@0/phy@1c06000";
		pcie0_lane = "/soc@0/phy@1c06000/phy@1c06200";
		pcie1 = "/soc@0/pci@1c08000";
		pcie1_phy = "/soc@0/phy@1c0e000";
		pcie1_lane = "/soc@0/phy@1c0e000/phy@1c0e200";
		pcie2 = "/soc@0/pci@1c10000";
		pcie2_phy = "/soc@0/phy@1c16000";
		pcie2_lane = "/soc@0/phy@1c16000/phy@1c16200";
		ufs_mem_hc = "/soc@0/ufshc@1d84000";
		ufs_mem_phy = "/soc@0/phy@1d87000";
		ufs_mem_phy_lanes = "/soc@0/phy@1d87000/phy@1d87400";
		ipa_virt = "/soc@0/interconnect@1e00000";
		tcsr_mutex = "/soc@0/hwlock@1f40000";
		wsamacro = "/soc@0/codec@3240000";
		swr0 = "/soc@0/soundwire-controller@3250000";
		left_spkr = "/soc@0/soundwire-controller@3250000/wsa8810-left";
		right_spkr = "/soc@0/soundwire-controller@3250000/wsa8810-right";
		audiocc = "/soc@0/clock-controller@3300000";
		vamacro = "/soc@0/codec@3370000";
		aoncc = "/soc@0/clock-controller@3380000";
		lpass_tlmm = "/soc@0/pinctrl@33c0000";
		wsa_swr_active = "/soc@0/pinctrl@33c0000/wsa-swr-active-pins";
		wsa_swr_sleep = "/soc@0/pinctrl@33c0000/wsa-swr-sleep-pins";
		dmic01_active = "/soc@0/pinctrl@33c0000/dmic01-active-pins";
		dmic01_sleep = "/soc@0/pinctrl@33c0000/dmic01-sleep-pins";
		gpu = "/soc@0/gpu@3d00000";
		gpu_opp_table = "/soc@0/gpu@3d00000/opp-table";
		gmu = "/soc@0/gmu@3d6a000";
		gmu_opp_table = "/soc@0/gmu@3d6a000/opp-table";
		gpucc = "/soc@0/clock-controller@3d90000";
		adreno_smmu = "/soc@0/iommu@3da0000";
		slpi = "/soc@0/remoteproc@5c00000";
		cdsp = "/soc@0/remoteproc@8300000";
		sound = "/soc@0/sound";
		usb_1_hsphy = "/soc@0/phy@88e3000";
		usb_2_hsphy = "/soc@0/phy@88e4000";
		usb_1_qmpphy = "/soc@0/phy@88e9000";
		usb_1_ssphy = "/soc@0/phy@88e9000/usb3-phy@88e9200";
		dp_phy = "/soc@0/phy@88e9000/dp-phy@88ea200";
		usb_2_qmpphy = "/soc@0/phy@88eb000";
		usb_2_ssphy = "/soc@0/phy@88eb000/phy@88eb200";
		sdhc_2 = "/soc@0/sdhci@8804000";
		sdhc2_opp_table = "/soc@0/sdhci@8804000/sdhc2-opp-table";
		dc_noc = "/soc@0/interconnect@90c0000";
		gem_noc = "/soc@0/interconnect@9100000";
		npu_noc = "/soc@0/interconnect@9990000";
		usb_1 = "/soc@0/usb@a6f8800";
		usb_1_dwc3 = "/soc@0/usb@a6f8800/usb@a600000";
		usb_2 = "/soc@0/usb@a8f8800";
		usb_2_dwc3 = "/soc@0/usb@a8f8800/usb@a800000";
		venus = "/soc@0/video-codec@aa00000";
		venus_opp_table = "/soc@0/video-codec@aa00000/venus-opp-table";
		videocc = "/soc@0/clock-controller@abf0000";
		mdss = "/soc@0/mdss@ae00000";
		mdss_mdp = "/soc@0/mdss@ae00000/mdp@ae01000";
		dpu_intf1_out = "/soc@0/mdss@ae00000/mdp@ae01000/ports/port@0/endpoint";
		dpu_intf2_out = "/soc@0/mdss@ae00000/mdp@ae01000/ports/port@1/endpoint";
		mdp_opp_table = "/soc@0/mdss@ae00000/mdp@ae01000/mdp-opp-table";
		dsi0 = "/soc@0/mdss@ae00000/dsi@ae94000";
		dsi0_in = "/soc@0/mdss@ae00000/dsi@ae94000/ports/port@0/endpoint";
		dsi0_out = "/soc@0/mdss@ae00000/dsi@ae94000/ports/port@1/endpoint";
		dsi0_phy = "/soc@0/mdss@ae00000/dsi-phy@ae94400";
		dsi1 = "/soc@0/mdss@ae00000/dsi@ae96000";
		dsi1_in = "/soc@0/mdss@ae00000/dsi@ae96000/ports/port@0/endpoint";
		dsi1_out = "/soc@0/mdss@ae00000/dsi@ae96000/ports/port@1/endpoint";
		dsi1_phy = "/soc@0/mdss@ae00000/dsi-phy@ae96400";
		dsi_opp_table = "/soc@0/mdss@ae00000/dsi-phy@ae96400/dsi-opp-table";
		dispcc = "/soc@0/clock-controller@af00000";
		pdc = "/soc@0/interrupt-controller@b220000";
		tsens0 = "/soc@0/thermal-sensor@c263000";
		tsens1 = "/soc@0/thermal-sensor@c265000";
		aoss_qmp = "/soc@0/power-controller@c300000";
		spmi_bus = "/soc@0/spmi@c440000";
		pm8150_0 = "/soc@0/spmi@c440000/pmic@0";
		pon = "/soc@0/spmi@c440000/pmic@0/power-on@800";
		pon_pwrkey = "/soc@0/spmi@c440000/pmic@0/power-on@800/pwrkey";
		pon_resin = "/soc@0/spmi@c440000/pmic@0/power-on@800/resin";
		pm8150_temp = "/soc@0/spmi@c440000/pmic@0/temp-alarm@2400";
		pm8150_adc = "/soc@0/spmi@c440000/pmic@0/adc@3100";
		pm8150_adc_tm = "/soc@0/spmi@c440000/pmic@0/adc-tm@3500";
		pm8150_gpios = "/soc@0/spmi@c440000/pmic@0/gpio@c000";
		pm8150b_vbus = "/soc@0/spmi@c440000/pmic@2/dcdc@1100";
		pm8150b_temp = "/soc@0/spmi@c440000/pmic@2/temp-alarm@2400";
		pm8150b_adc = "/soc@0/spmi@c440000/pmic@2/adc@3100";
		pm8150b_adc_tm = "/soc@0/spmi@c440000/pmic@2/adc-tm@3500";
		pm8150b_gpios = "/soc@0/spmi@c440000/pmic@2/gpio@c000";
		pm8150l_temp = "/soc@0/spmi@c440000/pmic@4/temp-alarm@2400";
		pm8150l_adc = "/soc@0/spmi@c440000/pmic@4/adc@3100";
		pm8150l_adc_tm = "/soc@0/spmi@c440000/pmic@4/adc-tm@3500";
		pm8150l_gpios = "/soc@0/spmi@c440000/pmic@4/gpio@c000";
		lt9611_rst_pin = "/soc@0/spmi@c440000/pmic@4/gpio@c000/lt9611-rst-pin";
		tlmm = "/soc@0/pinctrl@f100000";
		pri_mi2s_active = "/soc@0/pinctrl@f100000/pri-mi2s-active";
		qup_i2c0_default = "/soc@0/pinctrl@f100000/qup-i2c0-default";
		qup_i2c1_default = "/soc@0/pinctrl@f100000/qup-i2c1-default";
		qup_i2c2_default = "/soc@0/pinctrl@f100000/qup-i2c2-default";
		qup_i2c3_default = "/soc@0/pinctrl@f100000/qup-i2c3-default";
		qup_i2c4_default = "/soc@0/pinctrl@f100000/qup-i2c4-default";
		qup_i2c5_default = "/soc@0/pinctrl@f100000/qup-i2c5-default";
		qup_i2c6_default = "/soc@0/pinctrl@f100000/qup-i2c6-default";
		qup_i2c7_default = "/soc@0/pinctrl@f100000/qup-i2c7-default";
		qup_i2c8_default = "/soc@0/pinctrl@f100000/qup-i2c8-default";
		qup_i2c9_default = "/soc@0/pinctrl@f100000/qup-i2c9-default";
		qup_i2c10_default = "/soc@0/pinctrl@f100000/qup-i2c10-default";
		qup_i2c11_default = "/soc@0/pinctrl@f100000/qup-i2c11-default";
		qup_i2c12_default = "/soc@0/pinctrl@f100000/qup-i2c12-default";
		qup_i2c13_default = "/soc@0/pinctrl@f100000/qup-i2c13-default";
		qup_i2c14_default = "/soc@0/pinctrl@f100000/qup-i2c14-default";
		qup_i2c15_default = "/soc@0/pinctrl@f100000/qup-i2c15-default";
		qup_i2c16_default = "/soc@0/pinctrl@f100000/qup-i2c16-default";
		qup_i2c17_default = "/soc@0/pinctrl@f100000/qup-i2c17-default";
		qup_i2c18_default = "/soc@0/pinctrl@f100000/qup-i2c18-default";
		qup_i2c19_default = "/soc@0/pinctrl@f100000/qup-i2c19-default";
		qup_spi0_cs = "/soc@0/pinctrl@f100000/qup-spi0-cs";
		qup_spi0_cs_gpio = "/soc@0/pinctrl@f100000/qup-spi0-cs-gpio";
		qup_spi0_data_clk = "/soc@0/pinctrl@f100000/qup-spi0-data-clk";
		qup_spi1_cs = "/soc@0/pinctrl@f100000/qup-spi1-cs";
		qup_spi1_cs_gpio = "/soc@0/pinctrl@f100000/qup-spi1-cs-gpio";
		qup_spi1_data_clk = "/soc@0/pinctrl@f100000/qup-spi1-data-clk";
		qup_spi2_cs = "/soc@0/pinctrl@f100000/qup-spi2-cs";
		qup_spi2_cs_gpio = "/soc@0/pinctrl@f100000/qup-spi2-cs-gpio";
		qup_spi2_data_clk = "/soc@0/pinctrl@f100000/qup-spi2-data-clk";
		qup_spi3_cs = "/soc@0/pinctrl@f100000/qup-spi3-cs";
		qup_spi3_cs_gpio = "/soc@0/pinctrl@f100000/qup-spi3-cs-gpio";
		qup_spi3_data_clk = "/soc@0/pinctrl@f100000/qup-spi3-data-clk";
		qup_spi4_cs = "/soc@0/pinctrl@f100000/qup-spi4-cs";
		qup_spi4_cs_gpio = "/soc@0/pinctrl@f100000/qup-spi4-cs-gpio";
		qup_spi4_data_clk = "/soc@0/pinctrl@f100000/qup-spi4-data-clk";
		qup_spi5_cs = "/soc@0/pinctrl@f100000/qup-spi5-cs";
		qup_spi5_cs_gpio = "/soc@0/pinctrl@f100000/qup-spi5-cs-gpio";
		qup_spi5_data_clk = "/soc@0/pinctrl@f100000/qup-spi5-data-clk";
		qup_spi6_cs = "/soc@0/pinctrl@f100000/qup-spi6-cs";
		qup_spi6_cs_gpio = "/soc@0/pinctrl@f100000/qup-spi6-cs-gpio";
		qup_spi6_data_clk = "/soc@0/pinctrl@f100000/qup-spi6-data-clk";
		qup_spi7_cs = "/soc@0/pinctrl@f100000/qup-spi7-cs";
		qup_spi7_cs_gpio = "/soc@0/pinctrl@f100000/qup-spi7-cs-gpio";
		qup_spi7_data_clk = "/soc@0/pinctrl@f100000/qup-spi7-data-clk";
		qup_spi8_cs = "/soc@0/pinctrl@f100000/qup-spi8-cs";
		qup_spi8_cs_gpio = "/soc@0/pinctrl@f100000/qup-spi8-cs-gpio";
		qup_spi8_data_clk = "/soc@0/pinctrl@f100000/qup-spi8-data-clk";
		qup_spi9_cs = "/soc@0/pinctrl@f100000/qup-spi9-cs";
		qup_spi9_cs_gpio = "/soc@0/pinctrl@f100000/qup-spi9-cs-gpio";
		qup_spi9_data_clk = "/soc@0/pinctrl@f100000/qup-spi9-data-clk";
		qup_spi10_cs = "/soc@0/pinctrl@f100000/qup-spi10-cs";
		qup_spi10_cs_gpio = "/soc@0/pinctrl@f100000/qup-spi10-cs-gpio";
		qup_spi10_data_clk = "/soc@0/pinctrl@f100000/qup-spi10-data-clk";
		qup_spi11_cs = "/soc@0/pinctrl@f100000/qup-spi11-cs";
		qup_spi11_cs_gpio = "/soc@0/pinctrl@f100000/qup-spi11-cs-gpio";
		qup_spi11_data_clk = "/soc@0/pinctrl@f100000/qup-spi11-data-clk";
		qup_spi12_cs = "/soc@0/pinctrl@f100000/qup-spi12-cs";
		qup_spi12_cs_gpio = "/soc@0/pinctrl@f100000/qup-spi12-cs-gpio";
		qup_spi12_data_clk = "/soc@0/pinctrl@f100000/qup-spi12-data-clk";
		qup_spi13_cs = "/soc@0/pinctrl@f100000/qup-spi13-cs";
		qup_spi13_cs_gpio = "/soc@0/pinctrl@f100000/qup-spi13-cs-gpio";
		qup_spi13_data_clk = "/soc@0/pinctrl@f100000/qup-spi13-data-clk";
		qup_spi14_cs = "/soc@0/pinctrl@f100000/qup-spi14-cs";
		qup_spi14_cs_gpio = "/soc@0/pinctrl@f100000/qup-spi14-cs-gpio";
		qup_spi14_data_clk = "/soc@0/pinctrl@f100000/qup-spi14-data-clk";
		qup_spi15_cs = "/soc@0/pinctrl@f100000/qup-spi15-cs";
		qup_spi15_cs_gpio = "/soc@0/pinctrl@f100000/qup-spi15-cs-gpio";
		qup_spi15_data_clk = "/soc@0/pinctrl@f100000/qup-spi15-data-clk";
		qup_spi16_cs = "/soc@0/pinctrl@f100000/qup-spi16-cs";
		qup_spi16_cs_gpio = "/soc@0/pinctrl@f100000/qup-spi16-cs-gpio";
		qup_spi16_data_clk = "/soc@0/pinctrl@f100000/qup-spi16-data-clk";
		qup_spi17_cs = "/soc@0/pinctrl@f100000/qup-spi17-cs";
		qup_spi17_cs_gpio = "/soc@0/pinctrl@f100000/qup-spi17-cs-gpio";
		qup_spi17_data_clk = "/soc@0/pinctrl@f100000/qup-spi17-data-clk";
		qup_spi18_cs = "/soc@0/pinctrl@f100000/qup-spi18-cs";
		qup_spi18_cs_gpio = "/soc@0/pinctrl@f100000/qup-spi18-cs-gpio";
		qup_spi18_data_clk = "/soc@0/pinctrl@f100000/qup-spi18-data-clk";
		qup_spi19_cs = "/soc@0/pinctrl@f100000/qup-spi19-cs";
		qup_spi19_cs_gpio = "/soc@0/pinctrl@f100000/qup-spi19-cs-gpio";
		qup_spi19_data_clk = "/soc@0/pinctrl@f100000/qup-spi19-data-clk";
		qup_uart2_default = "/soc@0/pinctrl@f100000/qup-uart2-default";
		qup_uart6_default = "/soc@0/pinctrl@f100000/qup-uart6-default";
		qup_uart12_default = "/soc@0/pinctrl@f100000/qup-uart12-default";
		qup_uart17_default = "/soc@0/pinctrl@f100000/qup-uart17-default";
		qup_uart18_default = "/soc@0/pinctrl@f100000/qup-uart18-default";
		tert_mi2s_active = "/soc@0/pinctrl@f100000/tert-mi2s-active";
		sdc2_sleep_state = "/soc@0/pinctrl@f100000/sdc2-sleep";
		pcie0_default_state = "/soc@0/pinctrl@f100000/pcie0-default";
		pcie1_default_state = "/soc@0/pinctrl@f100000/pcie1-default";
		pcie2_default_state = "/soc@0/pinctrl@f100000/pcie2-default";
		lt9611_irq_pin = "/soc@0/pinctrl@f100000/lt9611-irq";
		sdc2_default_state = "/soc@0/pinctrl@f100000/sdc2-default";
		sdc2_card_det_n = "/soc@0/pinctrl@f100000/sd-card-det-n";
		apps_smmu = "/soc@0/iommu@15000000";
		adsp = "/soc@0/remoteproc@17300000";
		q6afe = "/soc@0/remoteproc@17300000/glink-edge/apr/apr-service@4";
		q6afedai = "/soc@0/remoteproc@17300000/glink-edge/apr/apr-service@4/dais";
		q6afecc = "/soc@0/remoteproc@17300000/glink-edge/apr/apr-service@4/cc";
		q6asm = "/soc@0/remoteproc@17300000/glink-edge/apr/apr-service@7";
		q6asmdai = "/soc@0/remoteproc@17300000/glink-edge/apr/apr-service@7/dais";
		q6adm = "/soc@0/remoteproc@17300000/glink-edge/apr/apr-service@8";
		q6routing = "/soc@0/remoteproc@17300000/glink-edge/apr/apr-service@8/routing";
		intc = "/soc@0/interrupt-controller@17a00000";
		apps_rsc = "/soc@0/rsc@18200000";
		rpmhcc = "/soc@0/rsc@18200000/clock-controller";
		rpmhpd = "/soc@0/rsc@18200000/power-controller";
		rpmhpd_opp_table = "/soc@0/rsc@18200000/power-controller/opp-table";
		rpmhpd_opp_ret = "/soc@0/rsc@18200000/power-controller/opp-table/opp1";
		rpmhpd_opp_min_svs = "/soc@0/rsc@18200000/power-controller/opp-table/opp2";
		rpmhpd_opp_low_svs = "/soc@0/rsc@18200000/power-controller/opp-table/opp3";
		rpmhpd_opp_svs = "/soc@0/rsc@18200000/power-controller/opp-table/opp4";
		rpmhpd_opp_svs_l1 = "/soc@0/rsc@18200000/power-controller/opp-table/opp5";
		rpmhpd_opp_nom = "/soc@0/rsc@18200000/power-controller/opp-table/opp6";
		rpmhpd_opp_nom_l1 = "/soc@0/rsc@18200000/power-controller/opp-table/opp7";
		rpmhpd_opp_nom_l2 = "/soc@0/rsc@18200000/power-controller/opp-table/opp8";
		rpmhpd_opp_turbo = "/soc@0/rsc@18200000/power-controller/opp-table/opp9";
		rpmhpd_opp_turbo_l1 = "/soc@0/rsc@18200000/power-controller/opp-table/opp10";
		apps_bcm_voter = "/soc@0/rsc@18200000/bcm_voter";
		vreg_s2f_0p95 = "/soc@0/rsc@18200000/pm8009-rpmh-regulators/smps2";
		vreg_l1f_1p1 = "/soc@0/rsc@18200000/pm8009-rpmh-regulators/ldo1";
		vreg_l2f_1p2 = "/soc@0/rsc@18200000/pm8009-rpmh-regulators/ldo2";
		vreg_l6f_2p8 = "/soc@0/rsc@18200000/pm8009-rpmh-regulators/ldo6";
		vreg_l7f_1p8 = "/soc@0/rsc@18200000/pm8009-rpmh-regulators/ldo7";
		vreg_l2a_3p1 = "/soc@0/rsc@18200000/pm8150-rpmh-regulators/ldo2";
		vreg_l3a_0p9 = "/soc@0/rsc@18200000/pm8150-rpmh-regulators/ldo3";
		vreg_l5a_0p88 = "/soc@0/rsc@18200000/pm8150-rpmh-regulators/ldo5";
		vreg_l6a_1p2 = "/soc@0/rsc@18200000/pm8150-rpmh-regulators/ldo6";
		vreg_l7a_1p7 = "/soc@0/rsc@18200000/pm8150-rpmh-regulators/ldo7";
		vreg_l9a_1p2 = "/soc@0/rsc@18200000/pm8150-rpmh-regulators/ldo9";
		vreg_l10a_1p8 = "/soc@0/rsc@18200000/pm8150-rpmh-regulators/ldo10";
		vreg_l12a_1p8 = "/soc@0/rsc@18200000/pm8150-rpmh-regulators/ldo12";
		vreg_l13a_ts_3p0 = "/soc@0/rsc@18200000/pm8150-rpmh-regulators/ldo13";
		vreg_l14a_1p8 = "/soc@0/rsc@18200000/pm8150-rpmh-regulators/ldo14";
		vreg_l15a_1p8 = "/soc@0/rsc@18200000/pm8150-rpmh-regulators/ldo15";
		vreg_l16a_2p7 = "/soc@0/rsc@18200000/pm8150-rpmh-regulators/ldo16";
		vreg_l17a_3p0 = "/soc@0/rsc@18200000/pm8150-rpmh-regulators/ldo17";
		vreg_l18a_0p92 = "/soc@0/rsc@18200000/pm8150-rpmh-regulators/ldo18";
		vreg_s5a_1p9 = "/soc@0/rsc@18200000/pm8150-rpmh-regulators/smps5";
		vreg_s6a_0p95 = "/soc@0/rsc@18200000/pm8150-rpmh-regulators/smps6";
		vreg_bob = "/soc@0/rsc@18200000/pm8150l-rpmh-regulators/bob";
		vreg_l1c_1p8 = "/soc@0/rsc@18200000/pm8150l-rpmh-regulators/ldo1";
		vreg_l2c_1p2 = "/soc@0/rsc@18200000/pm8150l-rpmh-regulators/ldo2";
		vreg_l3c_0p8 = "/soc@0/rsc@18200000/pm8150l-rpmh-regulators/ldo3";
		vreg_l4c_1p7 = "/soc@0/rsc@18200000/pm8150l-rpmh-regulators/ldo4";
		vreg_l5c_1p8 = "/soc@0/rsc@18200000/pm8150l-rpmh-regulators/ldo5";
		vreg_l6c_2p96 = "/soc@0/rsc@18200000/pm8150l-rpmh-regulators/ldo6";
		vreg_l7c_cam_vcm0_2p85 = "/soc@0/rsc@18200000/pm8150l-rpmh-regulators/ldo7";
		vreg_l8c_1p8 = "/soc@0/rsc@18200000/pm8150l-rpmh-regulators/ldo8";
		vreg_l9c_2p96 = "/soc@0/rsc@18200000/pm8150l-rpmh-regulators/ldo9";
		vreg_l10c_3p0 = "/soc@0/rsc@18200000/pm8150l-rpmh-regulators/ldo10";
		vreg_l11c_3p3 = "/soc@0/rsc@18200000/pm8150l-rpmh-regulators/ldo11";
		vreg_s8c_1p3 = "/soc@0/rsc@18200000/pm8150l-rpmh-regulators/smps8";
		epss_l3 = "/soc@0/interconnect@18590000";
		cpufreq_hw = "/soc@0/cpufreq@18591000";
		cpu0_alert0 = "/thermal-zones/cpu0-thermal/trips/trip-point0";
		cpu0_alert1 = "/thermal-zones/cpu0-thermal/trips/trip-point1";
		cpu0_crit = "/thermal-zones/cpu0-thermal/trips/cpu_crit";
		cpu1_alert0 = "/thermal-zones/cpu1-thermal/trips/trip-point0";
		cpu1_alert1 = "/thermal-zones/cpu1-thermal/trips/trip-point1";
		cpu1_crit = "/thermal-zones/cpu1-thermal/trips/cpu_crit";
		cpu2_alert0 = "/thermal-zones/cpu2-thermal/trips/trip-point0";
		cpu2_alert1 = "/thermal-zones/cpu2-thermal/trips/trip-point1";
		cpu2_crit = "/thermal-zones/cpu2-thermal/trips/cpu_crit";
		cpu3_alert0 = "/thermal-zones/cpu3-thermal/trips/trip-point0";
		cpu3_alert1 = "/thermal-zones/cpu3-thermal/trips/trip-point1";
		cpu3_crit = "/thermal-zones/cpu3-thermal/trips/cpu_crit";
		cpu4_top_alert0 = "/thermal-zones/cpu4-top-thermal/trips/trip-point0";
		cpu4_top_alert1 = "/thermal-zones/cpu4-top-thermal/trips/trip-point1";
		cpu4_top_crit = "/thermal-zones/cpu4-top-thermal/trips/cpu_crit";
		cpu5_top_alert0 = "/thermal-zones/cpu5-top-thermal/trips/trip-point0";
		cpu5_top_alert1 = "/thermal-zones/cpu5-top-thermal/trips/trip-point1";
		cpu5_top_crit = "/thermal-zones/cpu5-top-thermal/trips/cpu_crit";
		cpu6_top_alert0 = "/thermal-zones/cpu6-top-thermal/trips/trip-point0";
		cpu6_top_alert1 = "/thermal-zones/cpu6-top-thermal/trips/trip-point1";
		cpu6_top_crit = "/thermal-zones/cpu6-top-thermal/trips/cpu_crit";
		cpu7_top_alert0 = "/thermal-zones/cpu7-top-thermal/trips/trip-point0";
		cpu7_top_alert1 = "/thermal-zones/cpu7-top-thermal/trips/trip-point1";
		cpu7_top_crit = "/thermal-zones/cpu7-top-thermal/trips/cpu_crit";
		cpu4_bottom_alert0 = "/thermal-zones/cpu4-bottom-thermal/trips/trip-point0";
		cpu4_bottom_alert1 = "/thermal-zones/cpu4-bottom-thermal/trips/trip-point1";
		cpu4_bottom_crit = "/thermal-zones/cpu4-bottom-thermal/trips/cpu_crit";
		cpu5_bottom_alert0 = "/thermal-zones/cpu5-bottom-thermal/trips/trip-point0";
		cpu5_bottom_alert1 = "/thermal-zones/cpu5-bottom-thermal/trips/trip-point1";
		cpu5_bottom_crit = "/thermal-zones/cpu5-bottom-thermal/trips/cpu_crit";
		cpu6_bottom_alert0 = "/thermal-zones/cpu6-bottom-thermal/trips/trip-point0";
		cpu6_bottom_alert1 = "/thermal-zones/cpu6-bottom-thermal/trips/trip-point1";
		cpu6_bottom_crit = "/thermal-zones/cpu6-bottom-thermal/trips/cpu_crit";
		cpu7_bottom_alert0 = "/thermal-zones/cpu7-bottom-thermal/trips/trip-point0";
		cpu7_bottom_alert1 = "/thermal-zones/cpu7-bottom-thermal/trips/trip-point1";
		cpu7_bottom_crit = "/thermal-zones/cpu7-bottom-thermal/trips/cpu_crit";
		aoss0_alert0 = "/thermal-zones/aoss0-thermal/trips/trip-point0";
		cluster0_alert0 = "/thermal-zones/cluster0-thermal/trips/trip-point0";
		cluster0_crit = "/thermal-zones/cluster0-thermal/trips/cluster0_crit";
		cluster1_alert0 = "/thermal-zones/cluster1-thermal/trips/trip-point0";
		cluster1_crit = "/thermal-zones/cluster1-thermal/trips/cluster1_crit";
		gpu1_alert0 = "/thermal-zones/gpu-thermal-top/trips/trip-point0";
		aoss1_alert0 = "/thermal-zones/aoss1-thermal/trips/trip-point0";
		wlan_alert0 = "/thermal-zones/wlan-thermal/trips/trip-point0";
		video_alert0 = "/thermal-zones/video-thermal/trips/trip-point0";
		mem_alert0 = "/thermal-zones/mem-thermal/trips/trip-point0";
		q6_hvx_alert0 = "/thermal-zones/q6-hvx-thermal/trips/trip-point0";
		camera_alert0 = "/thermal-zones/camera-thermal/trips/trip-point0";
		compute_alert0 = "/thermal-zones/compute-thermal/trips/trip-point0";
		npu_alert0 = "/thermal-zones/npu-thermal/trips/trip-point0";
		gpu2_alert0 = "/thermal-zones/gpu-thermal-bottom/trips/trip-point0";
		clk40M = "/can-clock";
		dc12v = "/dc12v-regulator";
		hdmi_con = "/hdmi-out/port/endpoint";
		lt9611_1v2 = "/lt9611-vdd12-regulator";
		lt9611_3v3 = "/lt9611-3v3";
		vbat = "/vbat-regulator";
		vbat_som = "/vbat-som-regulator";
		vdc_3v3 = "/vdc-3v3-regulator";
		vdc_5v = "/vdc-5v-regulator";
		vph_pwr = "/vph-pwr-regulator";
		vreg_s4a_1p8 = "/vreg-s4a-1p8";
	};
};<|MERGE_RESOLUTION|>--- conflicted
+++ resolved
@@ -104,7 +104,6 @@
 			};
 		};
 
-<<<<<<< HEAD
 		cpu@100 {
 			device_type = "cpu";
 			compatible = "qcom,kryo485";
@@ -122,13 +121,6 @@
 				next-level-cache = <0x04>;
 				phandle = <0x05>;
 			};
-=======
-		user4 {
-			label = "green:user4";
-			gpios = <&pm8150_gpios 10 GPIO_ACTIVE_HIGH>;
-			default-state = "off";
-			panic-indicator;
->>>>>>> 5d969395
 		};
 
 		cpu@200 {
@@ -5622,9 +5614,9 @@
 
 		user4 {
 			label = "green:user4";
-			gpios = <0xc3 0x0a 0x00>;
-			linux,default-trigger = "panic-indicator";
+			gpios = <&pm8150_gpios 10 GPIO_ACTIVE_HIGH>;
 			default-state = "off";
+			panic-indicator;
 		};
 
 		wlan {
