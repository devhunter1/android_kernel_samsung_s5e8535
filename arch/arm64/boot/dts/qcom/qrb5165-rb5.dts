--- conflicted
+++ resolved
@@ -244,16 +244,6 @@
 				core0 {
 					cpu = <0x0c>;
 				};
-<<<<<<< HEAD
-=======
-			};
-		};
-
-		pm8150l-pcb-thermal {
-			polling-delay-passive = <0>;
-			polling-delay = <0>;
-			thermal-sensors = <&pm8150l_adc_tm 1>;
->>>>>>> 61cfd264
 
 				core1 {
 					cpu = <0x0d>;
@@ -5664,7 +5654,79 @@
 		phandle = <0x38>;
 	};
 
-	vbat-regulator {
+	thermal-zones {
+		conn-thermal {
+			polling-delay-passive = <0>;
+			polling-delay = <0>;
+			thermal-sensors = <&pm8150b_adc_tm 0>;
+
+			trips {
+				active-config0 {
+					temperature = <125000>;
+					hysteresis = <1000>;
+					type = "critical";
+				};
+			};
+		};
+
+		pm8150l-pcb-thermal {
+			polling-delay-passive = <0>;
+			polling-delay = <0>;
+			thermal-sensors = <&pm8150l_adc_tm 1>;
+
+			trips {
+				active-config0 {
+					temperature = <50000>;
+					hysteresis = <4000>;
+					type = "passive";
+				};
+			};
+		};
+
+		skin-msm-thermal {
+			polling-delay-passive = <0>;
+			polling-delay = <0>;
+			thermal-sensors = <&pm8150l_adc_tm 0>;
+
+			trips {
+				active-config0 {
+					temperature = <50000>;
+					hysteresis = <4000>;
+					type = "passive";
+				};
+			};
+		};
+
+		wifi-thermal {
+			polling-delay-passive = <0>;
+			polling-delay = <0>;
+			thermal-sensors = <&pm8150_adc_tm 1>;
+
+			trips {
+				active-config0 {
+					temperature = <52000>;
+					hysteresis = <4000>;
+					type = "passive";
+				};
+			};
+		};
+
+		xo-thermal {
+			polling-delay-passive = <0>;
+			polling-delay = <0>;
+			thermal-sensors = <&pm8150_adc_tm 0>;
+
+			trips {
+				active-config0 {
+					temperature = <50000>;
+					hysteresis = <4000>;
+					type = "passive";
+				};
+			};
+		};
+	};
+
+	vbat: vbat-regulator {
 		compatible = "regulator-fixed";
 		regulator-name = "VBAT";
 		vin-supply = <0xc5>;
