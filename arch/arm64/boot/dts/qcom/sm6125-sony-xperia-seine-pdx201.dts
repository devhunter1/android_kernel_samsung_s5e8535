--- conflicted
+++ resolved
@@ -674,12 +674,7 @@
 			reg = <0x00 0xffc40000 0x00 0xc0000>;
 			record-size = <0x1000>;
 			console-size = <0x40000>;
-<<<<<<< HEAD
-			msg-size = <0x20000 0x20000>;
-			phandle = <0x39>;
-=======
 			pmsg-size = <0x20000>;
->>>>>>> 61cfd264
 		};
 
 		memory@ffd00000 {
