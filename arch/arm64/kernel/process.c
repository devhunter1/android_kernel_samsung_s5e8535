--- conflicted
+++ resolved
@@ -510,15 +510,12 @@
 	ssbs_thread_switch(next);
 	erratum_1418040_thread_switch(prev, next);
 	ptrauth_thread_switch_user(next);
-<<<<<<< HEAD
-	compat_thread_switch(next);
+
 	/*
 	 *  vendor hook is needed before the dsb(),
 	 *  because MPAM is related to cache maintenance.
 	 */
 	trace_android_vh_mpam_set(prev, next);
-=======
->>>>>>> 57c78a23
 
 	/*
 	 * Complete any pending TLB or cache maintenance on this CPU in case
