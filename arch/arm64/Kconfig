--- conflicted
+++ resolved
@@ -768,10 +768,6 @@
 
 config ARM64_ERRATUM_2253138
 	bool "Neoverse-N2: 2253138: workaround TRBE writing to address out-of-range"
-<<<<<<< HEAD
-=======
-	depends on COMPILE_TEST # Until the CoreSight TRBE driver changes are in
->>>>>>> f6f7927a
 	depends on CORESIGHT_TRBE
 	default y
 	select ARM64_WORKAROUND_TRBE_WRITE_OUT_OF_RANGE
@@ -790,10 +786,6 @@
 
 config ARM64_ERRATUM_2224489
 	bool "Cortex-A710: 2224489: workaround TRBE writing to address out-of-range"
-<<<<<<< HEAD
-=======
-	depends on COMPILE_TEST # Until the CoreSight TRBE driver changes are in
->>>>>>> f6f7927a
 	depends on CORESIGHT_TRBE
 	default y
 	select ARM64_WORKAROUND_TRBE_WRITE_OUT_OF_RANGE
@@ -810,7 +802,6 @@
 
 	  If unsure, say Y.
 
-<<<<<<< HEAD
 config ARM64_ERRATUM_2441009
 	bool "Cortex-A510: Completion of affected memory accesses might not be guaranteed by completion of a TLBI"
 	default y
@@ -845,8 +836,121 @@
 
 	  If unsure, say Y.
 
-=======
->>>>>>> f6f7927a
+config ARM64_WORKAROUND_TRBE_OVERWRITE_FILL_MODE
+	bool
+
+config ARM64_ERRATUM_2119858
+	bool "Cortex-A710: 2119858: workaround TRBE overwriting trace data in FILL mode"
+	default y
+	depends on COMPILE_TEST # Until the CoreSight TRBE driver changes are in
+	depends on CORESIGHT_TRBE
+	select ARM64_WORKAROUND_TRBE_OVERWRITE_FILL_MODE
+	help
+	  This option adds the workaround for ARM Cortex-A710 erratum 2119858.
+
+	  Affected Cortex-A710 cores could overwrite up to 3 cache lines of trace
+	  data at the base of the buffer (pointed to by TRBASER_EL1) in FILL mode in
+	  the event of a WRAP event.
+
+	  Work around the issue by always making sure we move the TRBPTR_EL1 by
+	  256 bytes before enabling the buffer and filling the first 256 bytes of
+	  the buffer with ETM ignore packets upon disabling.
+
+	  If unsure, say Y.
+
+config ARM64_ERRATUM_2139208
+	bool "Neoverse-N2: 2139208: workaround TRBE overwriting trace data in FILL mode"
+	default y
+	depends on COMPILE_TEST # Until the CoreSight TRBE driver changes are in
+	depends on CORESIGHT_TRBE
+	select ARM64_WORKAROUND_TRBE_OVERWRITE_FILL_MODE
+	help
+	  This option adds the workaround for ARM Neoverse-N2 erratum 2139208.
+
+	  Affected Neoverse-N2 cores could overwrite up to 3 cache lines of trace
+	  data at the base of the buffer (pointed to by TRBASER_EL1) in FILL mode in
+	  the event of a WRAP event.
+
+	  Work around the issue by always making sure we move the TRBPTR_EL1 by
+	  256 bytes before enabling the buffer and filling the first 256 bytes of
+	  the buffer with ETM ignore packets upon disabling.
+
+	  If unsure, say Y.
+
+config ARM64_WORKAROUND_TSB_FLUSH_FAILURE
+	bool
+
+config ARM64_ERRATUM_2054223
+	bool "Cortex-A710: 2054223: workaround TSB instruction failing to flush trace"
+	default y
+	select ARM64_WORKAROUND_TSB_FLUSH_FAILURE
+	help
+	  Enable workaround for ARM Cortex-A710 erratum 2054223
+
+	  Affected cores may fail to flush the trace data on a TSB instruction, when
+	  the PE is in trace prohibited state. This will cause losing a few bytes
+	  of the trace cached.
+
+	  Workaround is to issue two TSB consecutively on affected cores.
+
+	  If unsure, say Y.
+
+config ARM64_ERRATUM_2067961
+	bool "Neoverse-N2: 2067961: workaround TSB instruction failing to flush trace"
+	default y
+	select ARM64_WORKAROUND_TSB_FLUSH_FAILURE
+	help
+	  Enable workaround for ARM Neoverse-N2 erratum 2067961
+
+	  Affected cores may fail to flush the trace data on a TSB instruction, when
+	  the PE is in trace prohibited state. This will cause losing a few bytes
+	  of the trace cached.
+
+	  Workaround is to issue two TSB consecutively on affected cores.
+
+	  If unsure, say Y.
+
+config ARM64_WORKAROUND_TRBE_WRITE_OUT_OF_RANGE
+	bool
+
+config ARM64_ERRATUM_2253138
+	bool "Neoverse-N2: 2253138: workaround TRBE writing to address out-of-range"
+	depends on COMPILE_TEST # Until the CoreSight TRBE driver changes are in
+	depends on CORESIGHT_TRBE
+	default y
+	select ARM64_WORKAROUND_TRBE_WRITE_OUT_OF_RANGE
+	help
+	  This option adds the workaround for ARM Neoverse-N2 erratum 2253138.
+
+	  Affected Neoverse-N2 cores might write to an out-of-range address, not reserved
+	  for TRBE. Under some conditions, the TRBE might generate a write to the next
+	  virtually addressed page following the last page of the TRBE address space
+	  (i.e., the TRBLIMITR_EL1.LIMIT), instead of wrapping around to the base.
+
+	  Work around this in the driver by always making sure that there is a
+	  page beyond the TRBLIMITR_EL1.LIMIT, within the space allowed for the TRBE.
+
+	  If unsure, say Y.
+
+config ARM64_ERRATUM_2224489
+	bool "Cortex-A710: 2224489: workaround TRBE writing to address out-of-range"
+	depends on COMPILE_TEST # Until the CoreSight TRBE driver changes are in
+	depends on CORESIGHT_TRBE
+	default y
+	select ARM64_WORKAROUND_TRBE_WRITE_OUT_OF_RANGE
+	help
+	  This option adds the workaround for ARM Cortex-A710 erratum 2224489.
+
+	  Affected Cortex-A710 cores might write to an out-of-range address, not reserved
+	  for TRBE. Under some conditions, the TRBE might generate a write to the next
+	  virtually addressed page following the last page of the TRBE address space
+	  (i.e., the TRBLIMITR_EL1.LIMIT), instead of wrapping around to the base.
+
+	  Work around this in the driver by always making sure that there is a
+	  page beyond the TRBLIMITR_EL1.LIMIT, within the space allowed for the TRBE.
+
+	  If unsure, say Y.
+
 config CAVIUM_ERRATUM_22375
 	bool "Cavium erratum 22375, 24313"
 	default y
