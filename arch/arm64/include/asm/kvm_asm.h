--- conflicted
+++ resolved
@@ -171,13 +171,10 @@
 #define __kvm_hyp_host_vector	CHOOSE_NVHE_SYM(__kvm_hyp_host_vector)
 #define __kvm_hyp_vector	CHOOSE_HYP_SYM(__kvm_hyp_vector)
 
-<<<<<<< HEAD
-=======
 extern unsigned long kvm_arm_hyp_percpu_base[NR_CPUS];
 DECLARE_KVM_NVHE_SYM(__per_cpu_start);
 DECLARE_KVM_NVHE_SYM(__per_cpu_end);
 
->>>>>>> 29cf0f50
 extern atomic_t arm64_el2_vector_last_slot;
 DECLARE_KVM_HYP_SYM(__bp_harden_hyp_vecs);
 #define __bp_harden_hyp_vecs	CHOOSE_HYP_SYM(__bp_harden_hyp_vecs)
@@ -251,34 +248,6 @@
 } )
 
 
-#define __KVM_EXTABLE(from, to)						\
-	"	.pushsection	__kvm_ex_table, \"a\"\n"		\
-	"	.align		3\n"					\
-	"	.long		(" #from " - .), (" #to " - .)\n"	\
-	"	.popsection\n"
-
-
-#define __kvm_at(at_op, addr)						\
-( { 									\
-	int __kvm_at_err = 0;						\
-	u64 spsr, elr;							\
-	asm volatile(							\
-	"	mrs	%1, spsr_el2\n"					\
-	"	mrs	%2, elr_el2\n"					\
-	"1:	at	"at_op", %3\n"					\
-	"	isb\n"							\
-	"	b	9f\n"						\
-	"2:	msr	spsr_el2, %1\n"					\
-	"	msr	elr_el2, %2\n"					\
-	"	mov	%w0, %4\n"					\
-	"9:\n"								\
-	__KVM_EXTABLE(1b, 2b)						\
-	: "+r" (__kvm_at_err), "=&r" (spsr), "=&r" (elr)		\
-	: "r" (addr), "i" (-EFAULT));					\
-	__kvm_at_err;							\
-} )
-
-
 #else /* __ASSEMBLY__ */
 
 .macro get_host_ctxt reg, tmp
@@ -291,8 +260,6 @@
 	ldr	\vcpu, [\ctxt, #HOST_CONTEXT_VCPU]
 .endm
 
-<<<<<<< HEAD
-=======
 .macro get_loaded_vcpu vcpu, ctxt
 	adr_this_cpu \ctxt, kvm_hyp_ctxt, \vcpu
 	ldr	\vcpu, [\ctxt, #HOST_CONTEXT_VCPU]
@@ -303,7 +270,6 @@
 	str	\vcpu, [\ctxt, #HOST_CONTEXT_VCPU]
 .endm
 
->>>>>>> 29cf0f50
 /*
  * KVM extable for unexpected exceptions.
  * In the same format _asm_extable, but output to a different section so that
@@ -319,8 +285,6 @@
 	.popsection
 .endm
 
-<<<<<<< HEAD
-=======
 #define CPU_XREG_OFFSET(x)	(CPU_USER_PT_REGS + 8*x)
 #define CPU_LR_OFFSET		CPU_XREG_OFFSET(30)
 #define CPU_SP_EL0_OFFSET	(CPU_LR_OFFSET + 8)
@@ -360,7 +324,6 @@
 	msr	sp_el0, \tmp
 .endm
 
->>>>>>> 29cf0f50
 #endif
 
 #endif /* __ARM_KVM_ASM_H__ */