/* SPDX-License-Identifier: GPL-2.0-only */
/*
 * Copyright (C) 2012 ARM Ltd.
 */
#ifndef __ASM_HWCAP_H
#define __ASM_HWCAP_H

#include <uapi/asm/hwcap.h>
#include <asm/cpufeature.h>

#define COMPAT_HWCAP_SWP	(1 << 0)
#define COMPAT_HWCAP_HALF	(1 << 1)
#define COMPAT_HWCAP_THUMB	(1 << 2)
#define COMPAT_HWCAP_26BIT	(1 << 3)
#define COMPAT_HWCAP_FAST_MULT	(1 << 4)
#define COMPAT_HWCAP_FPA	(1 << 5)
#define COMPAT_HWCAP_VFP	(1 << 6)
#define COMPAT_HWCAP_EDSP	(1 << 7)
#define COMPAT_HWCAP_JAVA	(1 << 8)
#define COMPAT_HWCAP_IWMMXT	(1 << 9)
#define COMPAT_HWCAP_CRUNCH	(1 << 10) /* Obsolete */
#define COMPAT_HWCAP_THUMBEE	(1 << 11)
#define COMPAT_HWCAP_NEON	(1 << 12)
#define COMPAT_HWCAP_VFPv3	(1 << 13)
#define COMPAT_HWCAP_VFPV3D16	(1 << 14)
#define COMPAT_HWCAP_TLS	(1 << 15)
#define COMPAT_HWCAP_VFPv4	(1 << 16)
#define COMPAT_HWCAP_IDIVA	(1 << 17)
#define COMPAT_HWCAP_IDIVT	(1 << 18)
#define COMPAT_HWCAP_IDIV	(COMPAT_HWCAP_IDIVA|COMPAT_HWCAP_IDIVT)
#define COMPAT_HWCAP_VFPD32	(1 << 19)
#define COMPAT_HWCAP_LPAE	(1 << 20)
#define COMPAT_HWCAP_EVTSTRM	(1 << 21)

#define COMPAT_HWCAP2_AES	(1 << 0)
#define COMPAT_HWCAP2_PMULL	(1 << 1)
#define COMPAT_HWCAP2_SHA1	(1 << 2)
#define COMPAT_HWCAP2_SHA2	(1 << 3)
#define COMPAT_HWCAP2_CRC32	(1 << 4)

#ifndef __ASSEMBLY__
#include <linux/log2.h>

/*
 * For userspace we represent hwcaps as a collection of HWCAP{,2}_x bitfields
 * as described in uapi/asm/hwcap.h. For the kernel we represent hwcaps as
 * natural numbers (in a single range of size MAX_CPU_FEATURES) defined here
 * with prefix KERNEL_HWCAP_ mapped to their HWCAP{,2}_x counterpart.
 *
 * Hwcaps should be set and tested within the kernel via the
 * cpu_{set,have}_named_feature(feature) where feature is the unique suffix
 * of KERNEL_HWCAP_{feature}.
 */
#define __khwcap_feature(x)		const_ilog2(HWCAP_ ## x)
#define KERNEL_HWCAP_FP			__khwcap_feature(FP)
#define KERNEL_HWCAP_ASIMD		__khwcap_feature(ASIMD)
#define KERNEL_HWCAP_EVTSTRM		__khwcap_feature(EVTSTRM)
#define KERNEL_HWCAP_AES		__khwcap_feature(AES)
#define KERNEL_HWCAP_PMULL		__khwcap_feature(PMULL)
#define KERNEL_HWCAP_SHA1		__khwcap_feature(SHA1)
#define KERNEL_HWCAP_SHA2		__khwcap_feature(SHA2)
#define KERNEL_HWCAP_CRC32		__khwcap_feature(CRC32)
#define KERNEL_HWCAP_ATOMICS		__khwcap_feature(ATOMICS)
#define KERNEL_HWCAP_FPHP		__khwcap_feature(FPHP)
#define KERNEL_HWCAP_ASIMDHP		__khwcap_feature(ASIMDHP)
#define KERNEL_HWCAP_CPUID		__khwcap_feature(CPUID)
#define KERNEL_HWCAP_ASIMDRDM		__khwcap_feature(ASIMDRDM)
#define KERNEL_HWCAP_JSCVT		__khwcap_feature(JSCVT)
#define KERNEL_HWCAP_FCMA		__khwcap_feature(FCMA)
#define KERNEL_HWCAP_LRCPC		__khwcap_feature(LRCPC)
#define KERNEL_HWCAP_DCPOP		__khwcap_feature(DCPOP)
#define KERNEL_HWCAP_SHA3		__khwcap_feature(SHA3)
#define KERNEL_HWCAP_SM3		__khwcap_feature(SM3)
#define KERNEL_HWCAP_SM4		__khwcap_feature(SM4)
#define KERNEL_HWCAP_ASIMDDP		__khwcap_feature(ASIMDDP)
#define KERNEL_HWCAP_SHA512		__khwcap_feature(SHA512)
#define KERNEL_HWCAP_SVE		__khwcap_feature(SVE)
#define KERNEL_HWCAP_ASIMDFHM		__khwcap_feature(ASIMDFHM)
#define KERNEL_HWCAP_DIT		__khwcap_feature(DIT)
#define KERNEL_HWCAP_USCAT		__khwcap_feature(USCAT)
#define KERNEL_HWCAP_ILRCPC		__khwcap_feature(ILRCPC)
#define KERNEL_HWCAP_FLAGM		__khwcap_feature(FLAGM)
#define KERNEL_HWCAP_SSBS		__khwcap_feature(SSBS)
#define KERNEL_HWCAP_SB			__khwcap_feature(SB)
#define KERNEL_HWCAP_PACA		__khwcap_feature(PACA)
#define KERNEL_HWCAP_PACG		__khwcap_feature(PACG)

#define __khwcap2_feature(x)		(const_ilog2(HWCAP2_ ## x) + 32)
#define KERNEL_HWCAP_DCPODP		__khwcap2_feature(DCPODP)
#define KERNEL_HWCAP_SVE2		__khwcap2_feature(SVE2)
#define KERNEL_HWCAP_SVEAES		__khwcap2_feature(SVEAES)
#define KERNEL_HWCAP_SVEPMULL		__khwcap2_feature(SVEPMULL)
#define KERNEL_HWCAP_SVEBITPERM		__khwcap2_feature(SVEBITPERM)
#define KERNEL_HWCAP_SVESHA3		__khwcap2_feature(SVESHA3)
#define KERNEL_HWCAP_SVESM4		__khwcap2_feature(SVESM4)
#define KERNEL_HWCAP_FLAGM2		__khwcap2_feature(FLAGM2)
#define KERNEL_HWCAP_FRINT		__khwcap2_feature(FRINT)
#define KERNEL_HWCAP_SVEI8MM		__khwcap2_feature(SVEI8MM)
#define KERNEL_HWCAP_SVEF32MM		__khwcap2_feature(SVEF32MM)
#define KERNEL_HWCAP_SVEF64MM		__khwcap2_feature(SVEF64MM)
#define KERNEL_HWCAP_SVEBF16		__khwcap2_feature(SVEBF16)
#define KERNEL_HWCAP_I8MM		__khwcap2_feature(I8MM)
#define KERNEL_HWCAP_BF16		__khwcap2_feature(BF16)
#define KERNEL_HWCAP_DGH		__khwcap2_feature(DGH)
#define KERNEL_HWCAP_RNG		__khwcap2_feature(RNG)
#define KERNEL_HWCAP_BTI		__khwcap2_feature(BTI)
#define KERNEL_HWCAP_MTE		__khwcap2_feature(MTE)
<<<<<<< HEAD
#define KERNEL_HWCAP_MTE3		__khwcap2_feature(MTE3)
=======
#define KERNEL_HWCAP_ECV		__khwcap2_feature(ECV)
#define KERNEL_HWCAP_AFP		__khwcap2_feature(AFP)
#define KERNEL_HWCAP_RPRES		__khwcap2_feature(RPRES)
>>>>>>> aa797533

/*
 * This yields a mask that user programs can use to figure out what
 * instruction set this cpu supports.
 */
#define ELF_HWCAP		cpu_get_elf_hwcap()
#define ELF_HWCAP2		cpu_get_elf_hwcap2()

#ifdef CONFIG_COMPAT
#define COMPAT_ELF_HWCAP	(compat_elf_hwcap)
#define COMPAT_ELF_HWCAP2	(compat_elf_hwcap2)
extern unsigned int compat_elf_hwcap, compat_elf_hwcap2;
#endif

enum {
	CAP_HWCAP = 1,
#ifdef CONFIG_COMPAT
	CAP_COMPAT_HWCAP,
	CAP_COMPAT_HWCAP2,
#endif
};

#endif
#endif<|MERGE_RESOLUTION|>--- conflicted
+++ resolved
@@ -105,13 +105,10 @@
 #define KERNEL_HWCAP_RNG		__khwcap2_feature(RNG)
 #define KERNEL_HWCAP_BTI		__khwcap2_feature(BTI)
 #define KERNEL_HWCAP_MTE		__khwcap2_feature(MTE)
-<<<<<<< HEAD
-#define KERNEL_HWCAP_MTE3		__khwcap2_feature(MTE3)
-=======
 #define KERNEL_HWCAP_ECV		__khwcap2_feature(ECV)
 #define KERNEL_HWCAP_AFP		__khwcap2_feature(AFP)
 #define KERNEL_HWCAP_RPRES		__khwcap2_feature(RPRES)
->>>>>>> aa797533
+#define KERNEL_HWCAP_MTE3		__khwcap2_feature(MTE3)
 
 /*
  * This yields a mask that user programs can use to figure out what
