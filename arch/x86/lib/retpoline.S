/* SPDX-License-Identifier: GPL-2.0 */

#include <linux/stringify.h>
#include <linux/linkage.h>
#include <asm/dwarf2.h>
#include <asm/cpufeatures.h>
#include <asm/alternative.h>
#include <asm/export.h>
#include <asm/nospec-branch.h>
#include <asm/unwind_hints.h>
#include <asm/frame.h>
#include <asm/nops.h>

	.section .text..__x86.indirect_thunk

.macro RETPOLINE reg
	ANNOTATE_INTRA_FUNCTION_CALL
	call    .Ldo_rop_\@
.Lspec_trap_\@:
	UNWIND_HINT_EMPTY
	pause
	lfence
	jmp .Lspec_trap_\@
.Ldo_rop_\@:
	mov     %\reg, (%_ASM_SP)
	UNWIND_HINT_FUNC
	RET
.endm

.macro THUNK reg

	.align RETPOLINE_THUNK_SIZE
SYM_INNER_LABEL(__x86_indirect_thunk_\reg, SYM_L_GLOBAL)
	UNWIND_HINT_EMPTY

	ALTERNATIVE_2 __stringify(RETPOLINE \reg), \
		      __stringify(lfence; ANNOTATE_RETPOLINE_SAFE; jmp *%\reg; int3), X86_FEATURE_RETPOLINE_LFENCE, \
		      __stringify(ANNOTATE_RETPOLINE_SAFE; jmp *%\reg), ALT_NOT(X86_FEATURE_RETPOLINE)

.endm

/*
 * Despite being an assembler file we can't just use .irp here
 * because __KSYM_DEPS__ only uses the C preprocessor and would
 * only see one instance of "__x86_indirect_thunk_\reg" rather
 * than one per register with the correct names. So we do it
 * the simple and nasty way...
 *
 * Worse, you can only have a single EXPORT_SYMBOL per line,
 * and CPP can't insert newlines, so we have to repeat everything
 * at least twice.
 */

#define __EXPORT_THUNK(sym)	_ASM_NOKPROBE(sym); EXPORT_SYMBOL(sym)
#define EXPORT_THUNK(reg)	__EXPORT_THUNK(__x86_indirect_thunk_ ## reg)

	.align RETPOLINE_THUNK_SIZE
SYM_CODE_START(__x86_indirect_thunk_array)

#define GEN(reg) THUNK reg
#include <asm/GEN-for-each-reg.h>
#undef GEN

	.align RETPOLINE_THUNK_SIZE
SYM_CODE_END(__x86_indirect_thunk_array)

#define GEN(reg) EXPORT_THUNK(reg)
#include <asm/GEN-for-each-reg.h>
#undef GEN

/*
 * This function name is magical and is used by -mfunction-return=thunk-extern
 * for the compiler to generate JMPs to it.
 */
#ifdef CONFIG_RETHUNK

/*
<<<<<<< HEAD
 * srso_untrain_ret_alias() and srso_safe_ret_alias() are placed at
 * special addresses:
 *
 * - srso_untrain_ret_alias() is 2M aligned
 * - srso_safe_ret_alias() is also in the same 2M page but bits 2, 8, 14
 * and 20 in its virtual address are set (while those bits in the
 * srso_untrain_ret_alias() function are cleared).
=======
 * srso_alias_untrain_ret() and srso_alias_safe_ret() are placed at
 * special addresses:
 *
 * - srso_alias_untrain_ret() is 2M aligned
 * - srso_alias_safe_ret() is also in the same 2M page but bits 2, 8, 14
 * and 20 in its virtual address are set (while those bits in the
 * srso_alias_untrain_ret() function are cleared).
>>>>>>> 61cfd264
 *
 * This guarantees that those two addresses will alias in the branch
 * target buffer of Zen3/4 generations, leading to any potential
 * poisoned entries at that BTB slot to get evicted.
 *
<<<<<<< HEAD
 * As a result, srso_safe_ret_alias() becomes a safe return.
 */
#ifdef CONFIG_CPU_SRSO
	.section .text.__x86.rethunk_untrain

SYM_START(srso_untrain_ret_alias, SYM_L_GLOBAL, SYM_A_NONE)
	ASM_NOP2
	lfence
	jmp __x86_return_thunk
SYM_FUNC_END(srso_untrain_ret_alias)
__EXPORT_THUNK(srso_untrain_ret_alias)

	.section .text.__x86.rethunk_safe
#endif

/* Needs a definition for the __x86_return_thunk alternative below. */
SYM_START(srso_safe_ret_alias, SYM_L_GLOBAL, SYM_A_NONE)
#ifdef CONFIG_CPU_SRSO
	add $8, %_ASM_SP
	UNWIND_HINT_FUNC
#endif
	ANNOTATE_UNRET_SAFE
	ret
	int3
SYM_FUNC_END(srso_safe_ret_alias)

	.section .text.__x86.return_thunk
=======
 * As a result, srso_alias_safe_ret() becomes a safe return.
 */
#ifdef CONFIG_CPU_SRSO
	.section .text..__x86.rethunk_untrain

SYM_START(srso_alias_untrain_ret, SYM_L_GLOBAL, SYM_A_NONE)
	UNWIND_HINT_FUNC
	ASM_NOP2
	lfence
	jmp srso_alias_return_thunk
SYM_FUNC_END(srso_alias_untrain_ret)
__EXPORT_THUNK(srso_alias_untrain_ret)

	.section .text..__x86.rethunk_safe
#else
/* dummy definition for alternatives */
SYM_START(srso_alias_untrain_ret, SYM_L_GLOBAL, SYM_A_NONE)
	ANNOTATE_UNRET_SAFE
	ret
	int3
SYM_FUNC_END(srso_alias_untrain_ret)
#endif

SYM_START(srso_alias_safe_ret, SYM_L_GLOBAL, SYM_A_NONE)
	lea 8(%_ASM_SP), %_ASM_SP
	UNWIND_HINT_FUNC
	ANNOTATE_UNRET_SAFE
	ret
	int3
SYM_FUNC_END(srso_alias_safe_ret)

	.section .text..__x86.return_thunk

SYM_CODE_START(srso_alias_return_thunk)
	UNWIND_HINT_FUNC
	ANNOTATE_NOENDBR
	call srso_alias_safe_ret
	ud2
SYM_CODE_END(srso_alias_return_thunk)

/*
 * Some generic notes on the untraining sequences:
 *
 * They are interchangeable when it comes to flushing potentially wrong
 * RET predictions from the BTB.
 *
 * The SRSO Zen1/2 (MOVABS) untraining sequence is longer than the
 * Retbleed sequence because the return sequence done there
 * (srso_safe_ret()) is longer and the return sequence must fully nest
 * (end before) the untraining sequence. Therefore, the untraining
 * sequence must fully overlap the return sequence.
 *
 * Regarding alignment - the instructions which need to be untrained,
 * must all start at a cacheline boundary for Zen1/2 generations. That
 * is, instruction sequences starting at srso_safe_ret() and
 * the respective instruction sequences at retbleed_return_thunk()
 * must start at a cacheline boundary.
 */
>>>>>>> 61cfd264

/*
 * Safety details here pertain to the AMD Zen{1,2} microarchitecture:
 * 1) The RET at retbleed_return_thunk must be on a 64 byte boundary, for
 *    alignment within the BTB.
 * 2) The instruction at retbleed_untrain_ret must contain, and not
 *    end with, the 0xc3 byte of the RET.
 * 3) STIBP must be enabled, or SMT disabled, to prevent the sibling thread
 *    from re-poisioning the BTB prediction.
 */
	.align 64
<<<<<<< HEAD
	.skip 64 - (__ret - zen_untrain_ret), 0xcc
SYM_FUNC_START_NOALIGN(zen_untrain_ret);
=======
	.skip 64 - (retbleed_return_thunk - retbleed_untrain_ret), 0xcc
SYM_FUNC_START_NOALIGN(retbleed_untrain_ret);
>>>>>>> 61cfd264

	/*
	 * As executed from retbleed_untrain_ret, this is:
	 *
	 *   TEST $0xcc, %bl
	 *   LFENCE
	 *   JMP retbleed_return_thunk
	 *
	 * Executing the TEST instruction has a side effect of evicting any BTB
	 * prediction (potentially attacker controlled) attached to the RET, as
	 * retbleed_return_thunk + 1 isn't an instruction boundary at the moment.
	 */
	.byte	0xf6

	/*
	 * As executed from retbleed_return_thunk, this is a plain RET.
	 *
	 * As part of the TEST above, RET is the ModRM byte, and INT3 the imm8.
	 *
	 * We subsequently jump backwards and architecturally execute the RET.
	 * This creates a correct BTB prediction (type=ret), but in the
	 * meantime we suffer Straight Line Speculation (because the type was
	 * no branch) which is halted by the INT3.
	 *
	 * With SMT enabled and STIBP active, a sibling thread cannot poison
	 * RET's prediction to a type of its choice, but can evict the
	 * prediction due to competitive sharing. If the prediction is
	 * evicted, retbleed_return_thunk will suffer Straight Line Speculation
	 * which will be contained safely by the INT3.
	 */
<<<<<<< HEAD
SYM_INNER_LABEL(__ret, SYM_L_GLOBAL)
	ret
	int3
SYM_CODE_END(__ret)
=======
SYM_INNER_LABEL(retbleed_return_thunk, SYM_L_GLOBAL)
	ret
	int3
SYM_CODE_END(retbleed_return_thunk)
>>>>>>> 61cfd264

	/*
	 * Ensure the TEST decoding / BTB invalidation is complete.
	 */
	lfence

	/*
	 * Jump back and execute the RET in the middle of the TEST instruction.
	 * INT3 is for SLS protection.
	 */
<<<<<<< HEAD
	jmp __ret
=======
	jmp retbleed_return_thunk
	int3
SYM_FUNC_END(retbleed_untrain_ret)
__EXPORT_THUNK(retbleed_untrain_ret)

/*
 * SRSO untraining sequence for Zen1/2, similar to retbleed_untrain_ret()
 * above. On kernel entry, srso_untrain_ret() is executed which is a
 *
 * movabs $0xccccc30824648d48,%rax
 *
 * and when the return thunk executes the inner label srso_safe_ret()
 * later, it is a stack manipulation and a RET which is mispredicted and
 * thus a "safe" one to use.
 */
	.align 64
	.skip 64 - (srso_safe_ret - srso_untrain_ret), 0xcc
SYM_START(srso_untrain_ret, SYM_L_GLOBAL, SYM_A_NONE)
	.byte 0x48, 0xb8

/*
 * This forces the function return instruction to speculate into a trap
 * (UD2 in srso_return_thunk() below).  This RET will then mispredict
 * and execution will continue at the return site read from the top of
 * the stack.
 */
SYM_INNER_LABEL(srso_safe_ret, SYM_L_GLOBAL)
	lea 8(%_ASM_SP), %_ASM_SP
	ret
	int3
>>>>>>> 61cfd264
	int3
	/* end of movabs */
	lfence
	call srso_safe_ret
	ud2
SYM_CODE_END(srso_safe_ret)
SYM_FUNC_END(srso_untrain_ret)
__EXPORT_THUNK(srso_untrain_ret)

SYM_CODE_START(srso_return_thunk)
	UNWIND_HINT_FUNC
	ANNOTATE_NOENDBR
	call srso_safe_ret
	ud2
SYM_CODE_END(srso_return_thunk)

<<<<<<< HEAD
/*
 * SRSO untraining sequence for Zen1/2, similar to zen_untrain_ret()
 * above. On kernel entry, srso_untrain_ret() is executed which is a
 *
 * movabs $0xccccccc308c48348,%rax
 *
 * and when the return thunk executes the inner label srso_safe_ret()
 * later, it is a stack manipulation and a RET which is mispredicted and
 * thus a "safe" one to use.
 */
	.align 64
	.skip 64 - (srso_safe_ret - srso_untrain_ret), 0xcc
SYM_START(srso_untrain_ret, SYM_L_GLOBAL, SYM_A_NONE)
	.byte 0x48, 0xb8

SYM_INNER_LABEL(srso_safe_ret, SYM_L_GLOBAL)
	add $8, %_ASM_SP
	ret
	int3
	int3
	int3
	lfence
	call srso_safe_ret
	int3
SYM_CODE_END(srso_safe_ret)
SYM_FUNC_END(srso_untrain_ret)
__EXPORT_THUNK(srso_untrain_ret)

SYM_FUNC_START(__x86_return_thunk)
	ALTERNATIVE_2 "jmp __ret", "call srso_safe_ret", X86_FEATURE_SRSO, \
			"call srso_safe_ret_alias", X86_FEATURE_SRSO_ALIAS
	int3
=======
SYM_FUNC_START(entry_untrain_ret)
	ALTERNATIVE_2 "jmp retbleed_untrain_ret", \
		      "jmp srso_untrain_ret", X86_FEATURE_SRSO, \
		      "jmp srso_alias_untrain_ret", X86_FEATURE_SRSO_ALIAS
SYM_FUNC_END(entry_untrain_ret)
__EXPORT_THUNK(entry_untrain_ret)

SYM_CODE_START(__x86_return_thunk)
	UNWIND_HINT_FUNC
	ANNOTATE_NOENDBR
	ANNOTATE_UNRET_SAFE
	ret
	int3
>>>>>>> 61cfd264
SYM_CODE_END(__x86_return_thunk)
EXPORT_SYMBOL(__x86_return_thunk)

#endif /* CONFIG_RETHUNK */<|MERGE_RESOLUTION|>--- conflicted
+++ resolved
@@ -75,15 +75,6 @@
 #ifdef CONFIG_RETHUNK
 
 /*
-<<<<<<< HEAD
- * srso_untrain_ret_alias() and srso_safe_ret_alias() are placed at
- * special addresses:
- *
- * - srso_untrain_ret_alias() is 2M aligned
- * - srso_safe_ret_alias() is also in the same 2M page but bits 2, 8, 14
- * and 20 in its virtual address are set (while those bits in the
- * srso_untrain_ret_alias() function are cleared).
-=======
  * srso_alias_untrain_ret() and srso_alias_safe_ret() are placed at
  * special addresses:
  *
@@ -91,41 +82,11 @@
  * - srso_alias_safe_ret() is also in the same 2M page but bits 2, 8, 14
  * and 20 in its virtual address are set (while those bits in the
  * srso_alias_untrain_ret() function are cleared).
->>>>>>> 61cfd264
  *
  * This guarantees that those two addresses will alias in the branch
  * target buffer of Zen3/4 generations, leading to any potential
  * poisoned entries at that BTB slot to get evicted.
  *
-<<<<<<< HEAD
- * As a result, srso_safe_ret_alias() becomes a safe return.
- */
-#ifdef CONFIG_CPU_SRSO
-	.section .text.__x86.rethunk_untrain
-
-SYM_START(srso_untrain_ret_alias, SYM_L_GLOBAL, SYM_A_NONE)
-	ASM_NOP2
-	lfence
-	jmp __x86_return_thunk
-SYM_FUNC_END(srso_untrain_ret_alias)
-__EXPORT_THUNK(srso_untrain_ret_alias)
-
-	.section .text.__x86.rethunk_safe
-#endif
-
-/* Needs a definition for the __x86_return_thunk alternative below. */
-SYM_START(srso_safe_ret_alias, SYM_L_GLOBAL, SYM_A_NONE)
-#ifdef CONFIG_CPU_SRSO
-	add $8, %_ASM_SP
-	UNWIND_HINT_FUNC
-#endif
-	ANNOTATE_UNRET_SAFE
-	ret
-	int3
-SYM_FUNC_END(srso_safe_ret_alias)
-
-	.section .text.__x86.return_thunk
-=======
  * As a result, srso_alias_safe_ret() becomes a safe return.
  */
 #ifdef CONFIG_CPU_SRSO
@@ -184,7 +145,6 @@
  * the respective instruction sequences at retbleed_return_thunk()
  * must start at a cacheline boundary.
  */
->>>>>>> 61cfd264
 
 /*
  * Safety details here pertain to the AMD Zen{1,2} microarchitecture:
@@ -196,13 +156,8 @@
  *    from re-poisioning the BTB prediction.
  */
 	.align 64
-<<<<<<< HEAD
-	.skip 64 - (__ret - zen_untrain_ret), 0xcc
-SYM_FUNC_START_NOALIGN(zen_untrain_ret);
-=======
 	.skip 64 - (retbleed_return_thunk - retbleed_untrain_ret), 0xcc
 SYM_FUNC_START_NOALIGN(retbleed_untrain_ret);
->>>>>>> 61cfd264
 
 	/*
 	 * As executed from retbleed_untrain_ret, this is:
@@ -233,17 +188,10 @@
 	 * evicted, retbleed_return_thunk will suffer Straight Line Speculation
 	 * which will be contained safely by the INT3.
 	 */
-<<<<<<< HEAD
-SYM_INNER_LABEL(__ret, SYM_L_GLOBAL)
-	ret
-	int3
-SYM_CODE_END(__ret)
-=======
 SYM_INNER_LABEL(retbleed_return_thunk, SYM_L_GLOBAL)
 	ret
 	int3
 SYM_CODE_END(retbleed_return_thunk)
->>>>>>> 61cfd264
 
 	/*
 	 * Ensure the TEST decoding / BTB invalidation is complete.
@@ -254,9 +202,6 @@
 	 * Jump back and execute the RET in the middle of the TEST instruction.
 	 * INT3 is for SLS protection.
 	 */
-<<<<<<< HEAD
-	jmp __ret
-=======
 	jmp retbleed_return_thunk
 	int3
 SYM_FUNC_END(retbleed_untrain_ret)
@@ -287,7 +232,6 @@
 	lea 8(%_ASM_SP), %_ASM_SP
 	ret
 	int3
->>>>>>> 61cfd264
 	int3
 	/* end of movabs */
 	lfence
@@ -304,40 +248,6 @@
 	ud2
 SYM_CODE_END(srso_return_thunk)
 
-<<<<<<< HEAD
-/*
- * SRSO untraining sequence for Zen1/2, similar to zen_untrain_ret()
- * above. On kernel entry, srso_untrain_ret() is executed which is a
- *
- * movabs $0xccccccc308c48348,%rax
- *
- * and when the return thunk executes the inner label srso_safe_ret()
- * later, it is a stack manipulation and a RET which is mispredicted and
- * thus a "safe" one to use.
- */
-	.align 64
-	.skip 64 - (srso_safe_ret - srso_untrain_ret), 0xcc
-SYM_START(srso_untrain_ret, SYM_L_GLOBAL, SYM_A_NONE)
-	.byte 0x48, 0xb8
-
-SYM_INNER_LABEL(srso_safe_ret, SYM_L_GLOBAL)
-	add $8, %_ASM_SP
-	ret
-	int3
-	int3
-	int3
-	lfence
-	call srso_safe_ret
-	int3
-SYM_CODE_END(srso_safe_ret)
-SYM_FUNC_END(srso_untrain_ret)
-__EXPORT_THUNK(srso_untrain_ret)
-
-SYM_FUNC_START(__x86_return_thunk)
-	ALTERNATIVE_2 "jmp __ret", "call srso_safe_ret", X86_FEATURE_SRSO, \
-			"call srso_safe_ret_alias", X86_FEATURE_SRSO_ALIAS
-	int3
-=======
 SYM_FUNC_START(entry_untrain_ret)
 	ALTERNATIVE_2 "jmp retbleed_untrain_ret", \
 		      "jmp srso_untrain_ret", X86_FEATURE_SRSO, \
@@ -351,7 +261,6 @@
 	ANNOTATE_UNRET_SAFE
 	ret
 	int3
->>>>>>> 61cfd264
 SYM_CODE_END(__x86_return_thunk)
 EXPORT_SYMBOL(__x86_return_thunk)
 
