// SPDX-License-Identifier: GPL-2.0-only
/*
 *  linux/fs/buffer.c
 *
 *  Copyright (C) 1991, 1992, 2002  Linus Torvalds
 */

/*
 * Start bdflush() with kernel_thread not syscall - Paul Gortmaker, 12/95
 *
 * Removed a lot of unnecessary code and simplified things now that
 * the buffer cache isn't our primary cache - Andrew Tridgell 12/96
 *
 * Speed up hash, lru, and free list operations.  Use gfp() for allocating
 * hash table, use SLAB cache for buffer heads. SMP threading.  -DaveM
 *
 * Added 32k buffer block sizes - these are required older ARM systems. - RMK
 *
 * async buffer flushing, 1999 Andrea Arcangeli <andrea@suse.de>
 */

#include <linux/kernel.h>
#include <linux/sched/signal.h>
#include <linux/syscalls.h>
#include <linux/fs.h>
#include <linux/iomap.h>
#include <linux/mm.h>
#include <linux/percpu.h>
#include <linux/slab.h>
#include <linux/capability.h>
#include <linux/blkdev.h>
#include <linux/file.h>
#include <linux/quotaops.h>
#include <linux/highmem.h>
#include <linux/export.h>
#include <linux/backing-dev.h>
#include <linux/writeback.h>
#include <linux/hash.h>
#include <linux/suspend.h>
#include <linux/buffer_head.h>
#include <linux/task_io_accounting_ops.h>
#include <linux/bio.h>
#include <linux/cpu.h>
#include <linux/bitops.h>
#include <linux/mpage.h>
#include <linux/bit_spinlock.h>
#include <linux/pagevec.h>
#include <linux/sched/mm.h>
#include <trace/events/block.h>
#include <linux/fscrypt.h>

#include "internal.h"

static int fsync_buffers_list(spinlock_t *lock, struct list_head *list);
static int submit_bh_wbc(int op, int op_flags, struct buffer_head *bh,
			 enum rw_hint hint, struct writeback_control *wbc);

#define BH_ENTRY(list) list_entry((list), struct buffer_head, b_assoc_buffers)

inline void touch_buffer(struct buffer_head *bh)
{
	trace_block_touch_buffer(bh);
	mark_page_accessed(bh->b_page);
}
EXPORT_SYMBOL(touch_buffer);

void __lock_buffer(struct buffer_head *bh)
{
	wait_on_bit_lock_io(&bh->b_state, BH_Lock, TASK_UNINTERRUPTIBLE);
}
EXPORT_SYMBOL(__lock_buffer);

void unlock_buffer(struct buffer_head *bh)
{
	clear_bit_unlock(BH_Lock, &bh->b_state);
	smp_mb__after_atomic();
	wake_up_bit(&bh->b_state, BH_Lock);
}
EXPORT_SYMBOL(unlock_buffer);

/*
 * Returns if the page has dirty or writeback buffers. If all the buffers
 * are unlocked and clean then the PageDirty information is stale. If
 * any of the pages are locked, it is assumed they are locked for IO.
 */
void buffer_check_dirty_writeback(struct page *page,
				     bool *dirty, bool *writeback)
{
	struct buffer_head *head, *bh;
	*dirty = false;
	*writeback = false;

	BUG_ON(!PageLocked(page));

	if (!page_has_buffers(page))
		return;

	if (PageWriteback(page))
		*writeback = true;

	head = page_buffers(page);
	bh = head;
	do {
		if (buffer_locked(bh))
			*writeback = true;

		if (buffer_dirty(bh))
			*dirty = true;

		bh = bh->b_this_page;
	} while (bh != head);
}
EXPORT_SYMBOL(buffer_check_dirty_writeback);

/*
 * Block until a buffer comes unlocked.  This doesn't stop it
 * from becoming locked again - you have to lock it yourself
 * if you want to preserve its state.
 */
void __wait_on_buffer(struct buffer_head * bh)
{
	wait_on_bit_io(&bh->b_state, BH_Lock, TASK_UNINTERRUPTIBLE);
}
EXPORT_SYMBOL(__wait_on_buffer);

static void
__clear_page_buffers(struct page *page)
{
	ClearPagePrivate(page);
	set_page_private(page, 0);
	put_page(page);
}

static void buffer_io_error(struct buffer_head *bh, char *msg)
{
	if (!test_bit(BH_Quiet, &bh->b_state))
		printk_ratelimited(KERN_ERR
			"Buffer I/O error on dev %pg, logical block %llu%s\n",
			bh->b_bdev, (unsigned long long)bh->b_blocknr, msg);
}

/*
 * End-of-IO handler helper function which does not touch the bh after
 * unlocking it.
 * Note: unlock_buffer() sort-of does touch the bh after unlocking it, but
 * a race there is benign: unlock_buffer() only use the bh's address for
 * hashing after unlocking the buffer, so it doesn't actually touch the bh
 * itself.
 */
static void __end_buffer_read_notouch(struct buffer_head *bh, int uptodate)
{
	if (uptodate) {
		set_buffer_uptodate(bh);
	} else {
		/* This happens, due to failed read-ahead attempts. */
		clear_buffer_uptodate(bh);
	}
	unlock_buffer(bh);
}

/*
 * Default synchronous end-of-IO handler..  Just mark it up-to-date and
 * unlock the buffer. This is what ll_rw_block uses too.
 */
void end_buffer_read_sync(struct buffer_head *bh, int uptodate)
{
	__end_buffer_read_notouch(bh, uptodate);
	put_bh(bh);
}
EXPORT_SYMBOL(end_buffer_read_sync);

void end_buffer_write_sync(struct buffer_head *bh, int uptodate)
{
	if (uptodate) {
		set_buffer_uptodate(bh);
	} else {
		buffer_io_error(bh, ", lost sync page write");
		mark_buffer_write_io_error(bh);
		clear_buffer_uptodate(bh);
	}
	unlock_buffer(bh);
	put_bh(bh);
}
EXPORT_SYMBOL(end_buffer_write_sync);

/*
 * Various filesystems appear to want __find_get_block to be non-blocking.
 * But it's the page lock which protects the buffers.  To get around this,
 * we get exclusion from try_to_free_buffers with the blockdev mapping's
 * private_lock.
 *
 * Hack idea: for the blockdev mapping, private_lock contention
 * may be quite high.  This code could TryLock the page, and if that
 * succeeds, there is no need to take private_lock.
 */
static struct buffer_head *
__find_get_block_slow(struct block_device *bdev, sector_t block)
{
	struct inode *bd_inode = bdev->bd_inode;
	struct address_space *bd_mapping = bd_inode->i_mapping;
	struct buffer_head *ret = NULL;
	pgoff_t index;
	struct buffer_head *bh;
	struct buffer_head *head;
	struct page *page;
	int all_mapped = 1;
	static DEFINE_RATELIMIT_STATE(last_warned, HZ, 1);

	index = block >> (PAGE_SHIFT - bd_inode->i_blkbits);
	page = find_get_page_flags(bd_mapping, index, FGP_ACCESSED);
	if (!page)
		goto out;

	spin_lock(&bd_mapping->private_lock);
	if (!page_has_buffers(page))
		goto out_unlock;
	head = page_buffers(page);
	bh = head;
	do {
		if (!buffer_mapped(bh))
			all_mapped = 0;
		else if (bh->b_blocknr == block) {
			ret = bh;
			get_bh(bh);
			goto out_unlock;
		}
		bh = bh->b_this_page;
	} while (bh != head);

	/* we might be here because some of the buffers on this page are
	 * not mapped.  This is due to various races between
	 * file io on the block device and getblk.  It gets dealt with
	 * elsewhere, don't buffer_error if we had some unmapped buffers
	 */
	ratelimit_set_flags(&last_warned, RATELIMIT_MSG_ON_RELEASE);
	if (all_mapped && __ratelimit(&last_warned)) {
		printk("__find_get_block_slow() failed. block=%llu, "
		       "b_blocknr=%llu, b_state=0x%08lx, b_size=%zu, "
		       "device %pg blocksize: %d\n",
		       (unsigned long long)block,
		       (unsigned long long)bh->b_blocknr,
		       bh->b_state, bh->b_size, bdev,
		       1 << bd_inode->i_blkbits);
	}
out_unlock:
	spin_unlock(&bd_mapping->private_lock);
	put_page(page);
out:
	return ret;
}

static void end_buffer_async_read(struct buffer_head *bh, int uptodate)
{
	unsigned long flags;
	struct buffer_head *first;
	struct buffer_head *tmp;
	struct page *page;
	int page_uptodate = 1;

	BUG_ON(!buffer_async_read(bh));

	page = bh->b_page;
	if (uptodate) {
		set_buffer_uptodate(bh);
	} else {
		clear_buffer_uptodate(bh);
		buffer_io_error(bh, ", async page read");
		SetPageError(page);
	}

	/*
	 * Be _very_ careful from here on. Bad things can happen if
	 * two buffer heads end IO at almost the same time and both
	 * decide that the page is now completely done.
	 */
	first = page_buffers(page);
	spin_lock_irqsave(&first->b_uptodate_lock, flags);
	clear_buffer_async_read(bh);
	unlock_buffer(bh);
	tmp = bh;
	do {
		if (!buffer_uptodate(tmp))
			page_uptodate = 0;
		if (buffer_async_read(tmp)) {
			BUG_ON(!buffer_locked(tmp));
			goto still_busy;
		}
		tmp = tmp->b_this_page;
	} while (tmp != bh);
	spin_unlock_irqrestore(&first->b_uptodate_lock, flags);

	/*
	 * If none of the buffers had errors and they are all
	 * uptodate then we can set the page uptodate.
	 */
	if (page_uptodate && !PageError(page))
		SetPageUptodate(page);
	unlock_page(page);
	return;

still_busy:
	spin_unlock_irqrestore(&first->b_uptodate_lock, flags);
	return;
}

struct decrypt_bh_ctx {
	struct work_struct work;
	struct buffer_head *bh;
};

static void decrypt_bh(struct work_struct *work)
{
	struct decrypt_bh_ctx *ctx =
		container_of(work, struct decrypt_bh_ctx, work);
	struct buffer_head *bh = ctx->bh;
	int err;

	err = fscrypt_decrypt_pagecache_blocks(bh->b_page, bh->b_size,
					       bh_offset(bh));
	end_buffer_async_read(bh, err == 0);
	kfree(ctx);
}

/*
 * I/O completion handler for block_read_full_page() - pages
 * which come unlocked at the end of I/O.
 */
static void end_buffer_async_read_io(struct buffer_head *bh, int uptodate)
{
	/* Decrypt if needed */
	if (uptodate && IS_ENABLED(CONFIG_FS_ENCRYPTION) &&
	    IS_ENCRYPTED(bh->b_page->mapping->host) &&
	    S_ISREG(bh->b_page->mapping->host->i_mode)) {
		struct decrypt_bh_ctx *ctx = kmalloc(sizeof(*ctx), GFP_ATOMIC);

		if (ctx) {
			INIT_WORK(&ctx->work, decrypt_bh);
			ctx->bh = bh;
			fscrypt_enqueue_decrypt_work(&ctx->work);
			return;
		}
		uptodate = 0;
	}
	end_buffer_async_read(bh, uptodate);
}

/*
 * Completion handler for block_write_full_page() - pages which are unlocked
 * during I/O, and which have PageWriteback cleared upon I/O completion.
 */
void end_buffer_async_write(struct buffer_head *bh, int uptodate)
{
	unsigned long flags;
	struct buffer_head *first;
	struct buffer_head *tmp;
	struct page *page;

	BUG_ON(!buffer_async_write(bh));

	page = bh->b_page;
	if (uptodate) {
		set_buffer_uptodate(bh);
	} else {
		buffer_io_error(bh, ", lost async page write");
		mark_buffer_write_io_error(bh);
		clear_buffer_uptodate(bh);
		SetPageError(page);
	}

	first = page_buffers(page);
	spin_lock_irqsave(&first->b_uptodate_lock, flags);

	clear_buffer_async_write(bh);
	unlock_buffer(bh);
	tmp = bh->b_this_page;
	while (tmp != bh) {
		if (buffer_async_write(tmp)) {
			BUG_ON(!buffer_locked(tmp));
			goto still_busy;
		}
		tmp = tmp->b_this_page;
	}
	spin_unlock_irqrestore(&first->b_uptodate_lock, flags);
	end_page_writeback(page);
	return;

still_busy:
	spin_unlock_irqrestore(&first->b_uptodate_lock, flags);
	return;
}
EXPORT_SYMBOL(end_buffer_async_write);

/*
 * If a page's buffers are under async readin (end_buffer_async_read
 * completion) then there is a possibility that another thread of
 * control could lock one of the buffers after it has completed
 * but while some of the other buffers have not completed.  This
 * locked buffer would confuse end_buffer_async_read() into not unlocking
 * the page.  So the absence of BH_Async_Read tells end_buffer_async_read()
 * that this buffer is not under async I/O.
 *
 * The page comes unlocked when it has no locked buffer_async buffers
 * left.
 *
 * PageLocked prevents anyone starting new async I/O reads any of
 * the buffers.
 *
 * PageWriteback is used to prevent simultaneous writeout of the same
 * page.
 *
 * PageLocked prevents anyone from starting writeback of a page which is
 * under read I/O (PageWriteback is only ever set against a locked page).
 */
static void mark_buffer_async_read(struct buffer_head *bh)
{
	bh->b_end_io = end_buffer_async_read_io;
	set_buffer_async_read(bh);
}

static void mark_buffer_async_write_endio(struct buffer_head *bh,
					  bh_end_io_t *handler)
{
	bh->b_end_io = handler;
	set_buffer_async_write(bh);
}

void mark_buffer_async_write(struct buffer_head *bh)
{
	mark_buffer_async_write_endio(bh, end_buffer_async_write);
}
EXPORT_SYMBOL(mark_buffer_async_write);


/*
 * fs/buffer.c contains helper functions for buffer-backed address space's
 * fsync functions.  A common requirement for buffer-based filesystems is
 * that certain data from the backing blockdev needs to be written out for
 * a successful fsync().  For example, ext2 indirect blocks need to be
 * written back and waited upon before fsync() returns.
 *
 * The functions mark_buffer_inode_dirty(), fsync_inode_buffers(),
 * inode_has_buffers() and invalidate_inode_buffers() are provided for the
 * management of a list of dependent buffers at ->i_mapping->private_list.
 *
 * Locking is a little subtle: try_to_free_buffers() will remove buffers
 * from their controlling inode's queue when they are being freed.  But
 * try_to_free_buffers() will be operating against the *blockdev* mapping
 * at the time, not against the S_ISREG file which depends on those buffers.
 * So the locking for private_list is via the private_lock in the address_space
 * which backs the buffers.  Which is different from the address_space 
 * against which the buffers are listed.  So for a particular address_space,
 * mapping->private_lock does *not* protect mapping->private_list!  In fact,
 * mapping->private_list will always be protected by the backing blockdev's
 * ->private_lock.
 *
 * Which introduces a requirement: all buffers on an address_space's
 * ->private_list must be from the same address_space: the blockdev's.
 *
 * address_spaces which do not place buffers at ->private_list via these
 * utility functions are free to use private_lock and private_list for
 * whatever they want.  The only requirement is that list_empty(private_list)
 * be true at clear_inode() time.
 *
 * FIXME: clear_inode should not call invalidate_inode_buffers().  The
 * filesystems should do that.  invalidate_inode_buffers() should just go
 * BUG_ON(!list_empty).
 *
 * FIXME: mark_buffer_dirty_inode() is a data-plane operation.  It should
 * take an address_space, not an inode.  And it should be called
 * mark_buffer_dirty_fsync() to clearly define why those buffers are being
 * queued up.
 *
 * FIXME: mark_buffer_dirty_inode() doesn't need to add the buffer to the
 * list if it is already on a list.  Because if the buffer is on a list,
 * it *must* already be on the right one.  If not, the filesystem is being
 * silly.  This will save a ton of locking.  But first we have to ensure
 * that buffers are taken *off* the old inode's list when they are freed
 * (presumably in truncate).  That requires careful auditing of all
 * filesystems (do it inside bforget()).  It could also be done by bringing
 * b_inode back.
 */

/*
 * The buffer's backing address_space's private_lock must be held
 */
static void __remove_assoc_queue(struct buffer_head *bh)
{
	list_del_init(&bh->b_assoc_buffers);
	WARN_ON(!bh->b_assoc_map);
	bh->b_assoc_map = NULL;
}

int inode_has_buffers(struct inode *inode)
{
	return !list_empty(&inode->i_data.private_list);
}

/*
 * osync is designed to support O_SYNC io.  It waits synchronously for
 * all already-submitted IO to complete, but does not queue any new
 * writes to the disk.
 *
 * To do O_SYNC writes, just queue the buffer writes with ll_rw_block as
 * you dirty the buffers, and then use osync_inode_buffers to wait for
 * completion.  Any other dirty buffers which are not yet queued for
 * write will not be flushed to disk by the osync.
 */
static int osync_buffers_list(spinlock_t *lock, struct list_head *list)
{
	struct buffer_head *bh;
	struct list_head *p;
	int err = 0;

	spin_lock(lock);
repeat:
	list_for_each_prev(p, list) {
		bh = BH_ENTRY(p);
		if (buffer_locked(bh)) {
			get_bh(bh);
			spin_unlock(lock);
			wait_on_buffer(bh);
			if (!buffer_uptodate(bh))
				err = -EIO;
			brelse(bh);
			spin_lock(lock);
			goto repeat;
		}
	}
	spin_unlock(lock);
	return err;
}

void emergency_thaw_bdev(struct super_block *sb)
{
	while (sb->s_bdev && !thaw_bdev(sb->s_bdev, sb))
		printk(KERN_WARNING "Emergency Thaw on %pg\n", sb->s_bdev);
}

/**
 * sync_mapping_buffers - write out & wait upon a mapping's "associated" buffers
 * @mapping: the mapping which wants those buffers written
 *
 * Starts I/O against the buffers at mapping->private_list, and waits upon
 * that I/O.
 *
 * Basically, this is a convenience function for fsync().
 * @mapping is a file or directory which needs those buffers to be written for
 * a successful fsync().
 */
int sync_mapping_buffers(struct address_space *mapping)
{
	struct address_space *buffer_mapping = mapping->private_data;

	if (buffer_mapping == NULL || list_empty(&mapping->private_list))
		return 0;

	return fsync_buffers_list(&buffer_mapping->private_lock,
					&mapping->private_list);
}
EXPORT_SYMBOL(sync_mapping_buffers);

/*
 * Called when we've recently written block `bblock', and it is known that
 * `bblock' was for a buffer_boundary() buffer.  This means that the block at
 * `bblock + 1' is probably a dirty indirect block.  Hunt it down and, if it's
 * dirty, schedule it for IO.  So that indirects merge nicely with their data.
 */
void write_boundary_block(struct block_device *bdev,
			sector_t bblock, unsigned blocksize)
{
	struct buffer_head *bh = __find_get_block(bdev, bblock + 1, blocksize);
	if (bh) {
		if (buffer_dirty(bh))
			ll_rw_block(REQ_OP_WRITE, 0, 1, &bh);
		put_bh(bh);
	}
}

void mark_buffer_dirty_inode(struct buffer_head *bh, struct inode *inode)
{
	struct address_space *mapping = inode->i_mapping;
	struct address_space *buffer_mapping = bh->b_page->mapping;

	mark_buffer_dirty(bh);
	if (!mapping->private_data) {
		mapping->private_data = buffer_mapping;
	} else {
		BUG_ON(mapping->private_data != buffer_mapping);
	}
	if (!bh->b_assoc_map) {
		spin_lock(&buffer_mapping->private_lock);
		list_move_tail(&bh->b_assoc_buffers,
				&mapping->private_list);
		bh->b_assoc_map = mapping;
		spin_unlock(&buffer_mapping->private_lock);
	}
}
EXPORT_SYMBOL(mark_buffer_dirty_inode);

/*
 * Mark the page dirty, and set it dirty in the page cache, and mark the inode
 * dirty.
 *
 * If warn is true, then emit a warning if the page is not uptodate and has
 * not been truncated.
 *
 * The caller must hold lock_page_memcg().
 */
void __set_page_dirty(struct page *page, struct address_space *mapping,
			     int warn)
{
	unsigned long flags;

	xa_lock_irqsave(&mapping->i_pages, flags);
	if (page->mapping) {	/* Race with truncate? */
		WARN_ON_ONCE(warn && !PageUptodate(page));
		account_page_dirtied(page, mapping);
		__xa_set_mark(&mapping->i_pages, page_index(page),
				PAGECACHE_TAG_DIRTY);
	}
	xa_unlock_irqrestore(&mapping->i_pages, flags);
}
EXPORT_SYMBOL_GPL(__set_page_dirty);

/*
 * Add a page to the dirty page list.
 *
 * It is a sad fact of life that this function is called from several places
 * deeply under spinlocking.  It may not sleep.
 *
 * If the page has buffers, the uptodate buffers are set dirty, to preserve
 * dirty-state coherency between the page and the buffers.  It the page does
 * not have buffers then when they are later attached they will all be set
 * dirty.
 *
 * The buffers are dirtied before the page is dirtied.  There's a small race
 * window in which a writepage caller may see the page cleanness but not the
 * buffer dirtiness.  That's fine.  If this code were to set the page dirty
 * before the buffers, a concurrent writepage caller could clear the page dirty
 * bit, see a bunch of clean buffers and we'd end up with dirty buffers/clean
 * page on the dirty page list.
 *
 * We use private_lock to lock against try_to_free_buffers while using the
 * page's buffer list.  Also use this to protect against clean buffers being
 * added to the page after it was set dirty.
 *
 * FIXME: may need to call ->reservepage here as well.  That's rather up to the
 * address_space though.
 */
int __set_page_dirty_buffers(struct page *page)
{
	int newly_dirty;
	struct address_space *mapping = page_mapping(page);

	if (unlikely(!mapping))
		return !TestSetPageDirty(page);

	spin_lock(&mapping->private_lock);
	if (page_has_buffers(page)) {
		struct buffer_head *head = page_buffers(page);
		struct buffer_head *bh = head;

		do {
			set_buffer_dirty(bh);
			bh = bh->b_this_page;
		} while (bh != head);
	}
	/*
	 * Lock out page->mem_cgroup migration to keep PageDirty
	 * synchronized with per-memcg dirty page counters.
	 */
	lock_page_memcg(page);
	newly_dirty = !TestSetPageDirty(page);
	spin_unlock(&mapping->private_lock);

	if (newly_dirty)
		__set_page_dirty(page, mapping, 1);

	unlock_page_memcg(page);

	if (newly_dirty)
		__mark_inode_dirty(mapping->host, I_DIRTY_PAGES);

	return newly_dirty;
}
EXPORT_SYMBOL(__set_page_dirty_buffers);

/*
 * Write out and wait upon a list of buffers.
 *
 * We have conflicting pressures: we want to make sure that all
 * initially dirty buffers get waited on, but that any subsequently
 * dirtied buffers don't.  After all, we don't want fsync to last
 * forever if somebody is actively writing to the file.
 *
 * Do this in two main stages: first we copy dirty buffers to a
 * temporary inode list, queueing the writes as we go.  Then we clean
 * up, waiting for those writes to complete.
 * 
 * During this second stage, any subsequent updates to the file may end
 * up refiling the buffer on the original inode's dirty list again, so
 * there is a chance we will end up with a buffer queued for write but
 * not yet completed on that list.  So, as a final cleanup we go through
 * the osync code to catch these locked, dirty buffers without requeuing
 * any newly dirty buffers for write.
 */
static int fsync_buffers_list(spinlock_t *lock, struct list_head *list)
{
	struct buffer_head *bh;
	struct list_head tmp;
	struct address_space *mapping;
	int err = 0, err2;
	struct blk_plug plug;

	INIT_LIST_HEAD(&tmp);
	blk_start_plug(&plug);

	spin_lock(lock);
	while (!list_empty(list)) {
		bh = BH_ENTRY(list->next);
		mapping = bh->b_assoc_map;
		__remove_assoc_queue(bh);
		/* Avoid race with mark_buffer_dirty_inode() which does
		 * a lockless check and we rely on seeing the dirty bit */
		smp_mb();
		if (buffer_dirty(bh) || buffer_locked(bh)) {
			list_add(&bh->b_assoc_buffers, &tmp);
			bh->b_assoc_map = mapping;
			if (buffer_dirty(bh)) {
				get_bh(bh);
				spin_unlock(lock);
				/*
				 * Ensure any pending I/O completes so that
				 * write_dirty_buffer() actually writes the
				 * current contents - it is a noop if I/O is
				 * still in flight on potentially older
				 * contents.
				 */
				write_dirty_buffer(bh, REQ_SYNC);

				/*
				 * Kick off IO for the previous mapping. Note
				 * that we will not run the very last mapping,
				 * wait_on_buffer() will do that for us
				 * through sync_buffer().
				 */
				brelse(bh);
				spin_lock(lock);
			}
		}
	}

	spin_unlock(lock);
	blk_finish_plug(&plug);
	spin_lock(lock);

	while (!list_empty(&tmp)) {
		bh = BH_ENTRY(tmp.prev);
		get_bh(bh);
		mapping = bh->b_assoc_map;
		__remove_assoc_queue(bh);
		/* Avoid race with mark_buffer_dirty_inode() which does
		 * a lockless check and we rely on seeing the dirty bit */
		smp_mb();
		if (buffer_dirty(bh)) {
			list_add(&bh->b_assoc_buffers,
				 &mapping->private_list);
			bh->b_assoc_map = mapping;
		}
		spin_unlock(lock);
		wait_on_buffer(bh);
		if (!buffer_uptodate(bh))
			err = -EIO;
		brelse(bh);
		spin_lock(lock);
	}
	
	spin_unlock(lock);
	err2 = osync_buffers_list(lock, list);
	if (err)
		return err;
	else
		return err2;
}

/*
 * Invalidate any and all dirty buffers on a given inode.  We are
 * probably unmounting the fs, but that doesn't mean we have already
 * done a sync().  Just drop the buffers from the inode list.
 *
 * NOTE: we take the inode's blockdev's mapping's private_lock.  Which
 * assumes that all the buffers are against the blockdev.  Not true
 * for reiserfs.
 */
void invalidate_inode_buffers(struct inode *inode)
{
	if (inode_has_buffers(inode)) {
		struct address_space *mapping = &inode->i_data;
		struct list_head *list = &mapping->private_list;
		struct address_space *buffer_mapping = mapping->private_data;

		spin_lock(&buffer_mapping->private_lock);
		while (!list_empty(list))
			__remove_assoc_queue(BH_ENTRY(list->next));
		spin_unlock(&buffer_mapping->private_lock);
	}
}
EXPORT_SYMBOL(invalidate_inode_buffers);

/*
 * Remove any clean buffers from the inode's buffer list.  This is called
 * when we're trying to free the inode itself.  Those buffers can pin it.
 *
 * Returns true if all buffers were removed.
 */
int remove_inode_buffers(struct inode *inode)
{
	int ret = 1;

	if (inode_has_buffers(inode)) {
		struct address_space *mapping = &inode->i_data;
		struct list_head *list = &mapping->private_list;
		struct address_space *buffer_mapping = mapping->private_data;

		spin_lock(&buffer_mapping->private_lock);
		while (!list_empty(list)) {
			struct buffer_head *bh = BH_ENTRY(list->next);
			if (buffer_dirty(bh)) {
				ret = 0;
				break;
			}
			__remove_assoc_queue(bh);
		}
		spin_unlock(&buffer_mapping->private_lock);
	}
	return ret;
}

/*
 * Create the appropriate buffers when given a page for data area and
 * the size of each buffer.. Use the bh->b_this_page linked list to
 * follow the buffers created.  Return NULL if unable to create more
 * buffers.
 *
 * The retry flag is used to differentiate async IO (paging, swapping)
 * which may not fail from ordinary buffer allocations.
 */
struct buffer_head *alloc_page_buffers(struct page *page, unsigned long size,
		bool retry)
{
	struct buffer_head *bh, *head;
	gfp_t gfp = GFP_NOFS | __GFP_ACCOUNT;
	long offset;
	struct mem_cgroup *memcg;

	if (retry)
		gfp |= __GFP_NOFAIL;

	memcg = get_mem_cgroup_from_page(page);
	memalloc_use_memcg(memcg);

	head = NULL;
	offset = PAGE_SIZE;
	while ((offset -= size) >= 0) {
		bh = alloc_buffer_head(gfp);
		if (!bh)
			goto no_grow;

		bh->b_this_page = head;
		bh->b_blocknr = -1;
		head = bh;

		bh->b_size = size;

		/* Link the buffer to its page */
		set_bh_page(bh, page, offset);
	}
out:
	memalloc_unuse_memcg();
	mem_cgroup_put(memcg);
	return head;
/*
 * In case anything failed, we just free everything we got.
 */
no_grow:
	if (head) {
		do {
			bh = head;
			head = head->b_this_page;
			free_buffer_head(bh);
		} while (head);
	}

	goto out;
}
EXPORT_SYMBOL_GPL(alloc_page_buffers);

static inline void
link_dev_buffers(struct page *page, struct buffer_head *head)
{
	struct buffer_head *bh, *tail;

	bh = head;
	do {
		tail = bh;
		bh = bh->b_this_page;
	} while (bh);
	tail->b_this_page = head;
	attach_page_buffers(page, head);
}

static sector_t blkdev_max_block(struct block_device *bdev, unsigned int size)
{
	sector_t retval = ~((sector_t)0);
	loff_t sz = i_size_read(bdev->bd_inode);

	if (sz) {
		unsigned int sizebits = blksize_bits(size);
		retval = (sz >> sizebits);
	}
	return retval;
}

/*
 * Initialise the state of a blockdev page's buffers.
 */ 
static sector_t
init_page_buffers(struct page *page, struct block_device *bdev,
			sector_t block, int size)
{
	struct buffer_head *head = page_buffers(page);
	struct buffer_head *bh = head;
	int uptodate = PageUptodate(page);
	sector_t end_block = blkdev_max_block(I_BDEV(bdev->bd_inode), size);

	do {
		if (!buffer_mapped(bh)) {
			bh->b_end_io = NULL;
			bh->b_private = NULL;
			bh->b_bdev = bdev;
			bh->b_blocknr = block;
			if (uptodate)
				set_buffer_uptodate(bh);
			if (block < end_block)
				set_buffer_mapped(bh);
		}
		block++;
		bh = bh->b_this_page;
	} while (bh != head);

	/*
	 * Caller needs to validate requested block against end of device.
	 */
	return end_block;
}

/*
 * Create the page-cache page that contains the requested block.
 *
 * This is used purely for blockdev mappings.
 */
static int
grow_dev_page(struct block_device *bdev, sector_t block,
	      pgoff_t index, int size, int sizebits, gfp_t gfp)
{
	struct inode *inode = bdev->bd_inode;
	struct page *page;
	struct buffer_head *bh;
	sector_t end_block;
	int ret = 0;
	gfp_t gfp_mask;

	gfp_mask = mapping_gfp_constraint(inode->i_mapping, ~__GFP_FS) | gfp;

	/*
	 * XXX: __getblk_slow() can not really deal with failure and
	 * will endlessly loop on improvised global reclaim.  Prefer
	 * looping in the allocator rather than here, at least that
	 * code knows what it's doing.
	 */
	gfp_mask |= __GFP_NOFAIL;

	page = find_or_create_page(inode->i_mapping, index, gfp_mask);

	BUG_ON(!PageLocked(page));

	if (page_has_buffers(page)) {
		bh = page_buffers(page);
		if (bh->b_size == size) {
			end_block = init_page_buffers(page, bdev,
						(sector_t)index << sizebits,
						size);
			goto done;
		}
		if (!try_to_free_buffers(page))
			goto failed;
	}

	/*
	 * Allocate some buffers for this page
	 */
	bh = alloc_page_buffers(page, size, true);

	/*
	 * Link the page to the buffers and initialise them.  Take the
	 * lock to be atomic wrt __find_get_block(), which does not
	 * run under the page lock.
	 */
	spin_lock(&inode->i_mapping->private_lock);
	link_dev_buffers(page, bh);
	end_block = init_page_buffers(page, bdev, (sector_t)index << sizebits,
			size);
	spin_unlock(&inode->i_mapping->private_lock);
done:
	ret = (block < end_block) ? 1 : -ENXIO;
failed:
	unlock_page(page);
	put_page(page);
	return ret;
}

/*
 * Create buffers for the specified block device block's page.  If
 * that page was dirty, the buffers are set dirty also.
 */
static int
grow_buffers(struct block_device *bdev, sector_t block, int size, gfp_t gfp)
{
	pgoff_t index;
	int sizebits;

	sizebits = -1;
	do {
		sizebits++;
	} while ((size << sizebits) < PAGE_SIZE);

	index = block >> sizebits;

	/*
	 * Check for a block which wants to lie outside our maximum possible
	 * pagecache index.  (this comparison is done using sector_t types).
	 */
	if (unlikely(index != block >> sizebits)) {
		printk(KERN_ERR "%s: requested out-of-range block %llu for "
			"device %pg\n",
			__func__, (unsigned long long)block,
			bdev);
		return -EIO;
	}

	/* Create a page with the proper size buffers.. */
	return grow_dev_page(bdev, block, index, size, sizebits, gfp);
}

static struct buffer_head *
__getblk_slow(struct block_device *bdev, sector_t block,
	     unsigned size, gfp_t gfp)
{
	/* Size must be multiple of hard sectorsize */
	if (unlikely(size & (bdev_logical_block_size(bdev)-1) ||
			(size < 512 || size > PAGE_SIZE))) {
		printk(KERN_ERR "getblk(): invalid block size %d requested\n",
					size);
		printk(KERN_ERR "logical block size: %d\n",
					bdev_logical_block_size(bdev));

		dump_stack();
		return NULL;
	}

	for (;;) {
		struct buffer_head *bh;
		int ret;

		bh = __find_get_block(bdev, block, size);
		if (bh)
			return bh;

		ret = grow_buffers(bdev, block, size, gfp);
		if (ret < 0)
			return NULL;
	}
}

/*
 * The relationship between dirty buffers and dirty pages:
 *
 * Whenever a page has any dirty buffers, the page's dirty bit is set, and
 * the page is tagged dirty in the page cache.
 *
 * At all times, the dirtiness of the buffers represents the dirtiness of
 * subsections of the page.  If the page has buffers, the page dirty bit is
 * merely a hint about the true dirty state.
 *
 * When a page is set dirty in its entirety, all its buffers are marked dirty
 * (if the page has buffers).
 *
 * When a buffer is marked dirty, its page is dirtied, but the page's other
 * buffers are not.
 *
 * Also.  When blockdev buffers are explicitly read with bread(), they
 * individually become uptodate.  But their backing page remains not
 * uptodate - even if all of its buffers are uptodate.  A subsequent
 * block_read_full_page() against that page will discover all the uptodate
 * buffers, will set the page uptodate and will perform no I/O.
 */

/**
 * mark_buffer_dirty - mark a buffer_head as needing writeout
 * @bh: the buffer_head to mark dirty
 *
 * mark_buffer_dirty() will set the dirty bit against the buffer, then set
 * its backing page dirty, then tag the page as dirty in the page cache
 * and then attach the address_space's inode to its superblock's dirty
 * inode list.
 *
 * mark_buffer_dirty() is atomic.  It takes bh->b_page->mapping->private_lock,
 * i_pages lock and mapping->host->i_lock.
 */
void mark_buffer_dirty(struct buffer_head *bh)
{
	WARN_ON_ONCE(!buffer_uptodate(bh));

	trace_block_dirty_buffer(bh);

	/*
	 * Very *carefully* optimize the it-is-already-dirty case.
	 *
	 * Don't let the final "is it dirty" escape to before we
	 * perhaps modified the buffer.
	 */
	if (buffer_dirty(bh)) {
		smp_mb();
		if (buffer_dirty(bh))
			return;
	}

	if (!test_set_buffer_dirty(bh)) {
		struct page *page = bh->b_page;
		struct address_space *mapping = NULL;

		lock_page_memcg(page);
		if (!TestSetPageDirty(page)) {
			mapping = page_mapping(page);
			if (mapping)
				__set_page_dirty(page, mapping, 0);
		}
		unlock_page_memcg(page);
		if (mapping)
			__mark_inode_dirty(mapping->host, I_DIRTY_PAGES);
	}
}
EXPORT_SYMBOL(mark_buffer_dirty);

void mark_buffer_write_io_error(struct buffer_head *bh)
{
	set_buffer_write_io_error(bh);
	/* FIXME: do we need to set this in both places? */
	if (bh->b_page && bh->b_page->mapping)
		mapping_set_error(bh->b_page->mapping, -EIO);
	if (bh->b_assoc_map)
		mapping_set_error(bh->b_assoc_map, -EIO);
}
EXPORT_SYMBOL(mark_buffer_write_io_error);

/*
 * Decrement a buffer_head's reference count.  If all buffers against a page
 * have zero reference count, are clean and unlocked, and if the page is clean
 * and unlocked then try_to_free_buffers() may strip the buffers from the page
 * in preparation for freeing it (sometimes, rarely, buffers are removed from
 * a page but it ends up not being freed, and buffers may later be reattached).
 */
void __brelse(struct buffer_head * buf)
{
	if (atomic_read(&buf->b_count)) {
		put_bh(buf);
		return;
	}
	WARN(1, KERN_ERR "VFS: brelse: Trying to free free buffer\n");
}
EXPORT_SYMBOL(__brelse);

/*
 * bforget() is like brelse(), except it discards any
 * potentially dirty data.
 */
void __bforget(struct buffer_head *bh)
{
	clear_buffer_dirty(bh);
	if (bh->b_assoc_map) {
		struct address_space *buffer_mapping = bh->b_page->mapping;

		spin_lock(&buffer_mapping->private_lock);
		list_del_init(&bh->b_assoc_buffers);
		bh->b_assoc_map = NULL;
		spin_unlock(&buffer_mapping->private_lock);
	}
	__brelse(bh);
}
EXPORT_SYMBOL(__bforget);

static struct buffer_head *__bread_slow(struct buffer_head *bh)
{
	lock_buffer(bh);
	if (buffer_uptodate(bh)) {
		unlock_buffer(bh);
		return bh;
	} else {
		get_bh(bh);
		bh->b_end_io = end_buffer_read_sync;
		submit_bh(REQ_OP_READ, 0, bh);
		wait_on_buffer(bh);
		if (buffer_uptodate(bh))
			return bh;
	}
	brelse(bh);
	return NULL;
}

/*
 * Per-cpu buffer LRU implementation.  To reduce the cost of __find_get_block().
 * The bhs[] array is sorted - newest buffer is at bhs[0].  Buffers have their
 * refcount elevated by one when they're in an LRU.  A buffer can only appear
 * once in a particular CPU's LRU.  A single buffer can be present in multiple
 * CPU's LRUs at the same time.
 *
 * This is a transparent caching front-end to sb_bread(), sb_getblk() and
 * sb_find_get_block().
 *
 * The LRUs themselves only need locking against invalidate_bh_lrus.  We use
 * a local interrupt disable for that.
 */

#define BH_LRU_SIZE	16

struct bh_lru {
	struct buffer_head *bhs[BH_LRU_SIZE];
};

static DEFINE_PER_CPU(struct bh_lru, bh_lrus) = {{ NULL }};

#ifdef CONFIG_SMP
#define bh_lru_lock()	local_irq_disable()
#define bh_lru_unlock()	local_irq_enable()
#else
#define bh_lru_lock()	preempt_disable()
#define bh_lru_unlock()	preempt_enable()
#endif

static inline void check_irqs_on(void)
{
#ifdef irqs_disabled
	BUG_ON(irqs_disabled());
#endif
}

/*
 * Install a buffer_head into this cpu's LRU.  If not already in the LRU, it is
 * inserted at the front, and the buffer_head at the back if any is evicted.
 * Or, if already in the LRU it is moved to the front.
 */
static void bh_lru_install(struct buffer_head *bh)
{
	struct buffer_head *evictee = bh;
	struct bh_lru *b;
	int i;

	check_irqs_on();
	bh_lru_lock();

	b = this_cpu_ptr(&bh_lrus);
	for (i = 0; i < BH_LRU_SIZE; i++) {
		swap(evictee, b->bhs[i]);
		if (evictee == bh) {
			bh_lru_unlock();
			return;
		}
	}

	get_bh(bh);
	bh_lru_unlock();
	brelse(evictee);
}

/*
 * Look up the bh in this cpu's LRU.  If it's there, move it to the head.
 */
static struct buffer_head *
lookup_bh_lru(struct block_device *bdev, sector_t block, unsigned size)
{
	struct buffer_head *ret = NULL;
	unsigned int i;

	check_irqs_on();
	bh_lru_lock();
	for (i = 0; i < BH_LRU_SIZE; i++) {
		struct buffer_head *bh = __this_cpu_read(bh_lrus.bhs[i]);

		if (bh && bh->b_blocknr == block && bh->b_bdev == bdev &&
		    bh->b_size == size) {
			if (i) {
				while (i) {
					__this_cpu_write(bh_lrus.bhs[i],
						__this_cpu_read(bh_lrus.bhs[i - 1]));
					i--;
				}
				__this_cpu_write(bh_lrus.bhs[0], bh);
			}
			get_bh(bh);
			ret = bh;
			break;
		}
	}
	bh_lru_unlock();
	return ret;
}

/*
 * Perform a pagecache lookup for the matching buffer.  If it's there, refresh
 * it in the LRU and mark it as accessed.  If it is not present then return
 * NULL
 */
struct buffer_head *
__find_get_block(struct block_device *bdev, sector_t block, unsigned size)
{
	struct buffer_head *bh = lookup_bh_lru(bdev, block, size);

	if (bh == NULL) {
		/* __find_get_block_slow will mark the page accessed */
		bh = __find_get_block_slow(bdev, block);
		if (bh)
			bh_lru_install(bh);
	} else
		touch_buffer(bh);

	return bh;
}
EXPORT_SYMBOL(__find_get_block);

/*
 * __getblk_gfp() will locate (and, if necessary, create) the buffer_head
 * which corresponds to the passed block_device, block and size. The
 * returned buffer has its reference count incremented.
 *
 * __getblk_gfp() will lock up the machine if grow_dev_page's
 * try_to_free_buffers() attempt is failing.  FIXME, perhaps?
 */
struct buffer_head *
__getblk_gfp(struct block_device *bdev, sector_t block,
	     unsigned size, gfp_t gfp)
{
	struct buffer_head *bh = __find_get_block(bdev, block, size);

	might_sleep();
	if (bh == NULL)
		bh = __getblk_slow(bdev, block, size, gfp);
	return bh;
}
EXPORT_SYMBOL(__getblk_gfp);

/*
 * Do async read-ahead on a buffer..
 */
void __breadahead(struct block_device *bdev, sector_t block, unsigned size)
{
	struct buffer_head *bh = __getblk(bdev, block, size);
	if (likely(bh)) {
		ll_rw_block(REQ_OP_READ, REQ_RAHEAD, 1, &bh);
		brelse(bh);
	}
}
EXPORT_SYMBOL(__breadahead);

void __breadahead_gfp(struct block_device *bdev, sector_t block, unsigned size,
		      gfp_t gfp)
{
	struct buffer_head *bh = __getblk_gfp(bdev, block, size, gfp);
	if (likely(bh)) {
		ll_rw_block(REQ_OP_READ, REQ_RAHEAD, 1, &bh);
		brelse(bh);
	}
}
EXPORT_SYMBOL(__breadahead_gfp);

/**
 *  __bread_gfp() - reads a specified block and returns the bh
 *  @bdev: the block_device to read from
 *  @block: number of block
 *  @size: size (in bytes) to read
 *  @gfp: page allocation flag
 *
 *  Reads a specified block, and returns buffer head that contains it.
 *  The page cache can be allocated from non-movable area
 *  not to prevent page migration if you set gfp to zero.
 *  It returns NULL if the block was unreadable.
 */
struct buffer_head *
__bread_gfp(struct block_device *bdev, sector_t block,
		   unsigned size, gfp_t gfp)
{
	struct buffer_head *bh = __getblk_gfp(bdev, block, size, gfp);

	if (likely(bh) && !buffer_uptodate(bh))
		bh = __bread_slow(bh);
	return bh;
}
EXPORT_SYMBOL(__bread_gfp);

/*
 * invalidate_bh_lrus() is called rarely - but not only at unmount.
 * This doesn't race because it runs in each cpu either in irq
 * or with preempt disabled.
 */
static void invalidate_bh_lru(void *arg)
{
	struct bh_lru *b = &get_cpu_var(bh_lrus);
	int i;

	for (i = 0; i < BH_LRU_SIZE; i++) {
		brelse(b->bhs[i]);
		b->bhs[i] = NULL;
	}
	put_cpu_var(bh_lrus);
}

static bool has_bh_in_lru(int cpu, void *dummy)
{
	struct bh_lru *b = per_cpu_ptr(&bh_lrus, cpu);
	int i;
	
	for (i = 0; i < BH_LRU_SIZE; i++) {
		if (b->bhs[i])
			return true;
	}

	return false;
}

void invalidate_bh_lrus(void)
{
	on_each_cpu_cond(has_bh_in_lru, invalidate_bh_lru, NULL, 1);
}
EXPORT_SYMBOL_GPL(invalidate_bh_lrus);

void set_bh_page(struct buffer_head *bh,
		struct page *page, unsigned long offset)
{
	bh->b_page = page;
	BUG_ON(offset >= PAGE_SIZE);
	if (PageHighMem(page))
		/*
		 * This catches illegal uses and preserves the offset:
		 */
		bh->b_data = (char *)(0 + offset);
	else
		bh->b_data = page_address(page) + offset;
}
EXPORT_SYMBOL(set_bh_page);

/*
 * Called when truncating a buffer on a page completely.
 */

/* Bits that are cleared during an invalidate */
#define BUFFER_FLAGS_DISCARD \
	(1 << BH_Mapped | 1 << BH_New | 1 << BH_Req | \
	 1 << BH_Delay | 1 << BH_Unwritten)

static void discard_buffer(struct buffer_head * bh)
{
	unsigned long b_state, b_state_old;

	lock_buffer(bh);
	clear_buffer_dirty(bh);
	bh->b_bdev = NULL;
	b_state = bh->b_state;
	for (;;) {
		b_state_old = cmpxchg(&bh->b_state, b_state,
				      (b_state & ~BUFFER_FLAGS_DISCARD));
		if (b_state_old == b_state)
			break;
		b_state = b_state_old;
	}
	unlock_buffer(bh);
}

/**
 * block_invalidatepage - invalidate part or all of a buffer-backed page
 *
 * @page: the page which is affected
 * @offset: start of the range to invalidate
 * @length: length of the range to invalidate
 *
 * block_invalidatepage() is called when all or part of the page has become
 * invalidated by a truncate operation.
 *
 * block_invalidatepage() does not have to release all buffers, but it must
 * ensure that no dirty buffer is left outside @offset and that no I/O
 * is underway against any of the blocks which are outside the truncation
 * point.  Because the caller is about to free (and possibly reuse) those
 * blocks on-disk.
 */
void block_invalidatepage(struct page *page, unsigned int offset,
			  unsigned int length)
{
	struct buffer_head *head, *bh, *next;
	unsigned int curr_off = 0;
	unsigned int stop = length + offset;

	BUG_ON(!PageLocked(page));
	if (!page_has_buffers(page))
		goto out;

	/*
	 * Check for overflow
	 */
	BUG_ON(stop > PAGE_SIZE || stop < length);

	head = page_buffers(page);
	bh = head;
	do {
		unsigned int next_off = curr_off + bh->b_size;
		next = bh->b_this_page;

		/*
		 * Are we still fully in range ?
		 */
		if (next_off > stop)
			goto out;

		/*
		 * is this block fully invalidated?
		 */
		if (offset <= curr_off)
			discard_buffer(bh);
		curr_off = next_off;
		bh = next;
	} while (bh != head);

	/*
	 * We release buffers only if the entire page is being invalidated.
	 * The get_block cached value has been unconditionally invalidated,
	 * so real IO is not possible anymore.
	 */
	if (length == PAGE_SIZE)
		try_to_release_page(page, 0);
out:
	return;
}
EXPORT_SYMBOL(block_invalidatepage);


/*
 * We attach and possibly dirty the buffers atomically wrt
 * __set_page_dirty_buffers() via private_lock.  try_to_free_buffers
 * is already excluded via the page lock.
 */
void create_empty_buffers(struct page *page,
			unsigned long blocksize, unsigned long b_state)
{
	struct buffer_head *bh, *head, *tail;

	head = alloc_page_buffers(page, blocksize, true);
	bh = head;
	do {
		bh->b_state |= b_state;
		tail = bh;
		bh = bh->b_this_page;
	} while (bh);
	tail->b_this_page = head;

	spin_lock(&page->mapping->private_lock);
	if (PageUptodate(page) || PageDirty(page)) {
		bh = head;
		do {
			if (PageDirty(page))
				set_buffer_dirty(bh);
			if (PageUptodate(page))
				set_buffer_uptodate(bh);
			bh = bh->b_this_page;
		} while (bh != head);
	}
	attach_page_buffers(page, head);
	spin_unlock(&page->mapping->private_lock);
}
EXPORT_SYMBOL(create_empty_buffers);

/**
 * clean_bdev_aliases: clean a range of buffers in block device
 * @bdev: Block device to clean buffers in
 * @block: Start of a range of blocks to clean
 * @len: Number of blocks to clean
 *
 * We are taking a range of blocks for data and we don't want writeback of any
 * buffer-cache aliases starting from return from this function and until the
 * moment when something will explicitly mark the buffer dirty (hopefully that
 * will not happen until we will free that block ;-) We don't even need to mark
 * it not-uptodate - nobody can expect anything from a newly allocated buffer
 * anyway. We used to use unmap_buffer() for such invalidation, but that was
 * wrong. We definitely don't want to mark the alias unmapped, for example - it
 * would confuse anyone who might pick it with bread() afterwards...
 *
 * Also..  Note that bforget() doesn't lock the buffer.  So there can be
 * writeout I/O going on against recently-freed buffers.  We don't wait on that
 * I/O in bforget() - it's more efficient to wait on the I/O only if we really
 * need to.  That happens here.
 */
void clean_bdev_aliases(struct block_device *bdev, sector_t block, sector_t len)
{
	struct inode *bd_inode = bdev->bd_inode;
	struct address_space *bd_mapping = bd_inode->i_mapping;
	struct pagevec pvec;
	pgoff_t index = block >> (PAGE_SHIFT - bd_inode->i_blkbits);
	pgoff_t end;
	int i, count;
	struct buffer_head *bh;
	struct buffer_head *head;

	end = (block + len - 1) >> (PAGE_SHIFT - bd_inode->i_blkbits);
	pagevec_init(&pvec);
	while (pagevec_lookup_range(&pvec, bd_mapping, &index, end)) {
		count = pagevec_count(&pvec);
		for (i = 0; i < count; i++) {
			struct page *page = pvec.pages[i];

			if (!page_has_buffers(page))
				continue;
			/*
			 * We use page lock instead of bd_mapping->private_lock
			 * to pin buffers here since we can afford to sleep and
			 * it scales better than a global spinlock lock.
			 */
			lock_page(page);
			/* Recheck when the page is locked which pins bhs */
			if (!page_has_buffers(page))
				goto unlock_page;
			head = page_buffers(page);
			bh = head;
			do {
				if (!buffer_mapped(bh) || (bh->b_blocknr < block))
					goto next;
				if (bh->b_blocknr >= block + len)
					break;
				clear_buffer_dirty(bh);
				wait_on_buffer(bh);
				clear_buffer_req(bh);
next:
				bh = bh->b_this_page;
			} while (bh != head);
unlock_page:
			unlock_page(page);
		}
		pagevec_release(&pvec);
		cond_resched();
		/* End of range already reached? */
		if (index > end || !index)
			break;
	}
}
EXPORT_SYMBOL(clean_bdev_aliases);

/*
 * Size is a power-of-two in the range 512..PAGE_SIZE,
 * and the case we care about most is PAGE_SIZE.
 *
 * So this *could* possibly be written with those
 * constraints in mind (relevant mostly if some
 * architecture has a slow bit-scan instruction)
 */
static inline int block_size_bits(unsigned int blocksize)
{
	return ilog2(blocksize);
}

static struct buffer_head *create_page_buffers(struct page *page, struct inode *inode, unsigned int b_state)
{
	BUG_ON(!PageLocked(page));

	if (!page_has_buffers(page))
		create_empty_buffers(page, 1 << READ_ONCE(inode->i_blkbits),
				     b_state);
	return page_buffers(page);
}

/*
 * NOTE! All mapped/uptodate combinations are valid:
 *
 *	Mapped	Uptodate	Meaning
 *
 *	No	No		"unknown" - must do get_block()
 *	No	Yes		"hole" - zero-filled
 *	Yes	No		"allocated" - allocated on disk, not read in
 *	Yes	Yes		"valid" - allocated and up-to-date in memory.
 *
 * "Dirty" is valid only with the last case (mapped+uptodate).
 */

/*
 * While block_write_full_page is writing back the dirty buffers under
 * the page lock, whoever dirtied the buffers may decide to clean them
 * again at any time.  We handle that by only looking at the buffer
 * state inside lock_buffer().
 *
 * If block_write_full_page() is called for regular writeback
 * (wbc->sync_mode == WB_SYNC_NONE) then it will redirty a page which has a
 * locked buffer.   This only can happen if someone has written the buffer
 * directly, with submit_bh().  At the address_space level PageWriteback
 * prevents this contention from occurring.
 *
 * If block_write_full_page() is called with wbc->sync_mode ==
 * WB_SYNC_ALL, the writes are posted using REQ_SYNC; this
 * causes the writes to be flagged as synchronous writes.
 */
int __block_write_full_page(struct inode *inode, struct page *page,
			get_block_t *get_block, struct writeback_control *wbc,
			bh_end_io_t *handler)
{
	int err;
	sector_t block;
	sector_t last_block;
	struct buffer_head *bh, *head;
	unsigned int blocksize, bbits;
	int nr_underway = 0;
	int write_flags = wbc_to_write_flags(wbc);

	head = create_page_buffers(page, inode,
					(1 << BH_Dirty)|(1 << BH_Uptodate));

	/*
	 * Be very careful.  We have no exclusion from __set_page_dirty_buffers
	 * here, and the (potentially unmapped) buffers may become dirty at
	 * any time.  If a buffer becomes dirty here after we've inspected it
	 * then we just miss that fact, and the page stays dirty.
	 *
	 * Buffers outside i_size may be dirtied by __set_page_dirty_buffers;
	 * handle that here by just cleaning them.
	 */

	bh = head;
	blocksize = bh->b_size;
	bbits = block_size_bits(blocksize);

	block = (sector_t)page->index << (PAGE_SHIFT - bbits);
	last_block = (i_size_read(inode) - 1) >> bbits;

	/*
	 * Get all the dirty buffers mapped to disk addresses and
	 * handle any aliases from the underlying blockdev's mapping.
	 */
	do {
		if (block > last_block) {
			/*
			 * mapped buffers outside i_size will occur, because
			 * this page can be outside i_size when there is a
			 * truncate in progress.
			 */
			/*
			 * The buffer was zeroed by block_write_full_page()
			 */
			clear_buffer_dirty(bh);
			set_buffer_uptodate(bh);
		} else if ((!buffer_mapped(bh) || buffer_delay(bh)) &&
			   buffer_dirty(bh)) {
			WARN_ON(bh->b_size != blocksize);
			err = get_block(inode, block, bh, 1);
			if (err)
				goto recover;
			clear_buffer_delay(bh);
			if (buffer_new(bh)) {
				/* blockdev mappings never come here */
				clear_buffer_new(bh);
				clean_bdev_bh_alias(bh);
			}
		}
		bh = bh->b_this_page;
		block++;
	} while (bh != head);

	do {
		if (!buffer_mapped(bh))
			continue;
		/*
		 * If it's a fully non-blocking write attempt and we cannot
		 * lock the buffer then redirty the page.  Note that this can
		 * potentially cause a busy-wait loop from writeback threads
		 * and kswapd activity, but those code paths have their own
		 * higher-level throttling.
		 */
		if (wbc->sync_mode != WB_SYNC_NONE) {
			lock_buffer(bh);
		} else if (!trylock_buffer(bh)) {
			redirty_page_for_writepage(wbc, page);
			continue;
		}
		if (test_clear_buffer_dirty(bh)) {
			mark_buffer_async_write_endio(bh, handler);
		} else {
			unlock_buffer(bh);
		}
	} while ((bh = bh->b_this_page) != head);

	/*
	 * The page and its buffers are protected by PageWriteback(), so we can
	 * drop the bh refcounts early.
	 */
	BUG_ON(PageWriteback(page));
	set_page_writeback(page);

	do {
		struct buffer_head *next = bh->b_this_page;
		if (buffer_async_write(bh)) {
			submit_bh_wbc(REQ_OP_WRITE, write_flags, bh,
					inode->i_write_hint, wbc);
			nr_underway++;
		}
		bh = next;
	} while (bh != head);
	unlock_page(page);

	err = 0;
done:
	if (nr_underway == 0) {
		/*
		 * The page was marked dirty, but the buffers were
		 * clean.  Someone wrote them back by hand with
		 * ll_rw_block/submit_bh.  A rare case.
		 */
		end_page_writeback(page);

		/*
		 * The page and buffer_heads can be released at any time from
		 * here on.
		 */
	}
	return err;

recover:
	/*
	 * ENOSPC, or some other error.  We may already have added some
	 * blocks to the file, so we need to write these out to avoid
	 * exposing stale data.
	 * The page is currently locked and not marked for writeback
	 */
	bh = head;
	/* Recovery: lock and submit the mapped buffers */
	do {
		if (buffer_mapped(bh) && buffer_dirty(bh) &&
		    !buffer_delay(bh)) {
			lock_buffer(bh);
			mark_buffer_async_write_endio(bh, handler);
		} else {
			/*
			 * The buffer may have been set dirty during
			 * attachment to a dirty page.
			 */
			clear_buffer_dirty(bh);
		}
	} while ((bh = bh->b_this_page) != head);
	SetPageError(page);
	BUG_ON(PageWriteback(page));
	mapping_set_error(page->mapping, err);
	set_page_writeback(page);
	do {
		struct buffer_head *next = bh->b_this_page;
		if (buffer_async_write(bh)) {
			clear_buffer_dirty(bh);
			submit_bh_wbc(REQ_OP_WRITE, write_flags, bh,
					inode->i_write_hint, wbc);
			nr_underway++;
		}
		bh = next;
	} while (bh != head);
	unlock_page(page);
	goto done;
}
EXPORT_SYMBOL(__block_write_full_page);

/*
 * If a page has any new buffers, zero them out here, and mark them uptodate
 * and dirty so they'll be written out (in order to prevent uninitialised
 * block data from leaking). And clear the new bit.
 */
void page_zero_new_buffers(struct page *page, unsigned from, unsigned to)
{
	unsigned int block_start, block_end;
	struct buffer_head *head, *bh;

	BUG_ON(!PageLocked(page));
	if (!page_has_buffers(page))
		return;

	bh = head = page_buffers(page);
	block_start = 0;
	do {
		block_end = block_start + bh->b_size;

		if (buffer_new(bh)) {
			if (block_end > from && block_start < to) {
				if (!PageUptodate(page)) {
					unsigned start, size;

					start = max(from, block_start);
					size = min(to, block_end) - start;

					zero_user(page, start, size);
					set_buffer_uptodate(bh);
				}

				clear_buffer_new(bh);
				mark_buffer_dirty(bh);
			}
		}

		block_start = block_end;
		bh = bh->b_this_page;
	} while (bh != head);
}
EXPORT_SYMBOL(page_zero_new_buffers);

static void
iomap_to_bh(struct inode *inode, sector_t block, struct buffer_head *bh,
		struct iomap *iomap)
{
	loff_t offset = block << inode->i_blkbits;

	bh->b_bdev = iomap->bdev;

	/*
	 * Block points to offset in file we need to map, iomap contains
	 * the offset at which the map starts. If the map ends before the
	 * current block, then do not map the buffer and let the caller
	 * handle it.
	 */
	BUG_ON(offset >= iomap->offset + iomap->length);

	switch (iomap->type) {
	case IOMAP_HOLE:
		/*
		 * If the buffer is not up to date or beyond the current EOF,
		 * we need to mark it as new to ensure sub-block zeroing is
		 * executed if necessary.
		 */
		if (!buffer_uptodate(bh) ||
		    (offset >= i_size_read(inode)))
			set_buffer_new(bh);
		break;
	case IOMAP_DELALLOC:
		if (!buffer_uptodate(bh) ||
		    (offset >= i_size_read(inode)))
			set_buffer_new(bh);
		set_buffer_uptodate(bh);
		set_buffer_mapped(bh);
		set_buffer_delay(bh);
		break;
	case IOMAP_UNWRITTEN:
		/*
		 * For unwritten regions, we always need to ensure that regions
		 * in the block we are not writing to are zeroed. Mark the
		 * buffer as new to ensure this.
		 */
		set_buffer_new(bh);
		set_buffer_unwritten(bh);
		/* FALLTHRU */
	case IOMAP_MAPPED:
		if ((iomap->flags & IOMAP_F_NEW) ||
		    offset >= i_size_read(inode))
			set_buffer_new(bh);
		bh->b_blocknr = (iomap->addr + offset - iomap->offset) >>
				inode->i_blkbits;
		set_buffer_mapped(bh);
		break;
	}
}

int __block_write_begin_int(struct page *page, loff_t pos, unsigned len,
		get_block_t *get_block, struct iomap *iomap)
{
	unsigned from = pos & (PAGE_SIZE - 1);
	unsigned to = from + len;
	struct inode *inode = page->mapping->host;
	unsigned block_start, block_end;
	sector_t block;
	int err = 0;
	unsigned blocksize, bbits;
	struct buffer_head *bh, *head, *wait[2], **wait_bh=wait;

	BUG_ON(!PageLocked(page));
	BUG_ON(from > PAGE_SIZE);
	BUG_ON(to > PAGE_SIZE);
	BUG_ON(from > to);

	head = create_page_buffers(page, inode, 0);
	blocksize = head->b_size;
	bbits = block_size_bits(blocksize);

	block = (sector_t)page->index << (PAGE_SHIFT - bbits);

	for(bh = head, block_start = 0; bh != head || !block_start;
	    block++, block_start=block_end, bh = bh->b_this_page) {
		block_end = block_start + blocksize;
		if (block_end <= from || block_start >= to) {
			if (PageUptodate(page)) {
				if (!buffer_uptodate(bh))
					set_buffer_uptodate(bh);
			}
			continue;
		}
		if (buffer_new(bh))
			clear_buffer_new(bh);
		if (!buffer_mapped(bh)) {
			WARN_ON(bh->b_size != blocksize);
			if (get_block) {
				err = get_block(inode, block, bh, 1);
				if (err)
					break;
			} else {
				iomap_to_bh(inode, block, bh, iomap);
			}

			if (buffer_new(bh)) {
				clean_bdev_bh_alias(bh);
				if (PageUptodate(page)) {
					clear_buffer_new(bh);
					set_buffer_uptodate(bh);
					mark_buffer_dirty(bh);
					continue;
				}
				if (block_end > to || block_start < from)
					zero_user_segments(page,
						to, block_end,
						block_start, from);
				continue;
			}
		}
		if (PageUptodate(page)) {
			if (!buffer_uptodate(bh))
				set_buffer_uptodate(bh);
			continue; 
		}
		if (!buffer_uptodate(bh) && !buffer_delay(bh) &&
		    !buffer_unwritten(bh) &&
		     (block_start < from || block_end > to)) {
			ll_rw_block(REQ_OP_READ, 0, 1, &bh);
			*wait_bh++=bh;
		}
	}
	/*
	 * If we issued read requests - let them complete.
	 */
	while(wait_bh > wait) {
		wait_on_buffer(*--wait_bh);
		if (!buffer_uptodate(*wait_bh))
			err = -EIO;
	}
	if (unlikely(err))
		page_zero_new_buffers(page, from, to);
	return err;
}

int __block_write_begin(struct page *page, loff_t pos, unsigned len,
		get_block_t *get_block)
{
	return __block_write_begin_int(page, pos, len, get_block, NULL);
}
EXPORT_SYMBOL(__block_write_begin);

static int __block_commit_write(struct inode *inode, struct page *page,
		unsigned from, unsigned to)
{
	unsigned block_start, block_end;
	int partial = 0;
	unsigned blocksize;
	struct buffer_head *bh, *head;

	bh = head = page_buffers(page);
	blocksize = bh->b_size;

	block_start = 0;
	do {
		block_end = block_start + blocksize;
		if (block_end <= from || block_start >= to) {
			if (!buffer_uptodate(bh))
				partial = 1;
		} else {
			set_buffer_uptodate(bh);
			mark_buffer_dirty(bh);
		}
		clear_buffer_new(bh);

		block_start = block_end;
		bh = bh->b_this_page;
	} while (bh != head);

	/*
	 * If this is a partial write which happened to make all buffers
	 * uptodate then we can optimize away a bogus readpage() for
	 * the next read(). Here we 'discover' whether the page went
	 * uptodate as a result of this (potentially partial) write.
	 */
	if (!partial)
		SetPageUptodate(page);
	return 0;
}

/*
 * block_write_begin takes care of the basic task of block allocation and
 * bringing partial write blocks uptodate first.
 *
 * The filesystem needs to handle block truncation upon failure.
 */
int block_write_begin(struct address_space *mapping, loff_t pos, unsigned len,
		unsigned flags, struct page **pagep, get_block_t *get_block)
{
	pgoff_t index = pos >> PAGE_SHIFT;
	struct page *page;
	int status;

	page = grab_cache_page_write_begin(mapping, index, flags);
	if (!page)
		return -ENOMEM;

	status = __block_write_begin(page, pos, len, get_block);
	if (unlikely(status)) {
		unlock_page(page);
		put_page(page);
		page = NULL;
	}

	*pagep = page;
	return status;
}
EXPORT_SYMBOL(block_write_begin);

int block_write_end(struct file *file, struct address_space *mapping,
			loff_t pos, unsigned len, unsigned copied,
			struct page *page, void *fsdata)
{
	struct inode *inode = mapping->host;
	unsigned start;

	start = pos & (PAGE_SIZE - 1);

	if (unlikely(copied < len)) {
		/*
		 * The buffers that were written will now be uptodate, so we
		 * don't have to worry about a readpage reading them and
		 * overwriting a partial write. However if we have encountered
		 * a short write and only partially written into a buffer, it
		 * will not be marked uptodate, so a readpage might come in and
		 * destroy our partial write.
		 *
		 * Do the simplest thing, and just treat any short write to a
		 * non uptodate page as a zero-length write, and force the
		 * caller to redo the whole thing.
		 */
		if (!PageUptodate(page))
			copied = 0;

		page_zero_new_buffers(page, start+copied, start+len);
	}
	flush_dcache_page(page);

	/* This could be a short (even 0-length) commit */
	__block_commit_write(inode, page, start, start+copied);

	return copied;
}
EXPORT_SYMBOL(block_write_end);

int generic_write_end(struct file *file, struct address_space *mapping,
			loff_t pos, unsigned len, unsigned copied,
			struct page *page, void *fsdata)
{
	struct inode *inode = mapping->host;
	loff_t old_size = inode->i_size;
	bool i_size_changed = false;

	copied = block_write_end(file, mapping, pos, len, copied, page, fsdata);

	/*
	 * No need to use i_size_read() here, the i_size cannot change under us
	 * because we hold i_rwsem.
	 *
	 * But it's important to update i_size while still holding page lock:
	 * page writeout could otherwise come in and zero beyond i_size.
	 */
	if (pos + copied > inode->i_size) {
		i_size_write(inode, pos + copied);
		i_size_changed = true;
	}

	unlock_page(page);
	put_page(page);

	if (old_size < pos)
		pagecache_isize_extended(inode, old_size, pos);
	/*
	 * Don't mark the inode dirty under page lock. First, it unnecessarily
	 * makes the holding time of page lock longer. Second, it forces lock
	 * ordering of page lock and transaction start for journaling
	 * filesystems.
	 */
	if (i_size_changed)
		mark_inode_dirty(inode);
	return copied;
}
EXPORT_SYMBOL(generic_write_end);

/*
 * block_is_partially_uptodate checks whether buffers within a page are
 * uptodate or not.
 *
 * Returns true if all buffers which correspond to a file portion
 * we want to read are uptodate.
 */
int block_is_partially_uptodate(struct page *page, unsigned long from,
					unsigned long count)
{
	unsigned block_start, block_end, blocksize;
	unsigned to;
	struct buffer_head *bh, *head;
	int ret = 1;

	if (!page_has_buffers(page))
		return 0;

	head = page_buffers(page);
	blocksize = head->b_size;
	to = min_t(unsigned, PAGE_SIZE - from, count);
	to = from + to;
	if (from < blocksize && to > PAGE_SIZE - blocksize)
		return 0;

	bh = head;
	block_start = 0;
	do {
		block_end = block_start + blocksize;
		if (block_end > from && block_start < to) {
			if (!buffer_uptodate(bh)) {
				ret = 0;
				break;
			}
			if (block_end >= to)
				break;
		}
		block_start = block_end;
		bh = bh->b_this_page;
	} while (bh != head);

	return ret;
}
EXPORT_SYMBOL(block_is_partially_uptodate);

/*
 * Generic "read page" function for block devices that have the normal
 * get_block functionality. This is most of the block device filesystems.
 * Reads the page asynchronously --- the unlock_buffer() and
 * set/clear_buffer_uptodate() functions propagate buffer state into the
 * page struct once IO has completed.
 */
int block_read_full_page(struct page *page, get_block_t *get_block)
{
	struct inode *inode = page->mapping->host;
	sector_t iblock, lblock;
	struct buffer_head *bh, *head, *arr[MAX_BUF_PER_PAGE];
	unsigned int blocksize, bbits;
	int nr, i;
	int fully_mapped = 1;

	head = create_page_buffers(page, inode, 0);
	blocksize = head->b_size;
	bbits = block_size_bits(blocksize);

	iblock = (sector_t)page->index << (PAGE_SHIFT - bbits);
	lblock = (i_size_read(inode)+blocksize-1) >> bbits;
	bh = head;
	nr = 0;
	i = 0;

	do {
		if (buffer_uptodate(bh))
			continue;

		if (!buffer_mapped(bh)) {
			int err = 0;

			fully_mapped = 0;
			if (iblock < lblock) {
				WARN_ON(bh->b_size != blocksize);
				err = get_block(inode, iblock, bh, 0);
				if (err)
					SetPageError(page);
			}
			if (!buffer_mapped(bh)) {
				zero_user(page, i * blocksize, blocksize);
				if (!err)
					set_buffer_uptodate(bh);
				continue;
			}
			/*
			 * get_block() might have updated the buffer
			 * synchronously
			 */
			if (buffer_uptodate(bh))
				continue;
		}
		arr[nr++] = bh;
	} while (i++, iblock++, (bh = bh->b_this_page) != head);

	if (fully_mapped)
		SetPageMappedToDisk(page);

	if (!nr) {
		/*
		 * All buffers are uptodate - we can set the page uptodate
		 * as well. But not if get_block() returned an error.
		 */
		if (!PageError(page))
			SetPageUptodate(page);
		unlock_page(page);
		return 0;
	}

	/* Stage two: lock the buffers */
	for (i = 0; i < nr; i++) {
		bh = arr[i];
		lock_buffer(bh);
		mark_buffer_async_read(bh);
	}

	/*
	 * Stage 3: start the IO.  Check for uptodateness
	 * inside the buffer lock in case another process reading
	 * the underlying blockdev brought it uptodate (the sct fix).
	 */
	for (i = 0; i < nr; i++) {
		bh = arr[i];
		if (buffer_uptodate(bh))
			end_buffer_async_read(bh, 1);
		else
			submit_bh(REQ_OP_READ, 0, bh);
	}
	return 0;
}
EXPORT_SYMBOL(block_read_full_page);

/* utility function for filesystems that need to do work on expanding
 * truncates.  Uses filesystem pagecache writes to allow the filesystem to
 * deal with the hole.  
 */
int generic_cont_expand_simple(struct inode *inode, loff_t size)
{
	struct address_space *mapping = inode->i_mapping;
	struct page *page;
	void *fsdata;
	int err;

	err = inode_newsize_ok(inode, size);
	if (err)
		goto out;

	err = pagecache_write_begin(NULL, mapping, size, 0,
				    AOP_FLAG_CONT_EXPAND, &page, &fsdata);
	if (err)
		goto out;

	err = pagecache_write_end(NULL, mapping, size, 0, 0, page, fsdata);
	BUG_ON(err > 0);

out:
	return err;
}
EXPORT_SYMBOL(generic_cont_expand_simple);

static int cont_expand_zero(struct file *file, struct address_space *mapping,
			    loff_t pos, loff_t *bytes)
{
	struct inode *inode = mapping->host;
	unsigned int blocksize = i_blocksize(inode);
	struct page *page;
	void *fsdata;
	pgoff_t index, curidx;
	loff_t curpos;
	unsigned zerofrom, offset, len;
	int err = 0;

	index = pos >> PAGE_SHIFT;
	offset = pos & ~PAGE_MASK;

	while (index > (curidx = (curpos = *bytes)>>PAGE_SHIFT)) {
		zerofrom = curpos & ~PAGE_MASK;
		if (zerofrom & (blocksize-1)) {
			*bytes |= (blocksize-1);
			(*bytes)++;
		}
		len = PAGE_SIZE - zerofrom;

		err = pagecache_write_begin(file, mapping, curpos, len, 0,
					    &page, &fsdata);
		if (err)
			goto out;
		zero_user(page, zerofrom, len);
		err = pagecache_write_end(file, mapping, curpos, len, len,
						page, fsdata);
		if (err < 0)
			goto out;
		BUG_ON(err != len);
		err = 0;

		balance_dirty_pages_ratelimited(mapping);

		if (fatal_signal_pending(current)) {
			err = -EINTR;
			goto out;
		}
	}

	/* page covers the boundary, find the boundary offset */
	if (index == curidx) {
		zerofrom = curpos & ~PAGE_MASK;
		/* if we will expand the thing last block will be filled */
		if (offset <= zerofrom) {
			goto out;
		}
		if (zerofrom & (blocksize-1)) {
			*bytes |= (blocksize-1);
			(*bytes)++;
		}
		len = offset - zerofrom;

		err = pagecache_write_begin(file, mapping, curpos, len, 0,
					    &page, &fsdata);
		if (err)
			goto out;
		zero_user(page, zerofrom, len);
		err = pagecache_write_end(file, mapping, curpos, len, len,
						page, fsdata);
		if (err < 0)
			goto out;
		BUG_ON(err != len);
		err = 0;
	}
out:
	return err;
}

/*
 * For moronic filesystems that do not allow holes in file.
 * We may have to extend the file.
 */
int cont_write_begin(struct file *file, struct address_space *mapping,
			loff_t pos, unsigned len, unsigned flags,
			struct page **pagep, void **fsdata,
			get_block_t *get_block, loff_t *bytes)
{
	struct inode *inode = mapping->host;
	unsigned int blocksize = i_blocksize(inode);
	unsigned int zerofrom;
	int err;

	err = cont_expand_zero(file, mapping, pos, bytes);
	if (err)
		return err;

	zerofrom = *bytes & ~PAGE_MASK;
	if (pos+len > *bytes && zerofrom & (blocksize-1)) {
		*bytes |= (blocksize-1);
		(*bytes)++;
	}

	return block_write_begin(mapping, pos, len, flags, pagep, get_block);
}
EXPORT_SYMBOL(cont_write_begin);

int block_commit_write(struct page *page, unsigned from, unsigned to)
{
	struct inode *inode = page->mapping->host;
	__block_commit_write(inode,page,from,to);
	return 0;
}
EXPORT_SYMBOL(block_commit_write);

/*
 * block_page_mkwrite() is not allowed to change the file size as it gets
 * called from a page fault handler when a page is first dirtied. Hence we must
 * be careful to check for EOF conditions here. We set the page up correctly
 * for a written page which means we get ENOSPC checking when writing into
 * holes and correct delalloc and unwritten extent mapping on filesystems that
 * support these features.
 *
 * We are not allowed to take the i_mutex here so we have to play games to
 * protect against truncate races as the page could now be beyond EOF.  Because
 * truncate writes the inode size before removing pages, once we have the
 * page lock we can determine safely if the page is beyond EOF. If it is not
 * beyond EOF, then the page is guaranteed safe against truncation until we
 * unlock the page.
 *
 * Direct callers of this function should protect against filesystem freezing
 * using sb_start_pagefault() - sb_end_pagefault() functions.
 */
int block_page_mkwrite(struct vm_area_struct *vma, struct vm_fault *vmf,
			 get_block_t get_block)
{
	struct page *page = vmf->page;
	struct inode *inode = file_inode(vma->vm_file);
	unsigned long end;
	loff_t size;
	int ret;

	lock_page(page);
	size = i_size_read(inode);
	if ((page->mapping != inode->i_mapping) ||
	    (page_offset(page) > size)) {
		/* We overload EFAULT to mean page got truncated */
		ret = -EFAULT;
		goto out_unlock;
	}

	/* page is wholly or partially inside EOF */
	if (((page->index + 1) << PAGE_SHIFT) > size)
		end = size & ~PAGE_MASK;
	else
		end = PAGE_SIZE;

	ret = __block_write_begin(page, 0, end, get_block);
	if (!ret)
		ret = block_commit_write(page, 0, end);

	if (unlikely(ret < 0))
		goto out_unlock;
	set_page_dirty(page);
	wait_for_stable_page(page);
	return 0;
out_unlock:
	unlock_page(page);
	return ret;
}
EXPORT_SYMBOL(block_page_mkwrite);

/*
 * nobh_write_begin()'s prereads are special: the buffer_heads are freed
 * immediately, while under the page lock.  So it needs a special end_io
 * handler which does not touch the bh after unlocking it.
 */
static void end_buffer_read_nobh(struct buffer_head *bh, int uptodate)
{
	__end_buffer_read_notouch(bh, uptodate);
}

/*
 * Attach the singly-linked list of buffers created by nobh_write_begin, to
 * the page (converting it to circular linked list and taking care of page
 * dirty races).
 */
static void attach_nobh_buffers(struct page *page, struct buffer_head *head)
{
	struct buffer_head *bh;

	BUG_ON(!PageLocked(page));

	spin_lock(&page->mapping->private_lock);
	bh = head;
	do {
		if (PageDirty(page))
			set_buffer_dirty(bh);
		if (!bh->b_this_page)
			bh->b_this_page = head;
		bh = bh->b_this_page;
	} while (bh != head);
	attach_page_buffers(page, head);
	spin_unlock(&page->mapping->private_lock);
}

/*
 * On entry, the page is fully not uptodate.
 * On exit the page is fully uptodate in the areas outside (from,to)
 * The filesystem needs to handle block truncation upon failure.
 */
int nobh_write_begin(struct address_space *mapping,
			loff_t pos, unsigned len, unsigned flags,
			struct page **pagep, void **fsdata,
			get_block_t *get_block)
{
	struct inode *inode = mapping->host;
	const unsigned blkbits = inode->i_blkbits;
	const unsigned blocksize = 1 << blkbits;
	struct buffer_head *head, *bh;
	struct page *page;
	pgoff_t index;
	unsigned from, to;
	unsigned block_in_page;
	unsigned block_start, block_end;
	sector_t block_in_file;
	int nr_reads = 0;
	int ret = 0;
	int is_mapped_to_disk = 1;

	index = pos >> PAGE_SHIFT;
	from = pos & (PAGE_SIZE - 1);
	to = from + len;

	page = grab_cache_page_write_begin(mapping, index, flags);
	if (!page)
		return -ENOMEM;
	*pagep = page;
	*fsdata = NULL;

	if (page_has_buffers(page)) {
		ret = __block_write_begin(page, pos, len, get_block);
		if (unlikely(ret))
			goto out_release;
		return ret;
	}

	if (PageMappedToDisk(page))
		return 0;

	/*
	 * Allocate buffers so that we can keep track of state, and potentially
	 * attach them to the page if an error occurs. In the common case of
	 * no error, they will just be freed again without ever being attached
	 * to the page (which is all OK, because we're under the page lock).
	 *
	 * Be careful: the buffer linked list is a NULL terminated one, rather
	 * than the circular one we're used to.
	 */
	head = alloc_page_buffers(page, blocksize, false);
	if (!head) {
		ret = -ENOMEM;
		goto out_release;
	}

	block_in_file = (sector_t)page->index << (PAGE_SHIFT - blkbits);

	/*
	 * We loop across all blocks in the page, whether or not they are
	 * part of the affected region.  This is so we can discover if the
	 * page is fully mapped-to-disk.
	 */
	for (block_start = 0, block_in_page = 0, bh = head;
		  block_start < PAGE_SIZE;
		  block_in_page++, block_start += blocksize, bh = bh->b_this_page) {
		int create;

		block_end = block_start + blocksize;
		bh->b_state = 0;
		create = 1;
		if (block_start >= to)
			create = 0;
		ret = get_block(inode, block_in_file + block_in_page,
					bh, create);
		if (ret)
			goto failed;
		if (!buffer_mapped(bh))
			is_mapped_to_disk = 0;
		if (buffer_new(bh))
			clean_bdev_bh_alias(bh);
		if (PageUptodate(page)) {
			set_buffer_uptodate(bh);
			continue;
		}
		if (buffer_new(bh) || !buffer_mapped(bh)) {
			zero_user_segments(page, block_start, from,
							to, block_end);
			continue;
		}
		if (buffer_uptodate(bh))
			continue;	/* reiserfs does this */
		if (block_start < from || block_end > to) {
			lock_buffer(bh);
			bh->b_end_io = end_buffer_read_nobh;
			submit_bh(REQ_OP_READ, 0, bh);
			nr_reads++;
		}
	}

	if (nr_reads) {
		/*
		 * The page is locked, so these buffers are protected from
		 * any VM or truncate activity.  Hence we don't need to care
		 * for the buffer_head refcounts.
		 */
		for (bh = head; bh; bh = bh->b_this_page) {
			wait_on_buffer(bh);
			if (!buffer_uptodate(bh))
				ret = -EIO;
		}
		if (ret)
			goto failed;
	}

	if (is_mapped_to_disk)
		SetPageMappedToDisk(page);

	*fsdata = head; /* to be released by nobh_write_end */

	return 0;

failed:
	BUG_ON(!ret);
	/*
	 * Error recovery is a bit difficult. We need to zero out blocks that
	 * were newly allocated, and dirty them to ensure they get written out.
	 * Buffers need to be attached to the page at this point, otherwise
	 * the handling of potential IO errors during writeout would be hard
	 * (could try doing synchronous writeout, but what if that fails too?)
	 */
	attach_nobh_buffers(page, head);
	page_zero_new_buffers(page, from, to);

out_release:
	unlock_page(page);
	put_page(page);
	*pagep = NULL;

	return ret;
}
EXPORT_SYMBOL(nobh_write_begin);

int nobh_write_end(struct file *file, struct address_space *mapping,
			loff_t pos, unsigned len, unsigned copied,
			struct page *page, void *fsdata)
{
	struct inode *inode = page->mapping->host;
	struct buffer_head *head = fsdata;
	struct buffer_head *bh;
	BUG_ON(fsdata != NULL && page_has_buffers(page));

	if (unlikely(copied < len) && head)
		attach_nobh_buffers(page, head);
	if (page_has_buffers(page))
		return generic_write_end(file, mapping, pos, len,
					copied, page, fsdata);

	SetPageUptodate(page);
	set_page_dirty(page);
	if (pos+copied > inode->i_size) {
		i_size_write(inode, pos+copied);
		mark_inode_dirty(inode);
	}

	unlock_page(page);
	put_page(page);

	while (head) {
		bh = head;
		head = head->b_this_page;
		free_buffer_head(bh);
	}

	return copied;
}
EXPORT_SYMBOL(nobh_write_end);

/*
 * nobh_writepage() - based on block_full_write_page() except
 * that it tries to operate without attaching bufferheads to
 * the page.
 */
int nobh_writepage(struct page *page, get_block_t *get_block,
			struct writeback_control *wbc)
{
	struct inode * const inode = page->mapping->host;
	loff_t i_size = i_size_read(inode);
	const pgoff_t end_index = i_size >> PAGE_SHIFT;
	unsigned offset;
	int ret;

	/* Is the page fully inside i_size? */
	if (page->index < end_index)
		goto out;

	/* Is the page fully outside i_size? (truncate in progress) */
	offset = i_size & (PAGE_SIZE-1);
	if (page->index >= end_index+1 || !offset) {
		/*
		 * The page may have dirty, unmapped buffers.  For example,
		 * they may have been added in ext3_writepage().  Make them
		 * freeable here, so the page does not leak.
		 */
#if 0
		/* Not really sure about this  - do we need this ? */
		if (page->mapping->a_ops->invalidatepage)
			page->mapping->a_ops->invalidatepage(page, offset);
#endif
		unlock_page(page);
		return 0; /* don't care */
	}

	/*
	 * The page straddles i_size.  It must be zeroed out on each and every
	 * writepage invocation because it may be mmapped.  "A file is mapped
	 * in multiples of the page size.  For a file that is not a multiple of
	 * the  page size, the remaining memory is zeroed when mapped, and
	 * writes to that region are not written out to the file."
	 */
	zero_user_segment(page, offset, PAGE_SIZE);
out:
	ret = mpage_writepage(page, get_block, wbc);
	if (ret == -EAGAIN)
		ret = __block_write_full_page(inode, page, get_block, wbc,
					      end_buffer_async_write);
	return ret;
}
EXPORT_SYMBOL(nobh_writepage);

int nobh_truncate_page(struct address_space *mapping,
			loff_t from, get_block_t *get_block)
{
	pgoff_t index = from >> PAGE_SHIFT;
	unsigned offset = from & (PAGE_SIZE-1);
	unsigned blocksize;
	sector_t iblock;
	unsigned length, pos;
	struct inode *inode = mapping->host;
	struct page *page;
	struct buffer_head map_bh;
	int err;

	blocksize = i_blocksize(inode);
	length = offset & (blocksize - 1);

	/* Block boundary? Nothing to do */
	if (!length)
		return 0;

	length = blocksize - length;
	iblock = (sector_t)index << (PAGE_SHIFT - inode->i_blkbits);

	page = grab_cache_page(mapping, index);
	err = -ENOMEM;
	if (!page)
		goto out;

	if (page_has_buffers(page)) {
has_buffers:
		unlock_page(page);
		put_page(page);
		return block_truncate_page(mapping, from, get_block);
	}

	/* Find the buffer that contains "offset" */
	pos = blocksize;
	while (offset >= pos) {
		iblock++;
		pos += blocksize;
	}

	map_bh.b_size = blocksize;
	map_bh.b_state = 0;
	err = get_block(inode, iblock, &map_bh, 0);
	if (err)
		goto unlock;
	/* unmapped? It's a hole - nothing to do */
	if (!buffer_mapped(&map_bh))
		goto unlock;

	/* Ok, it's mapped. Make sure it's up-to-date */
	if (!PageUptodate(page)) {
		err = mapping->a_ops->readpage(NULL, page);
		if (err) {
			put_page(page);
			goto out;
		}
		lock_page(page);
		if (!PageUptodate(page)) {
			err = -EIO;
			goto unlock;
		}
		if (page_has_buffers(page))
			goto has_buffers;
	}
	zero_user(page, offset, length);
	set_page_dirty(page);
	err = 0;

unlock:
	unlock_page(page);
	put_page(page);
out:
	return err;
}
EXPORT_SYMBOL(nobh_truncate_page);

int block_truncate_page(struct address_space *mapping,
			loff_t from, get_block_t *get_block)
{
	pgoff_t index = from >> PAGE_SHIFT;
	unsigned offset = from & (PAGE_SIZE-1);
	unsigned blocksize;
	sector_t iblock;
	unsigned length, pos;
	struct inode *inode = mapping->host;
	struct page *page;
	struct buffer_head *bh;
	int err;

	blocksize = i_blocksize(inode);
	length = offset & (blocksize - 1);

	/* Block boundary? Nothing to do */
	if (!length)
		return 0;

	length = blocksize - length;
	iblock = (sector_t)index << (PAGE_SHIFT - inode->i_blkbits);
	
	page = grab_cache_page(mapping, index);
	err = -ENOMEM;
	if (!page)
		goto out;

	if (!page_has_buffers(page))
		create_empty_buffers(page, blocksize, 0);

	/* Find the buffer that contains "offset" */
	bh = page_buffers(page);
	pos = blocksize;
	while (offset >= pos) {
		bh = bh->b_this_page;
		iblock++;
		pos += blocksize;
	}

	err = 0;
	if (!buffer_mapped(bh)) {
		WARN_ON(bh->b_size != blocksize);
		err = get_block(inode, iblock, bh, 0);
		if (err)
			goto unlock;
		/* unmapped? It's a hole - nothing to do */
		if (!buffer_mapped(bh))
			goto unlock;
	}

	/* Ok, it's mapped. Make sure it's up-to-date */
	if (PageUptodate(page))
		set_buffer_uptodate(bh);

	if (!buffer_uptodate(bh) && !buffer_delay(bh) && !buffer_unwritten(bh)) {
		err = -EIO;
		ll_rw_block(REQ_OP_READ, 0, 1, &bh);
		wait_on_buffer(bh);
		/* Uhhuh. Read error. Complain and punt. */
		if (!buffer_uptodate(bh))
			goto unlock;
	}

	zero_user(page, offset, length);
	mark_buffer_dirty(bh);
	err = 0;

unlock:
	unlock_page(page);
	put_page(page);
out:
	return err;
}
EXPORT_SYMBOL(block_truncate_page);

/*
 * The generic ->writepage function for buffer-backed address_spaces
 */
int block_write_full_page(struct page *page, get_block_t *get_block,
			struct writeback_control *wbc)
{
	struct inode * const inode = page->mapping->host;
	loff_t i_size = i_size_read(inode);
	const pgoff_t end_index = i_size >> PAGE_SHIFT;
	unsigned offset;

	/* Is the page fully inside i_size? */
	if (page->index < end_index)
		return __block_write_full_page(inode, page, get_block, wbc,
					       end_buffer_async_write);

	/* Is the page fully outside i_size? (truncate in progress) */
	offset = i_size & (PAGE_SIZE-1);
	if (page->index >= end_index+1 || !offset) {
		/*
		 * The page may have dirty, unmapped buffers.  For example,
		 * they may have been added in ext3_writepage().  Make them
		 * freeable here, so the page does not leak.
		 */
		do_invalidatepage(page, 0, PAGE_SIZE);
		unlock_page(page);
		return 0; /* don't care */
	}

	/*
	 * The page straddles i_size.  It must be zeroed out on each and every
	 * writepage invocation because it may be mmapped.  "A file is mapped
	 * in multiples of the page size.  For a file that is not a multiple of
	 * the  page size, the remaining memory is zeroed when mapped, and
	 * writes to that region are not written out to the file."
	 */
	zero_user_segment(page, offset, PAGE_SIZE);
	return __block_write_full_page(inode, page, get_block, wbc,
							end_buffer_async_write);
}
EXPORT_SYMBOL(block_write_full_page);

sector_t generic_block_bmap(struct address_space *mapping, sector_t block,
			    get_block_t *get_block)
{
	struct inode *inode = mapping->host;
	struct buffer_head tmp = {
		.b_size = i_blocksize(inode),
	};

	get_block(inode, block, &tmp, 0);
	return tmp.b_blocknr;
}
EXPORT_SYMBOL(generic_block_bmap);

static void end_bio_bh_io_sync(struct bio *bio)
{
	struct buffer_head *bh = bio->bi_private;

	if (unlikely(bio_flagged(bio, BIO_QUIET)))
		set_bit(BH_Quiet, &bh->b_state);

	bh->b_end_io(bh, !bio->bi_status);
	bio_put(bio);
}

<<<<<<< HEAD
/*
 * This allows us to do IO even on the odd last sectors
 * of a device, even if the block size is some multiple
 * of the physical sector size.
 *
 * We'll just truncate the bio to the size of the device,
 * and clear the end of the buffer head manually.
 *
 * Truly out-of-range accesses will turn into actual IO
 * errors, this only handles the "we need to be able to
 * do IO at the final sector" case.
 */
void guard_bio_eod(struct bio *bio)
{
	sector_t maxsector;
	struct hd_struct *part;

	rcu_read_lock();
	part = __disk_get_part(bio->bi_disk, bio->bi_partno);
	if (part)
		maxsector = part_nr_sects_read(part);
	else
		maxsector = get_capacity(bio->bi_disk);
	rcu_read_unlock();

	if (!maxsector)
		return;

	/*
	 * If the *whole* IO is past the end of the device,
	 * let it through, and the IO layer will turn it into
	 * an EIO.
	 */
	if (unlikely(bio->bi_iter.bi_sector >= maxsector))
		return;

	maxsector -= bio->bi_iter.bi_sector;
	if (likely((bio->bi_iter.bi_size >> 9) <= maxsector))
		return;

	bio_truncate(bio, maxsector << 9);
}

=======
>>>>>>> 04d5ce62
static int submit_bh_wbc(int op, int op_flags, struct buffer_head *bh,
			 enum rw_hint write_hint, struct writeback_control *wbc)
{
	struct bio *bio;

	BUG_ON(!buffer_locked(bh));
	BUG_ON(!buffer_mapped(bh));
	BUG_ON(!bh->b_end_io);
	BUG_ON(buffer_delay(bh));
	BUG_ON(buffer_unwritten(bh));

	/*
	 * Only clear out a write error when rewriting
	 */
	if (test_set_buffer_req(bh) && (op == REQ_OP_WRITE))
		clear_buffer_write_io_error(bh);

	/*
	 * from here on down, it's all bio -- do the initial mapping,
	 * submit_bio -> generic_make_request may further map this bio around
	 */
	bio = bio_alloc(GFP_NOIO, 1);

	bio->bi_iter.bi_sector = bh->b_blocknr * (bh->b_size >> 9);
	bio_set_dev(bio, bh->b_bdev);
	bio->bi_write_hint = write_hint;

	bio_add_page(bio, bh->b_page, bh->b_size, bh_offset(bh));
	BUG_ON(bio->bi_iter.bi_size != bh->b_size);

	bio->bi_end_io = end_bio_bh_io_sync;
	bio->bi_private = bh;

	if (buffer_meta(bh))
		op_flags |= REQ_META;
	if (buffer_prio(bh))
		op_flags |= REQ_PRIO;
	bio_set_op_attrs(bio, op, op_flags);

	/* Take care of bh's that straddle the end of the device */
	guard_bio_eod(bio);

	if (wbc) {
		wbc_init_bio(wbc, bio);
		wbc_account_cgroup_owner(wbc, bh->b_page, bh->b_size);
	}

	submit_bio(bio);
	return 0;
}

int submit_bh(int op, int op_flags, struct buffer_head *bh)
{
	return submit_bh_wbc(op, op_flags, bh, 0, NULL);
}
EXPORT_SYMBOL(submit_bh);

/**
 * ll_rw_block: low-level access to block devices (DEPRECATED)
 * @op: whether to %READ or %WRITE
 * @op_flags: req_flag_bits
 * @nr: number of &struct buffer_heads in the array
 * @bhs: array of pointers to &struct buffer_head
 *
 * ll_rw_block() takes an array of pointers to &struct buffer_heads, and
 * requests an I/O operation on them, either a %REQ_OP_READ or a %REQ_OP_WRITE.
 * @op_flags contains flags modifying the detailed I/O behavior, most notably
 * %REQ_RAHEAD.
 *
 * This function drops any buffer that it cannot get a lock on (with the
 * BH_Lock state bit), any buffer that appears to be clean when doing a write
 * request, and any buffer that appears to be up-to-date when doing read
 * request.  Further it marks as clean buffers that are processed for
 * writing (the buffer cache won't assume that they are actually clean
 * until the buffer gets unlocked).
 *
 * ll_rw_block sets b_end_io to simple completion handler that marks
 * the buffer up-to-date (if appropriate), unlocks the buffer and wakes
 * any waiters. 
 *
 * All of the buffers must be for the same device, and must also be a
 * multiple of the current approved size for the device.
 */
void ll_rw_block(int op, int op_flags,  int nr, struct buffer_head *bhs[])
{
	int i;

	for (i = 0; i < nr; i++) {
		struct buffer_head *bh = bhs[i];

		if (!trylock_buffer(bh))
			continue;
		if (op == WRITE) {
			if (test_clear_buffer_dirty(bh)) {
				bh->b_end_io = end_buffer_write_sync;
				get_bh(bh);
				submit_bh(op, op_flags, bh);
				continue;
			}
		} else {
			if (!buffer_uptodate(bh)) {
				bh->b_end_io = end_buffer_read_sync;
				get_bh(bh);
				submit_bh(op, op_flags, bh);
				continue;
			}
		}
		unlock_buffer(bh);
	}
}
EXPORT_SYMBOL(ll_rw_block);

void write_dirty_buffer(struct buffer_head *bh, int op_flags)
{
	lock_buffer(bh);
	if (!test_clear_buffer_dirty(bh)) {
		unlock_buffer(bh);
		return;
	}
	bh->b_end_io = end_buffer_write_sync;
	get_bh(bh);
	submit_bh(REQ_OP_WRITE, op_flags, bh);
}
EXPORT_SYMBOL(write_dirty_buffer);

/*
 * For a data-integrity writeout, we need to wait upon any in-progress I/O
 * and then start new I/O and then wait upon it.  The caller must have a ref on
 * the buffer_head.
 */
int __sync_dirty_buffer(struct buffer_head *bh, int op_flags)
{
	int ret = 0;

	WARN_ON(atomic_read(&bh->b_count) < 1);
	lock_buffer(bh);
	if (test_clear_buffer_dirty(bh)) {
		get_bh(bh);
		bh->b_end_io = end_buffer_write_sync;
		ret = submit_bh(REQ_OP_WRITE, op_flags, bh);
		wait_on_buffer(bh);
		if (!ret && !buffer_uptodate(bh))
			ret = -EIO;
	} else {
		unlock_buffer(bh);
	}
	return ret;
}
EXPORT_SYMBOL(__sync_dirty_buffer);

int sync_dirty_buffer(struct buffer_head *bh)
{
	return __sync_dirty_buffer(bh, REQ_SYNC);
}
EXPORT_SYMBOL(sync_dirty_buffer);

/*
 * try_to_free_buffers() checks if all the buffers on this particular page
 * are unused, and releases them if so.
 *
 * Exclusion against try_to_free_buffers may be obtained by either
 * locking the page or by holding its mapping's private_lock.
 *
 * If the page is dirty but all the buffers are clean then we need to
 * be sure to mark the page clean as well.  This is because the page
 * may be against a block device, and a later reattachment of buffers
 * to a dirty page will set *all* buffers dirty.  Which would corrupt
 * filesystem data on the same device.
 *
 * The same applies to regular filesystem pages: if all the buffers are
 * clean then we set the page clean and proceed.  To do that, we require
 * total exclusion from __set_page_dirty_buffers().  That is obtained with
 * private_lock.
 *
 * try_to_free_buffers() is non-blocking.
 */
static inline int buffer_busy(struct buffer_head *bh)
{
	return atomic_read(&bh->b_count) |
		(bh->b_state & ((1 << BH_Dirty) | (1 << BH_Lock)));
}

static int
drop_buffers(struct page *page, struct buffer_head **buffers_to_free)
{
	struct buffer_head *head = page_buffers(page);
	struct buffer_head *bh;

	bh = head;
	do {
		if (buffer_busy(bh))
			goto failed;
		bh = bh->b_this_page;
	} while (bh != head);

	do {
		struct buffer_head *next = bh->b_this_page;

		if (bh->b_assoc_map)
			__remove_assoc_queue(bh);
		bh = next;
	} while (bh != head);
	*buffers_to_free = head;
	__clear_page_buffers(page);
	return 1;
failed:
	return 0;
}

int try_to_free_buffers(struct page *page)
{
	struct address_space * const mapping = page->mapping;
	struct buffer_head *buffers_to_free = NULL;
	int ret = 0;

	BUG_ON(!PageLocked(page));
	if (PageWriteback(page))
		return 0;

	if (mapping == NULL) {		/* can this still happen? */
		ret = drop_buffers(page, &buffers_to_free);
		goto out;
	}

	spin_lock(&mapping->private_lock);
	ret = drop_buffers(page, &buffers_to_free);

	/*
	 * If the filesystem writes its buffers by hand (eg ext3)
	 * then we can have clean buffers against a dirty page.  We
	 * clean the page here; otherwise the VM will never notice
	 * that the filesystem did any IO at all.
	 *
	 * Also, during truncate, discard_buffer will have marked all
	 * the page's buffers clean.  We discover that here and clean
	 * the page also.
	 *
	 * private_lock must be held over this entire operation in order
	 * to synchronise against __set_page_dirty_buffers and prevent the
	 * dirty bit from being lost.
	 */
	if (ret)
		cancel_dirty_page(page);
	spin_unlock(&mapping->private_lock);
out:
	if (buffers_to_free) {
		struct buffer_head *bh = buffers_to_free;

		do {
			struct buffer_head *next = bh->b_this_page;
			free_buffer_head(bh);
			bh = next;
		} while (bh != buffers_to_free);
	}
	return ret;
}
EXPORT_SYMBOL(try_to_free_buffers);

/*
 * There are no bdflush tunables left.  But distributions are
 * still running obsolete flush daemons, so we terminate them here.
 *
 * Use of bdflush() is deprecated and will be removed in a future kernel.
 * The `flush-X' kernel threads fully replace bdflush daemons and this call.
 */
SYSCALL_DEFINE2(bdflush, int, func, long, data)
{
	static int msg_count;

	if (!capable(CAP_SYS_ADMIN))
		return -EPERM;

	if (msg_count < 5) {
		msg_count++;
		printk(KERN_INFO
			"warning: process `%s' used the obsolete bdflush"
			" system call\n", current->comm);
		printk(KERN_INFO "Fix your initscripts?\n");
	}

	if (func == 1)
		do_exit(0);
	return 0;
}

/*
 * Buffer-head allocation
 */
static struct kmem_cache *bh_cachep __read_mostly;

/*
 * Once the number of bh's in the machine exceeds this level, we start
 * stripping them in writeback.
 */
static unsigned long max_buffer_heads;

int buffer_heads_over_limit;

struct bh_accounting {
	int nr;			/* Number of live bh's */
	int ratelimit;		/* Limit cacheline bouncing */
};

static DEFINE_PER_CPU(struct bh_accounting, bh_accounting) = {0, 0};

static void recalc_bh_state(void)
{
	int i;
	int tot = 0;

	if (__this_cpu_inc_return(bh_accounting.ratelimit) - 1 < 4096)
		return;
	__this_cpu_write(bh_accounting.ratelimit, 0);
	for_each_online_cpu(i)
		tot += per_cpu(bh_accounting, i).nr;
	buffer_heads_over_limit = (tot > max_buffer_heads);
}

struct buffer_head *alloc_buffer_head(gfp_t gfp_flags)
{
	struct buffer_head *ret = kmem_cache_zalloc(bh_cachep, gfp_flags);
	if (ret) {
		INIT_LIST_HEAD(&ret->b_assoc_buffers);
		spin_lock_init(&ret->b_uptodate_lock);
		preempt_disable();
		__this_cpu_inc(bh_accounting.nr);
		recalc_bh_state();
		preempt_enable();
	}
	return ret;
}
EXPORT_SYMBOL(alloc_buffer_head);

void free_buffer_head(struct buffer_head *bh)
{
	BUG_ON(!list_empty(&bh->b_assoc_buffers));
	kmem_cache_free(bh_cachep, bh);
	preempt_disable();
	__this_cpu_dec(bh_accounting.nr);
	recalc_bh_state();
	preempt_enable();
}
EXPORT_SYMBOL(free_buffer_head);

static int buffer_exit_cpu_dead(unsigned int cpu)
{
	int i;
	struct bh_lru *b = &per_cpu(bh_lrus, cpu);

	for (i = 0; i < BH_LRU_SIZE; i++) {
		brelse(b->bhs[i]);
		b->bhs[i] = NULL;
	}
	this_cpu_add(bh_accounting.nr, per_cpu(bh_accounting, cpu).nr);
	per_cpu(bh_accounting, cpu).nr = 0;
	return 0;
}

/**
 * bh_uptodate_or_lock - Test whether the buffer is uptodate
 * @bh: struct buffer_head
 *
 * Return true if the buffer is up-to-date and false,
 * with the buffer locked, if not.
 */
int bh_uptodate_or_lock(struct buffer_head *bh)
{
	if (!buffer_uptodate(bh)) {
		lock_buffer(bh);
		if (!buffer_uptodate(bh))
			return 0;
		unlock_buffer(bh);
	}
	return 1;
}
EXPORT_SYMBOL(bh_uptodate_or_lock);

/**
 * bh_submit_read - Submit a locked buffer for reading
 * @bh: struct buffer_head
 *
 * Returns zero on success and -EIO on error.
 */
int bh_submit_read(struct buffer_head *bh)
{
	BUG_ON(!buffer_locked(bh));

	if (buffer_uptodate(bh)) {
		unlock_buffer(bh);
		return 0;
	}

	get_bh(bh);
	bh->b_end_io = end_buffer_read_sync;
	submit_bh(REQ_OP_READ, 0, bh);
	wait_on_buffer(bh);
	if (buffer_uptodate(bh))
		return 0;
	return -EIO;
}
EXPORT_SYMBOL(bh_submit_read);

void __init buffer_init(void)
{
	unsigned long nrpages;
	int ret;

	bh_cachep = kmem_cache_create("buffer_head",
			sizeof(struct buffer_head), 0,
				(SLAB_RECLAIM_ACCOUNT|SLAB_PANIC|
				SLAB_MEM_SPREAD),
				NULL);

	/*
	 * Limit the bh occupancy to 10% of ZONE_NORMAL
	 */
	nrpages = (nr_free_buffer_pages() * 10) / 100;
	max_buffer_heads = nrpages * (PAGE_SIZE / sizeof(struct buffer_head));
	ret = cpuhp_setup_state_nocalls(CPUHP_FS_BUFF_DEAD, "fs/buffer:dead",
					NULL, buffer_exit_cpu_dead);
	WARN_ON(ret < 0);
}<|MERGE_RESOLUTION|>--- conflicted
+++ resolved
@@ -3024,52 +3024,6 @@
 	bio_put(bio);
 }
 
-<<<<<<< HEAD
-/*
- * This allows us to do IO even on the odd last sectors
- * of a device, even if the block size is some multiple
- * of the physical sector size.
- *
- * We'll just truncate the bio to the size of the device,
- * and clear the end of the buffer head manually.
- *
- * Truly out-of-range accesses will turn into actual IO
- * errors, this only handles the "we need to be able to
- * do IO at the final sector" case.
- */
-void guard_bio_eod(struct bio *bio)
-{
-	sector_t maxsector;
-	struct hd_struct *part;
-
-	rcu_read_lock();
-	part = __disk_get_part(bio->bi_disk, bio->bi_partno);
-	if (part)
-		maxsector = part_nr_sects_read(part);
-	else
-		maxsector = get_capacity(bio->bi_disk);
-	rcu_read_unlock();
-
-	if (!maxsector)
-		return;
-
-	/*
-	 * If the *whole* IO is past the end of the device,
-	 * let it through, and the IO layer will turn it into
-	 * an EIO.
-	 */
-	if (unlikely(bio->bi_iter.bi_sector >= maxsector))
-		return;
-
-	maxsector -= bio->bi_iter.bi_sector;
-	if (likely((bio->bi_iter.bi_size >> 9) <= maxsector))
-		return;
-
-	bio_truncate(bio, maxsector << 9);
-}
-
-=======
->>>>>>> 04d5ce62
 static int submit_bh_wbc(int op, int op_flags, struct buffer_head *bh,
 			 enum rw_hint write_hint, struct writeback_control *wbc)
 {
