// SPDX-License-Identifier: GPL-2.0
/*
 *  linux/fs/namei.c
 *
 *  Copyright (C) 1991, 1992  Linus Torvalds
 */

/*
 * Some corrections by tytso.
 */

/* [Feb 1997 T. Schoebel-Theuer] Complete rewrite of the pathname
 * lookup logic.
 */
/* [Feb-Apr 2000, AV] Rewrite to the new namespace architecture.
 */

#include <linux/init.h>
#include <linux/export.h>
#include <linux/kernel.h>
#include <linux/slab.h>
#include <linux/fs.h>
#include <linux/namei.h>
#include <linux/pagemap.h>
#include <linux/fsnotify.h>
#include <linux/personality.h>
#include <linux/security.h>
#include <linux/ima.h>
#include <linux/syscalls.h>
#include <linux/mount.h>
#include <linux/audit.h>
#include <linux/capability.h>
#include <linux/file.h>
#include <linux/fcntl.h>
#include <linux/device_cgroup.h>
#include <linux/fs_struct.h>
#include <linux/posix_acl.h>
#include <linux/hash.h>
#include <linux/bitops.h>
#include <linux/init_task.h>
#include <linux/uaccess.h>

#include "internal.h"
#include "mount.h"

/* [Feb-1997 T. Schoebel-Theuer]
 * Fundamental changes in the pathname lookup mechanisms (namei)
 * were necessary because of omirr.  The reason is that omirr needs
 * to know the _real_ pathname, not the user-supplied one, in case
 * of symlinks (and also when transname replacements occur).
 *
 * The new code replaces the old recursive symlink resolution with
 * an iterative one (in case of non-nested symlink chains).  It does
 * this with calls to <fs>_follow_link().
 * As a side effect, dir_namei(), _namei() and follow_link() are now 
 * replaced with a single function lookup_dentry() that can handle all 
 * the special cases of the former code.
 *
 * With the new dcache, the pathname is stored at each inode, at least as
 * long as the refcount of the inode is positive.  As a side effect, the
 * size of the dcache depends on the inode cache and thus is dynamic.
 *
 * [29-Apr-1998 C. Scott Ananian] Updated above description of symlink
 * resolution to correspond with current state of the code.
 *
 * Note that the symlink resolution is not *completely* iterative.
 * There is still a significant amount of tail- and mid- recursion in
 * the algorithm.  Also, note that <fs>_readlink() is not used in
 * lookup_dentry(): lookup_dentry() on the result of <fs>_readlink()
 * may return different results than <fs>_follow_link().  Many virtual
 * filesystems (including /proc) exhibit this behavior.
 */

/* [24-Feb-97 T. Schoebel-Theuer] Side effects caused by new implementation:
 * New symlink semantics: when open() is called with flags O_CREAT | O_EXCL
 * and the name already exists in form of a symlink, try to create the new
 * name indicated by the symlink. The old code always complained that the
 * name already exists, due to not following the symlink even if its target
 * is nonexistent.  The new semantics affects also mknod() and link() when
 * the name is a symlink pointing to a non-existent name.
 *
 * I don't know which semantics is the right one, since I have no access
 * to standards. But I found by trial that HP-UX 9.0 has the full "new"
 * semantics implemented, while SunOS 4.1.1 and Solaris (SunOS 5.4) have the
 * "old" one. Personally, I think the new semantics is much more logical.
 * Note that "ln old new" where "new" is a symlink pointing to a non-existing
 * file does succeed in both HP-UX and SunOs, but not in Solaris
 * and in the old Linux semantics.
 */

/* [16-Dec-97 Kevin Buhr] For security reasons, we change some symlink
 * semantics.  See the comments in "open_namei" and "do_link" below.
 *
 * [10-Sep-98 Alan Modra] Another symlink change.
 */

/* [Feb-Apr 2000 AV] Complete rewrite. Rules for symlinks:
 *	inside the path - always follow.
 *	in the last component in creation/removal/renaming - never follow.
 *	if LOOKUP_FOLLOW passed - follow.
 *	if the pathname has trailing slashes - follow.
 *	otherwise - don't follow.
 * (applied in that order).
 *
 * [Jun 2000 AV] Inconsistent behaviour of open() in case if flags==O_CREAT
 * restored for 2.4. This is the last surviving part of old 4.2BSD bug.
 * During the 2.4 we need to fix the userland stuff depending on it -
 * hopefully we will be able to get rid of that wart in 2.5. So far only
 * XEmacs seems to be relying on it...
 */
/*
 * [Sep 2001 AV] Single-semaphore locking scheme (kudos to David Holland)
 * implemented.  Let's see if raised priority of ->s_vfs_rename_mutex gives
 * any extra contention...
 */

/* In order to reduce some races, while at the same time doing additional
 * checking and hopefully speeding things up, we copy filenames to the
 * kernel data space before using them..
 *
 * POSIX.1 2.4: an empty pathname is invalid (ENOENT).
 * PATH_MAX includes the nul terminator --RR.
 */

#define EMBEDDED_NAME_MAX	(PATH_MAX - offsetof(struct filename, iname))

struct filename *
getname_flags(const char __user *filename, int flags, int *empty)
{
	struct filename *result;
	char *kname;
	int len;

	result = audit_reusename(filename);
	if (result)
		return result;

	result = __getname();
	if (unlikely(!result))
		return ERR_PTR(-ENOMEM);

	/*
	 * First, try to embed the struct filename inside the names_cache
	 * allocation
	 */
	kname = (char *)result->iname;
	result->name = kname;

	len = strncpy_from_user(kname, filename, EMBEDDED_NAME_MAX);
	if (unlikely(len < 0)) {
		__putname(result);
		return ERR_PTR(len);
	}

	/*
	 * Uh-oh. We have a name that's approaching PATH_MAX. Allocate a
	 * separate struct filename so we can dedicate the entire
	 * names_cache allocation for the pathname, and re-do the copy from
	 * userland.
	 */
	if (unlikely(len == EMBEDDED_NAME_MAX)) {
		const size_t size = offsetof(struct filename, iname[1]);
		kname = (char *)result;

		/*
		 * size is chosen that way we to guarantee that
		 * result->iname[0] is within the same object and that
		 * kname can't be equal to result->iname, no matter what.
		 */
		result = kzalloc(size, GFP_KERNEL);
		if (unlikely(!result)) {
			__putname(kname);
			return ERR_PTR(-ENOMEM);
		}
		result->name = kname;
		len = strncpy_from_user(kname, filename, PATH_MAX);
		if (unlikely(len < 0)) {
			__putname(kname);
			kfree(result);
			return ERR_PTR(len);
		}
		if (unlikely(len == PATH_MAX)) {
			__putname(kname);
			kfree(result);
			return ERR_PTR(-ENAMETOOLONG);
		}
	}

	result->refcnt = 1;
	/* The empty path is special. */
	if (unlikely(!len)) {
		if (empty)
			*empty = 1;
		if (!(flags & LOOKUP_EMPTY)) {
			putname(result);
			return ERR_PTR(-ENOENT);
		}
	}

	result->uptr = filename;
	result->aname = NULL;
	audit_getname(result);
	return result;
}

struct filename *
getname_uflags(const char __user *filename, int uflags)
{
	int flags = (uflags & AT_EMPTY_PATH) ? LOOKUP_EMPTY : 0;

	return getname_flags(filename, flags, NULL);
}

struct filename *
getname(const char __user * filename)
{
	return getname_flags(filename, 0, NULL);
}

struct filename *
getname_kernel(const char * filename)
{
	struct filename *result;
	int len = strlen(filename) + 1;

	result = __getname();
	if (unlikely(!result))
		return ERR_PTR(-ENOMEM);

	if (len <= EMBEDDED_NAME_MAX) {
		result->name = (char *)result->iname;
	} else if (len <= PATH_MAX) {
		const size_t size = offsetof(struct filename, iname[1]);
		struct filename *tmp;

		tmp = kmalloc(size, GFP_KERNEL);
		if (unlikely(!tmp)) {
			__putname(result);
			return ERR_PTR(-ENOMEM);
		}
		tmp->name = (char *)result;
		result = tmp;
	} else {
		__putname(result);
		return ERR_PTR(-ENAMETOOLONG);
	}
	memcpy((char *)result->name, filename, len);
	result->uptr = NULL;
	result->aname = NULL;
	result->refcnt = 1;
	audit_getname(result);

	return result;
}
EXPORT_SYMBOL(getname_kernel);

void putname(struct filename *name)
{
	if (IS_ERR(name))
		return;

	BUG_ON(name->refcnt <= 0);

	if (--name->refcnt > 0)
		return;

	if (name->name != name->iname) {
		__putname(name->name);
		kfree(name);
	} else
		__putname(name);
}
EXPORT_SYMBOL(putname);

/**
 * check_acl - perform ACL permission checking
 * @mnt_userns:	user namespace of the mount the inode was found from
 * @inode:	inode to check permissions on
 * @mask:	right to check for (%MAY_READ, %MAY_WRITE, %MAY_EXEC ...)
 *
 * This function performs the ACL permission checking. Since this function
 * retrieve POSIX acls it needs to know whether it is called from a blocking or
 * non-blocking context and thus cares about the MAY_NOT_BLOCK bit.
 *
 * If the inode has been found through an idmapped mount the user namespace of
 * the vfsmount must be passed through @mnt_userns. This function will then take
 * care to map the inode according to @mnt_userns before checking permissions.
 * On non-idmapped mounts or if permission checking is to be performed on the
 * raw inode simply passs init_user_ns.
 */
static int check_acl(struct user_namespace *mnt_userns,
		     struct inode *inode, int mask)
{
#ifdef CONFIG_FS_POSIX_ACL
	struct posix_acl *acl;

	if (mask & MAY_NOT_BLOCK) {
		acl = get_cached_acl_rcu(inode, ACL_TYPE_ACCESS);
	        if (!acl)
	                return -EAGAIN;
		/* no ->get_acl() calls in RCU mode... */
		if (is_uncached_acl(acl))
			return -ECHILD;
	        return posix_acl_permission(mnt_userns, inode, acl, mask);
	}

	acl = get_acl(inode, ACL_TYPE_ACCESS);
	if (IS_ERR(acl))
		return PTR_ERR(acl);
	if (acl) {
	        int error = posix_acl_permission(mnt_userns, inode, acl, mask);
	        posix_acl_release(acl);
	        return error;
	}
#endif

	return -EAGAIN;
}

/**
 * acl_permission_check - perform basic UNIX permission checking
 * @mnt_userns:	user namespace of the mount the inode was found from
 * @inode:	inode to check permissions on
 * @mask:	right to check for (%MAY_READ, %MAY_WRITE, %MAY_EXEC ...)
 *
 * This function performs the basic UNIX permission checking. Since this
 * function may retrieve POSIX acls it needs to know whether it is called from a
 * blocking or non-blocking context and thus cares about the MAY_NOT_BLOCK bit.
 *
 * If the inode has been found through an idmapped mount the user namespace of
 * the vfsmount must be passed through @mnt_userns. This function will then take
 * care to map the inode according to @mnt_userns before checking permissions.
 * On non-idmapped mounts or if permission checking is to be performed on the
 * raw inode simply passs init_user_ns.
 */
static int acl_permission_check(struct user_namespace *mnt_userns,
				struct inode *inode, int mask)
{
	unsigned int mode = inode->i_mode;
	kuid_t i_uid;

	/* Are we the owner? If so, ACL's don't matter */
	i_uid = i_uid_into_mnt(mnt_userns, inode);
	if (likely(uid_eq(current_fsuid(), i_uid))) {
		mask &= 7;
		mode >>= 6;
		return (mask & ~mode) ? -EACCES : 0;
	}

	/* Do we have ACL's? */
	if (IS_POSIXACL(inode) && (mode & S_IRWXG)) {
		int error = check_acl(mnt_userns, inode, mask);
		if (error != -EAGAIN)
			return error;
	}

	/* Only RWX matters for group/other mode bits */
	mask &= 7;

	/*
	 * Are the group permissions different from
	 * the other permissions in the bits we care
	 * about? Need to check group ownership if so.
	 */
	if (mask & (mode ^ (mode >> 3))) {
		kgid_t kgid = i_gid_into_mnt(mnt_userns, inode);
		if (in_group_p(kgid))
			mode >>= 3;
	}

	/* Bits in 'mode' clear that we require? */
	return (mask & ~mode) ? -EACCES : 0;
}

/**
 * generic_permission -  check for access rights on a Posix-like filesystem
 * @mnt_userns:	user namespace of the mount the inode was found from
 * @inode:	inode to check access rights for
 * @mask:	right to check for (%MAY_READ, %MAY_WRITE, %MAY_EXEC,
 *		%MAY_NOT_BLOCK ...)
 *
 * Used to check for read/write/execute permissions on a file.
 * We use "fsuid" for this, letting us set arbitrary permissions
 * for filesystem access without changing the "normal" uids which
 * are used for other things.
 *
 * generic_permission is rcu-walk aware. It returns -ECHILD in case an rcu-walk
 * request cannot be satisfied (eg. requires blocking or too much complexity).
 * It would then be called again in ref-walk mode.
 *
 * If the inode has been found through an idmapped mount the user namespace of
 * the vfsmount must be passed through @mnt_userns. This function will then take
 * care to map the inode according to @mnt_userns before checking permissions.
 * On non-idmapped mounts or if permission checking is to be performed on the
 * raw inode simply passs init_user_ns.
 */
int generic_permission(struct user_namespace *mnt_userns, struct inode *inode,
		       int mask)
{
	int ret;

	/*
	 * Do the basic permission checks.
	 */
	ret = acl_permission_check(mnt_userns, inode, mask);
	if (ret != -EACCES)
		return ret;

	if (S_ISDIR(inode->i_mode)) {
		/* DACs are overridable for directories */
		if (!(mask & MAY_WRITE))
			if (capable_wrt_inode_uidgid(mnt_userns, inode,
						     CAP_DAC_READ_SEARCH))
				return 0;
		if (capable_wrt_inode_uidgid(mnt_userns, inode,
					     CAP_DAC_OVERRIDE))
			return 0;
		return -EACCES;
	}

	/*
	 * Searching includes executable on directories, else just read.
	 */
	mask &= MAY_READ | MAY_WRITE | MAY_EXEC;
	if (mask == MAY_READ)
		if (capable_wrt_inode_uidgid(mnt_userns, inode,
					     CAP_DAC_READ_SEARCH))
			return 0;
	/*
	 * Read/write DACs are always overridable.
	 * Executable DACs are overridable when there is
	 * at least one exec bit set.
	 */
	if (!(mask & MAY_EXEC) || (inode->i_mode & S_IXUGO))
		if (capable_wrt_inode_uidgid(mnt_userns, inode,
					     CAP_DAC_OVERRIDE))
			return 0;

	return -EACCES;
}
EXPORT_SYMBOL(generic_permission);

/**
 * do_inode_permission - UNIX permission checking
 * @mnt_userns:	user namespace of the mount the inode was found from
 * @inode:	inode to check permissions on
 * @mask:	right to check for (%MAY_READ, %MAY_WRITE, %MAY_EXEC ...)
 *
 * We _really_ want to just do "generic_permission()" without
 * even looking at the inode->i_op values. So we keep a cache
 * flag in inode->i_opflags, that says "this has not special
 * permission function, use the fast case".
 */
static inline int do_inode_permission(struct user_namespace *mnt_userns,
				      struct inode *inode, int mask)
{
	if (unlikely(!(inode->i_opflags & IOP_FASTPERM))) {
		if (likely(inode->i_op->permission))
			return inode->i_op->permission(mnt_userns, inode, mask);

		/* This gets set once for the inode lifetime */
		spin_lock(&inode->i_lock);
		inode->i_opflags |= IOP_FASTPERM;
		spin_unlock(&inode->i_lock);
	}
	return generic_permission(mnt_userns, inode, mask);
}

/**
 * sb_permission - Check superblock-level permissions
 * @sb: Superblock of inode to check permission on
 * @inode: Inode to check permission on
 * @mask: Right to check for (%MAY_READ, %MAY_WRITE, %MAY_EXEC)
 *
 * Separate out file-system wide checks from inode-specific permission checks.
 */
static int sb_permission(struct super_block *sb, struct inode *inode, int mask)
{
	if (unlikely(mask & MAY_WRITE)) {
		umode_t mode = inode->i_mode;

		/* Nobody gets write access to a read-only fs. */
		if (sb_rdonly(sb) && (S_ISREG(mode) || S_ISDIR(mode) || S_ISLNK(mode)))
			return -EROFS;
	}
	return 0;
}

/**
 * inode_permission - Check for access rights to a given inode
 * @mnt_userns:	User namespace of the mount the inode was found from
 * @inode:	Inode to check permission on
 * @mask:	Right to check for (%MAY_READ, %MAY_WRITE, %MAY_EXEC)
 *
 * Check for read/write/execute permissions on an inode.  We use fs[ug]id for
 * this, letting us set arbitrary permissions for filesystem access without
 * changing the "normal" UIDs which are used for other things.
 *
 * When checking for MAY_APPEND, MAY_WRITE must also be set in @mask.
 */
int inode_permission(struct user_namespace *mnt_userns,
		     struct inode *inode, int mask)
{
	int retval;

	retval = sb_permission(inode->i_sb, inode, mask);
	if (retval)
		return retval;

	if (unlikely(mask & MAY_WRITE)) {
		/*
		 * Nobody gets write access to an immutable file.
		 */
		if (IS_IMMUTABLE(inode))
			return -EPERM;

		/*
		 * Updating mtime will likely cause i_uid and i_gid to be
		 * written back improperly if their true value is unknown
		 * to the vfs.
		 */
		if (HAS_UNMAPPED_ID(mnt_userns, inode))
			return -EACCES;
	}

	retval = do_inode_permission(mnt_userns, inode, mask);
	if (retval)
		return retval;

	retval = devcgroup_inode_permission(inode, mask);
	if (retval)
		return retval;

	return security_inode_permission(inode, mask);
}
EXPORT_SYMBOL(inode_permission);

/**
 * path_get - get a reference to a path
 * @path: path to get the reference to
 *
 * Given a path increment the reference count to the dentry and the vfsmount.
 */
void path_get(const struct path *path)
{
	mntget(path->mnt);
	dget(path->dentry);
}
EXPORT_SYMBOL_NS(path_get, ANDROID_GKI_VFS_EXPORT_ONLY);

/**
 * path_put - put a reference to a path
 * @path: path to put the reference to
 *
 * Given a path decrement the reference count to the dentry and the vfsmount.
 */
void path_put(const struct path *path)
{
	dput(path->dentry);
	mntput(path->mnt);
}
EXPORT_SYMBOL(path_put);

#define EMBEDDED_LEVELS 2
struct nameidata {
	struct path	path;
	struct qstr	last;
	struct path	root;
	struct inode	*inode; /* path.dentry.d_inode */
	unsigned int	flags, state;
	unsigned	seq, m_seq, r_seq;
	int		last_type;
	unsigned	depth;
	int		total_link_count;
	struct saved {
		struct path link;
		struct delayed_call done;
		const char *name;
		unsigned seq;
	} *stack, internal[EMBEDDED_LEVELS];
	struct filename	*name;
	struct nameidata *saved;
	unsigned	root_seq;
	int		dfd;
	kuid_t		dir_uid;
	umode_t		dir_mode;
} __randomize_layout;

#define ND_ROOT_PRESET 1
#define ND_ROOT_GRABBED 2
#define ND_JUMPED 4

static void __set_nameidata(struct nameidata *p, int dfd, struct filename *name)
{
	struct nameidata *old = current->nameidata;
	p->stack = p->internal;
	p->depth = 0;
	p->dfd = dfd;
	p->name = name;
	p->path.mnt = NULL;
	p->path.dentry = NULL;
	p->total_link_count = old ? old->total_link_count : 0;
	p->saved = old;
	current->nameidata = p;
}

static inline void set_nameidata(struct nameidata *p, int dfd, struct filename *name,
			  const struct path *root)
{
	__set_nameidata(p, dfd, name);
	p->state = 0;
	if (unlikely(root)) {
		p->state = ND_ROOT_PRESET;
		p->root = *root;
	}
}

static void restore_nameidata(void)
{
	struct nameidata *now = current->nameidata, *old = now->saved;

	current->nameidata = old;
	if (old)
		old->total_link_count = now->total_link_count;
	if (now->stack != now->internal)
		kfree(now->stack);
}

static bool nd_alloc_stack(struct nameidata *nd)
{
	struct saved *p;

	p= kmalloc_array(MAXSYMLINKS, sizeof(struct saved),
			 nd->flags & LOOKUP_RCU ? GFP_ATOMIC : GFP_KERNEL);
	if (unlikely(!p))
		return false;
	memcpy(p, nd->internal, sizeof(nd->internal));
	nd->stack = p;
	return true;
}

/**
 * path_connected - Verify that a dentry is below mnt.mnt_root
 *
 * Rename can sometimes move a file or directory outside of a bind
 * mount, path_connected allows those cases to be detected.
 */
static bool path_connected(struct vfsmount *mnt, struct dentry *dentry)
{
	struct super_block *sb = mnt->mnt_sb;

	/* Bind mounts can have disconnected paths */
	if (mnt->mnt_root == sb->s_root)
		return true;

	return is_subdir(dentry, mnt->mnt_root);
}

static void drop_links(struct nameidata *nd)
{
	int i = nd->depth;
	while (i--) {
		struct saved *last = nd->stack + i;
		do_delayed_call(&last->done);
		clear_delayed_call(&last->done);
	}
}

static void terminate_walk(struct nameidata *nd)
{
	drop_links(nd);
	if (!(nd->flags & LOOKUP_RCU)) {
		int i;
		path_put(&nd->path);
		for (i = 0; i < nd->depth; i++)
			path_put(&nd->stack[i].link);
		if (nd->state & ND_ROOT_GRABBED) {
			path_put(&nd->root);
			nd->state &= ~ND_ROOT_GRABBED;
		}
	} else {
		nd->flags &= ~LOOKUP_RCU;
		rcu_read_unlock();
	}
	nd->depth = 0;
	nd->path.mnt = NULL;
	nd->path.dentry = NULL;
}

/* path_put is needed afterwards regardless of success or failure */
static bool __legitimize_path(struct path *path, unsigned seq, unsigned mseq)
{
	int res = __legitimize_mnt(path->mnt, mseq);
	if (unlikely(res)) {
		if (res > 0)
			path->mnt = NULL;
		path->dentry = NULL;
		return false;
	}
	if (unlikely(!lockref_get_not_dead(&path->dentry->d_lockref))) {
		path->dentry = NULL;
		return false;
	}
	return !read_seqcount_retry(&path->dentry->d_seq, seq);
}

static inline bool legitimize_path(struct nameidata *nd,
			    struct path *path, unsigned seq)
{
	return __legitimize_path(path, seq, nd->m_seq);
}

static bool legitimize_links(struct nameidata *nd)
{
	int i;
	if (unlikely(nd->flags & LOOKUP_CACHED)) {
		drop_links(nd);
		nd->depth = 0;
		return false;
	}
	for (i = 0; i < nd->depth; i++) {
		struct saved *last = nd->stack + i;
		if (unlikely(!legitimize_path(nd, &last->link, last->seq))) {
			drop_links(nd);
			nd->depth = i + 1;
			return false;
		}
	}
	return true;
}

static bool legitimize_root(struct nameidata *nd)
{
	/*
	 * For scoped-lookups (where nd->root has been zeroed), we need to
	 * restart the whole lookup from scratch -- because set_root() is wrong
	 * for these lookups (nd->dfd is the root, not the filesystem root).
	 */
	if (!nd->root.mnt && (nd->flags & LOOKUP_IS_SCOPED))
		return false;
	/* Nothing to do if nd->root is zero or is managed by the VFS user. */
	if (!nd->root.mnt || (nd->state & ND_ROOT_PRESET))
		return true;
	nd->state |= ND_ROOT_GRABBED;
	return legitimize_path(nd, &nd->root, nd->root_seq);
}

/*
 * Path walking has 2 modes, rcu-walk and ref-walk (see
 * Documentation/filesystems/path-lookup.txt).  In situations when we can't
 * continue in RCU mode, we attempt to drop out of rcu-walk mode and grab
 * normal reference counts on dentries and vfsmounts to transition to ref-walk
 * mode.  Refcounts are grabbed at the last known good point before rcu-walk
 * got stuck, so ref-walk may continue from there. If this is not successful
 * (eg. a seqcount has changed), then failure is returned and it's up to caller
 * to restart the path walk from the beginning in ref-walk mode.
 */

/**
 * try_to_unlazy - try to switch to ref-walk mode.
 * @nd: nameidata pathwalk data
 * Returns: true on success, false on failure
 *
 * try_to_unlazy attempts to legitimize the current nd->path and nd->root
 * for ref-walk mode.
 * Must be called from rcu-walk context.
 * Nothing should touch nameidata between try_to_unlazy() failure and
 * terminate_walk().
 */
static bool try_to_unlazy(struct nameidata *nd)
{
	struct dentry *parent = nd->path.dentry;

	BUG_ON(!(nd->flags & LOOKUP_RCU));

	nd->flags &= ~LOOKUP_RCU;
	if (unlikely(!legitimize_links(nd)))
		goto out1;
	if (unlikely(!legitimize_path(nd, &nd->path, nd->seq)))
		goto out;
	if (unlikely(!legitimize_root(nd)))
		goto out;
	rcu_read_unlock();
	BUG_ON(nd->inode != parent->d_inode);
	return true;

out1:
	nd->path.mnt = NULL;
	nd->path.dentry = NULL;
out:
	rcu_read_unlock();
	return false;
}

/**
 * try_to_unlazy_next - try to switch to ref-walk mode.
 * @nd: nameidata pathwalk data
 * @dentry: next dentry to step into
 * @seq: seq number to check @dentry against
 * Returns: true on success, false on failure
 *
 * Similar to to try_to_unlazy(), but here we have the next dentry already
 * picked by rcu-walk and want to legitimize that in addition to the current
 * nd->path and nd->root for ref-walk mode.  Must be called from rcu-walk context.
 * Nothing should touch nameidata between try_to_unlazy_next() failure and
 * terminate_walk().
 */
static bool try_to_unlazy_next(struct nameidata *nd, struct dentry *dentry, unsigned seq)
{
	BUG_ON(!(nd->flags & LOOKUP_RCU));

	nd->flags &= ~LOOKUP_RCU;
	if (unlikely(!legitimize_links(nd)))
		goto out2;
	if (unlikely(!legitimize_mnt(nd->path.mnt, nd->m_seq)))
		goto out2;
	if (unlikely(!lockref_get_not_dead(&nd->path.dentry->d_lockref)))
		goto out1;

	/*
	 * We need to move both the parent and the dentry from the RCU domain
	 * to be properly refcounted. And the sequence number in the dentry
	 * validates *both* dentry counters, since we checked the sequence
	 * number of the parent after we got the child sequence number. So we
	 * know the parent must still be valid if the child sequence number is
	 */
	if (unlikely(!lockref_get_not_dead(&dentry->d_lockref)))
		goto out;
	if (unlikely(read_seqcount_retry(&dentry->d_seq, seq)))
		goto out_dput;
	/*
	 * Sequence counts matched. Now make sure that the root is
	 * still valid and get it if required.
	 */
	if (unlikely(!legitimize_root(nd)))
		goto out_dput;
	rcu_read_unlock();
	return true;

out2:
	nd->path.mnt = NULL;
out1:
	nd->path.dentry = NULL;
out:
	rcu_read_unlock();
	return false;
out_dput:
	rcu_read_unlock();
	dput(dentry);
	return false;
}

static inline int d_revalidate(struct dentry *dentry, unsigned int flags)
{
	if (unlikely(dentry->d_flags & DCACHE_OP_REVALIDATE))
		return dentry->d_op->d_revalidate(dentry, flags);
	else
		return 1;
}

/**
 * complete_walk - successful completion of path walk
 * @nd:  pointer nameidata
 *
 * If we had been in RCU mode, drop out of it and legitimize nd->path.
 * Revalidate the final result, unless we'd already done that during
 * the path walk or the filesystem doesn't ask for it.  Return 0 on
 * success, -error on failure.  In case of failure caller does not
 * need to drop nd->path.
 */
static int complete_walk(struct nameidata *nd)
{
	struct dentry *dentry = nd->path.dentry;
	int status;

	if (nd->flags & LOOKUP_RCU) {
		/*
		 * We don't want to zero nd->root for scoped-lookups or
		 * externally-managed nd->root.
		 */
		if (!(nd->state & ND_ROOT_PRESET))
			if (!(nd->flags & LOOKUP_IS_SCOPED))
				nd->root.mnt = NULL;
		nd->flags &= ~LOOKUP_CACHED;
		if (!try_to_unlazy(nd))
			return -ECHILD;
	}

	if (unlikely(nd->flags & LOOKUP_IS_SCOPED)) {
		/*
		 * While the guarantee of LOOKUP_IS_SCOPED is (roughly) "don't
		 * ever step outside the root during lookup" and should already
		 * be guaranteed by the rest of namei, we want to avoid a namei
		 * BUG resulting in userspace being given a path that was not
		 * scoped within the root at some point during the lookup.
		 *
		 * So, do a final sanity-check to make sure that in the
		 * worst-case scenario (a complete bypass of LOOKUP_IS_SCOPED)
		 * we won't silently return an fd completely outside of the
		 * requested root to userspace.
		 *
		 * Userspace could move the path outside the root after this
		 * check, but as discussed elsewhere this is not a concern (the
		 * resolved file was inside the root at some point).
		 */
		if (!path_is_under(&nd->path, &nd->root))
			return -EXDEV;
	}

	if (likely(!(nd->state & ND_JUMPED)))
		return 0;

	if (likely(!(dentry->d_flags & DCACHE_OP_WEAK_REVALIDATE)))
		return 0;

	status = dentry->d_op->d_weak_revalidate(dentry, nd->flags);
	if (status > 0)
		return 0;

	if (!status)
		status = -ESTALE;

	return status;
}

static int set_root(struct nameidata *nd)
{
	struct fs_struct *fs = current->fs;

	/*
	 * Jumping to the real root in a scoped-lookup is a BUG in namei, but we
	 * still have to ensure it doesn't happen because it will cause a breakout
	 * from the dirfd.
	 */
	if (WARN_ON(nd->flags & LOOKUP_IS_SCOPED))
		return -ENOTRECOVERABLE;

	if (nd->flags & LOOKUP_RCU) {
		unsigned seq;

		do {
			seq = read_seqcount_begin(&fs->seq);
			nd->root = fs->root;
			nd->root_seq = __read_seqcount_begin(&nd->root.dentry->d_seq);
		} while (read_seqcount_retry(&fs->seq, seq));
	} else {
		get_fs_root(fs, &nd->root);
		nd->state |= ND_ROOT_GRABBED;
	}
	return 0;
}

static int nd_jump_root(struct nameidata *nd)
{
	if (unlikely(nd->flags & LOOKUP_BENEATH))
		return -EXDEV;
	if (unlikely(nd->flags & LOOKUP_NO_XDEV)) {
		/* Absolute path arguments to path_init() are allowed. */
		if (nd->path.mnt != NULL && nd->path.mnt != nd->root.mnt)
			return -EXDEV;
	}
	if (!nd->root.mnt) {
		int error = set_root(nd);
		if (error)
			return error;
	}
	if (nd->flags & LOOKUP_RCU) {
		struct dentry *d;
		nd->path = nd->root;
		d = nd->path.dentry;
		nd->inode = d->d_inode;
		nd->seq = nd->root_seq;
		if (unlikely(read_seqcount_retry(&d->d_seq, nd->seq)))
			return -ECHILD;
	} else {
		path_put(&nd->path);
		nd->path = nd->root;
		path_get(&nd->path);
		nd->inode = nd->path.dentry->d_inode;
	}
	nd->state |= ND_JUMPED;
	return 0;
}

/*
 * Helper to directly jump to a known parsed path from ->get_link,
 * caller must have taken a reference to path beforehand.
 */
int nd_jump_link(struct path *path)
{
	int error = -ELOOP;
	struct nameidata *nd = current->nameidata;

	if (unlikely(nd->flags & LOOKUP_NO_MAGICLINKS))
		goto err;

	error = -EXDEV;
	if (unlikely(nd->flags & LOOKUP_NO_XDEV)) {
		if (nd->path.mnt != path->mnt)
			goto err;
	}
	/* Not currently safe for scoped-lookups. */
	if (unlikely(nd->flags & LOOKUP_IS_SCOPED))
		goto err;

	path_put(&nd->path);
	nd->path = *path;
	nd->inode = nd->path.dentry->d_inode;
	nd->state |= ND_JUMPED;
	return 0;

err:
	path_put(path);
	return error;
}

static inline void put_link(struct nameidata *nd)
{
	struct saved *last = nd->stack + --nd->depth;
	do_delayed_call(&last->done);
	if (!(nd->flags & LOOKUP_RCU))
		path_put(&last->link);
}

int sysctl_protected_symlinks __read_mostly = 0;
int sysctl_protected_hardlinks __read_mostly = 0;
int sysctl_protected_fifos __read_mostly;
int sysctl_protected_regular __read_mostly;

/**
 * may_follow_link - Check symlink following for unsafe situations
 * @nd: nameidata pathwalk data
 *
 * In the case of the sysctl_protected_symlinks sysctl being enabled,
 * CAP_DAC_OVERRIDE needs to be specifically ignored if the symlink is
 * in a sticky world-writable directory. This is to protect privileged
 * processes from failing races against path names that may change out
 * from under them by way of other users creating malicious symlinks.
 * It will permit symlinks to be followed only when outside a sticky
 * world-writable directory, or when the uid of the symlink and follower
 * match, or when the directory owner matches the symlink's owner.
 *
 * Returns 0 if following the symlink is allowed, -ve on error.
 */
static inline int may_follow_link(struct nameidata *nd, const struct inode *inode)
{
	struct user_namespace *mnt_userns;
	kuid_t i_uid;

	if (!sysctl_protected_symlinks)
		return 0;

	mnt_userns = mnt_user_ns(nd->path.mnt);
	i_uid = i_uid_into_mnt(mnt_userns, inode);
	/* Allowed if owner and follower match. */
	if (uid_eq(current_cred()->fsuid, i_uid))
		return 0;

	/* Allowed if parent directory not sticky and world-writable. */
	if ((nd->dir_mode & (S_ISVTX|S_IWOTH)) != (S_ISVTX|S_IWOTH))
		return 0;

	/* Allowed if parent directory and link owner match. */
	if (uid_valid(nd->dir_uid) && uid_eq(nd->dir_uid, i_uid))
		return 0;

	if (nd->flags & LOOKUP_RCU)
		return -ECHILD;

	audit_inode(nd->name, nd->stack[0].link.dentry, 0);
	audit_log_path_denied(AUDIT_ANOM_LINK, "follow_link");
	return -EACCES;
}

/**
 * safe_hardlink_source - Check for safe hardlink conditions
 * @mnt_userns:	user namespace of the mount the inode was found from
 * @inode: the source inode to hardlink from
 *
 * Return false if at least one of the following conditions:
 *    - inode is not a regular file
 *    - inode is setuid
 *    - inode is setgid and group-exec
 *    - access failure for read and write
 *
 * Otherwise returns true.
 */
static bool safe_hardlink_source(struct user_namespace *mnt_userns,
				 struct inode *inode)
{
	umode_t mode = inode->i_mode;

	/* Special files should not get pinned to the filesystem. */
	if (!S_ISREG(mode))
		return false;

	/* Setuid files should not get pinned to the filesystem. */
	if (mode & S_ISUID)
		return false;

	/* Executable setgid files should not get pinned to the filesystem. */
	if ((mode & (S_ISGID | S_IXGRP)) == (S_ISGID | S_IXGRP))
		return false;

	/* Hardlinking to unreadable or unwritable sources is dangerous. */
	if (inode_permission(mnt_userns, inode, MAY_READ | MAY_WRITE))
		return false;

	return true;
}

/**
 * may_linkat - Check permissions for creating a hardlink
 * @mnt_userns:	user namespace of the mount the inode was found from
 * @link: the source to hardlink from
 *
 * Block hardlink when all of:
 *  - sysctl_protected_hardlinks enabled
 *  - fsuid does not match inode
 *  - hardlink source is unsafe (see safe_hardlink_source() above)
 *  - not CAP_FOWNER in a namespace with the inode owner uid mapped
 *
 * If the inode has been found through an idmapped mount the user namespace of
 * the vfsmount must be passed through @mnt_userns. This function will then take
 * care to map the inode according to @mnt_userns before checking permissions.
 * On non-idmapped mounts or if permission checking is to be performed on the
 * raw inode simply passs init_user_ns.
 *
 * Returns 0 if successful, -ve on error.
 */
int may_linkat(struct user_namespace *mnt_userns, struct path *link)
{
	struct inode *inode = link->dentry->d_inode;

	/* Inode writeback is not safe when the uid or gid are invalid. */
	if (!uid_valid(i_uid_into_mnt(mnt_userns, inode)) ||
	    !gid_valid(i_gid_into_mnt(mnt_userns, inode)))
		return -EOVERFLOW;

	if (!sysctl_protected_hardlinks)
		return 0;

	/* Source inode owner (or CAP_FOWNER) can hardlink all they like,
	 * otherwise, it must be a safe source.
	 */
	if (safe_hardlink_source(mnt_userns, inode) ||
	    inode_owner_or_capable(mnt_userns, inode))
		return 0;

	audit_log_path_denied(AUDIT_ANOM_LINK, "linkat");
	return -EPERM;
}

/**
 * may_create_in_sticky - Check whether an O_CREAT open in a sticky directory
 *			  should be allowed, or not, on files that already
 *			  exist.
 * @mnt_userns:	user namespace of the mount the inode was found from
 * @nd: nameidata pathwalk data
 * @inode: the inode of the file to open
 *
 * Block an O_CREAT open of a FIFO (or a regular file) when:
 *   - sysctl_protected_fifos (or sysctl_protected_regular) is enabled
 *   - the file already exists
 *   - we are in a sticky directory
 *   - we don't own the file
 *   - the owner of the directory doesn't own the file
 *   - the directory is world writable
 * If the sysctl_protected_fifos (or sysctl_protected_regular) is set to 2
 * the directory doesn't have to be world writable: being group writable will
 * be enough.
 *
 * If the inode has been found through an idmapped mount the user namespace of
 * the vfsmount must be passed through @mnt_userns. This function will then take
 * care to map the inode according to @mnt_userns before checking permissions.
 * On non-idmapped mounts or if permission checking is to be performed on the
 * raw inode simply passs init_user_ns.
 *
 * Returns 0 if the open is allowed, -ve on error.
 */
static int may_create_in_sticky(struct user_namespace *mnt_userns,
				struct nameidata *nd, struct inode *const inode)
{
	umode_t dir_mode = nd->dir_mode;
	kuid_t dir_uid = nd->dir_uid;

	if ((!sysctl_protected_fifos && S_ISFIFO(inode->i_mode)) ||
	    (!sysctl_protected_regular && S_ISREG(inode->i_mode)) ||
	    likely(!(dir_mode & S_ISVTX)) ||
	    uid_eq(i_uid_into_mnt(mnt_userns, inode), dir_uid) ||
	    uid_eq(current_fsuid(), i_uid_into_mnt(mnt_userns, inode)))
		return 0;

	if (likely(dir_mode & 0002) ||
	    (dir_mode & 0020 &&
	     ((sysctl_protected_fifos >= 2 && S_ISFIFO(inode->i_mode)) ||
	      (sysctl_protected_regular >= 2 && S_ISREG(inode->i_mode))))) {
		const char *operation = S_ISFIFO(inode->i_mode) ?
					"sticky_create_fifo" :
					"sticky_create_regular";
		audit_log_path_denied(AUDIT_ANOM_CREAT, operation);
		return -EACCES;
	}
	return 0;
}

/*
 * follow_up - Find the mountpoint of path's vfsmount
 *
 * Given a path, find the mountpoint of its source file system.
 * Replace @path with the path of the mountpoint in the parent mount.
 * Up is towards /.
 *
 * Return 1 if we went up a level and 0 if we were already at the
 * root.
 */
int follow_up(struct path *path)
{
	struct mount *mnt = real_mount(path->mnt);
	struct mount *parent;
	struct dentry *mountpoint;

	read_seqlock_excl(&mount_lock);
	parent = mnt->mnt_parent;
	if (parent == mnt) {
		read_sequnlock_excl(&mount_lock);
		return 0;
	}
	mntget(&parent->mnt);
	mountpoint = dget(mnt->mnt_mountpoint);
	read_sequnlock_excl(&mount_lock);
	dput(path->dentry);
	path->dentry = mountpoint;
	mntput(path->mnt);
	path->mnt = &parent->mnt;
	return 1;
}
EXPORT_SYMBOL(follow_up);

static bool choose_mountpoint_rcu(struct mount *m, const struct path *root,
				  struct path *path, unsigned *seqp)
{
	while (mnt_has_parent(m)) {
		struct dentry *mountpoint = m->mnt_mountpoint;

		m = m->mnt_parent;
		if (unlikely(root->dentry == mountpoint &&
			     root->mnt == &m->mnt))
			break;
		if (mountpoint != m->mnt.mnt_root) {
			path->mnt = &m->mnt;
			path->dentry = mountpoint;
			*seqp = read_seqcount_begin(&mountpoint->d_seq);
			return true;
		}
	}
	return false;
}

static bool choose_mountpoint(struct mount *m, const struct path *root,
			      struct path *path)
{
	bool found;

	rcu_read_lock();
	while (1) {
		unsigned seq, mseq = read_seqbegin(&mount_lock);

		found = choose_mountpoint_rcu(m, root, path, &seq);
		if (unlikely(!found)) {
			if (!read_seqretry(&mount_lock, mseq))
				break;
		} else {
			if (likely(__legitimize_path(path, seq, mseq)))
				break;
			rcu_read_unlock();
			path_put(path);
			rcu_read_lock();
		}
	}
	rcu_read_unlock();
	return found;
}

/*
 * Perform an automount
 * - return -EISDIR to tell follow_managed() to stop and return the path we
 *   were called with.
 */
static int follow_automount(struct path *path, int *count, unsigned lookup_flags)
{
	struct dentry *dentry = path->dentry;

	/* We don't want to mount if someone's just doing a stat -
	 * unless they're stat'ing a directory and appended a '/' to
	 * the name.
	 *
	 * We do, however, want to mount if someone wants to open or
	 * create a file of any type under the mountpoint, wants to
	 * traverse through the mountpoint or wants to open the
	 * mounted directory.  Also, autofs may mark negative dentries
	 * as being automount points.  These will need the attentions
	 * of the daemon to instantiate them before they can be used.
	 */
	if (!(lookup_flags & (LOOKUP_PARENT | LOOKUP_DIRECTORY |
			   LOOKUP_OPEN | LOOKUP_CREATE | LOOKUP_AUTOMOUNT)) &&
	    dentry->d_inode)
		return -EISDIR;

	if (count && (*count)++ >= MAXSYMLINKS)
		return -ELOOP;

	return finish_automount(dentry->d_op->d_automount(path), path);
}

/*
 * mount traversal - out-of-line part.  One note on ->d_flags accesses -
 * dentries are pinned but not locked here, so negative dentry can go
 * positive right under us.  Use of smp_load_acquire() provides a barrier
 * sufficient for ->d_inode and ->d_flags consistency.
 */
static int __traverse_mounts(struct path *path, unsigned flags, bool *jumped,
			     int *count, unsigned lookup_flags)
{
	struct vfsmount *mnt = path->mnt;
	bool need_mntput = false;
	int ret = 0;

	while (flags & DCACHE_MANAGED_DENTRY) {
		/* Allow the filesystem to manage the transit without i_mutex
		 * being held. */
		if (flags & DCACHE_MANAGE_TRANSIT) {
			ret = path->dentry->d_op->d_manage(path, false);
			flags = smp_load_acquire(&path->dentry->d_flags);
			if (ret < 0)
				break;
		}

		if (flags & DCACHE_MOUNTED) {	// something's mounted on it..
			struct vfsmount *mounted = lookup_mnt(path);
			if (mounted) {		// ... in our namespace
				dput(path->dentry);
				if (need_mntput)
					mntput(path->mnt);
				path->mnt = mounted;
				path->dentry = dget(mounted->mnt_root);
				// here we know it's positive
				flags = path->dentry->d_flags;
				need_mntput = true;
				continue;
			}
		}

		if (!(flags & DCACHE_NEED_AUTOMOUNT))
			break;

		// uncovered automount point
		ret = follow_automount(path, count, lookup_flags);
		flags = smp_load_acquire(&path->dentry->d_flags);
		if (ret < 0)
			break;
	}

	if (ret == -EISDIR)
		ret = 0;
	// possible if you race with several mount --move
	if (need_mntput && path->mnt == mnt)
		mntput(path->mnt);
	if (!ret && unlikely(d_flags_negative(flags)))
		ret = -ENOENT;
	*jumped = need_mntput;
	return ret;
}

static inline int traverse_mounts(struct path *path, bool *jumped,
				  int *count, unsigned lookup_flags)
{
	unsigned flags = smp_load_acquire(&path->dentry->d_flags);

	/* fastpath */
	if (likely(!(flags & DCACHE_MANAGED_DENTRY))) {
		*jumped = false;
		if (unlikely(d_flags_negative(flags)))
			return -ENOENT;
		return 0;
	}
	return __traverse_mounts(path, flags, jumped, count, lookup_flags);
}

int follow_down_one(struct path *path)
{
	struct vfsmount *mounted;

	mounted = lookup_mnt(path);
	if (mounted) {
		dput(path->dentry);
		mntput(path->mnt);
		path->mnt = mounted;
		path->dentry = dget(mounted->mnt_root);
		return 1;
	}
	return 0;
}
EXPORT_SYMBOL(follow_down_one);

/*
 * Follow down to the covering mount currently visible to userspace.  At each
 * point, the filesystem owning that dentry may be queried as to whether the
 * caller is permitted to proceed or not.
 */
int follow_down(struct path *path)
{
	struct vfsmount *mnt = path->mnt;
	bool jumped;
	int ret = traverse_mounts(path, &jumped, NULL, 0);

	if (path->mnt != mnt)
		mntput(mnt);
	return ret;
}
EXPORT_SYMBOL(follow_down);

/*
 * Try to skip to top of mountpoint pile in rcuwalk mode.  Fail if
 * we meet a managed dentry that would need blocking.
 */
static bool __follow_mount_rcu(struct nameidata *nd, struct path *path,
			       struct inode **inode, unsigned *seqp)
{
	struct dentry *dentry = path->dentry;
	unsigned int flags = dentry->d_flags;

	if (likely(!(flags & DCACHE_MANAGED_DENTRY)))
		return true;

	if (unlikely(nd->flags & LOOKUP_NO_XDEV))
		return false;

	for (;;) {
		/*
		 * Don't forget we might have a non-mountpoint managed dentry
		 * that wants to block transit.
		 */
		if (unlikely(flags & DCACHE_MANAGE_TRANSIT)) {
			int res = dentry->d_op->d_manage(path, true);
			if (res)
				return res == -EISDIR;
			flags = dentry->d_flags;
		}

		if (flags & DCACHE_MOUNTED) {
			struct mount *mounted = __lookup_mnt(path->mnt, dentry);
			if (mounted) {
				path->mnt = &mounted->mnt;
				dentry = path->dentry = mounted->mnt.mnt_root;
				nd->state |= ND_JUMPED;
				*seqp = read_seqcount_begin(&dentry->d_seq);
				*inode = dentry->d_inode;
				/*
				 * We don't need to re-check ->d_seq after this
				 * ->d_inode read - there will be an RCU delay
				 * between mount hash removal and ->mnt_root
				 * becoming unpinned.
				 */
				flags = dentry->d_flags;
				if (read_seqretry(&mount_lock, nd->m_seq))
					return false;
				continue;
			}
			if (read_seqretry(&mount_lock, nd->m_seq))
				return false;
		}
		return !(flags & DCACHE_NEED_AUTOMOUNT);
	}
}

static inline int handle_mounts(struct nameidata *nd, struct dentry *dentry,
			  struct path *path, struct inode **inode,
			  unsigned int *seqp)
{
	bool jumped;
	int ret;

	path->mnt = nd->path.mnt;
	path->dentry = dentry;
	if (nd->flags & LOOKUP_RCU) {
		unsigned int seq = *seqp;
		if (unlikely(!*inode))
			return -ENOENT;
		if (likely(__follow_mount_rcu(nd, path, inode, seqp)))
			return 0;
		if (!try_to_unlazy_next(nd, dentry, seq))
			return -ECHILD;
		// *path might've been clobbered by __follow_mount_rcu()
		path->mnt = nd->path.mnt;
		path->dentry = dentry;
	}
	ret = traverse_mounts(path, &jumped, &nd->total_link_count, nd->flags);
	if (jumped) {
		if (unlikely(nd->flags & LOOKUP_NO_XDEV))
			ret = -EXDEV;
		else
			nd->state |= ND_JUMPED;
	}
	if (unlikely(ret)) {
		dput(path->dentry);
		if (path->mnt != nd->path.mnt)
			mntput(path->mnt);
	} else {
		*inode = d_backing_inode(path->dentry);
		*seqp = 0; /* out of RCU mode, so the value doesn't matter */
	}
	return ret;
}

/*
 * This looks up the name in dcache and possibly revalidates the found dentry.
 * NULL is returned if the dentry does not exist in the cache.
 */
static struct dentry *lookup_dcache(const struct qstr *name,
				    struct dentry *dir,
				    unsigned int flags)
{
	struct dentry *dentry = d_lookup(dir, name);
	if (dentry) {
		int error = d_revalidate(dentry, flags);
		if (unlikely(error <= 0)) {
			if (!error)
				d_invalidate(dentry);
			dput(dentry);
			return ERR_PTR(error);
		}
	}
	return dentry;
}

/*
 * Parent directory has inode locked exclusive.  This is one
 * and only case when ->lookup() gets called on non in-lookup
 * dentries - as the matter of fact, this only gets called
 * when directory is guaranteed to have no in-lookup children
 * at all.
 */
struct dentry *lookup_one_qstr_excl(const struct qstr *name,
				    struct dentry *base,
				    unsigned int flags)
{
	struct dentry *dentry = lookup_dcache(name, base, flags);
	struct dentry *old;
	struct inode *dir = base->d_inode;

	if (dentry)
		return dentry;

	/* Don't create child dentry for a dead directory. */
	if (unlikely(IS_DEADDIR(dir)))
		return ERR_PTR(-ENOENT);

	dentry = d_alloc(base, name);
	if (unlikely(!dentry))
		return ERR_PTR(-ENOMEM);

	old = dir->i_op->lookup(dir, dentry, flags);
	if (unlikely(old)) {
		dput(dentry);
		dentry = old;
	}
	return dentry;
}
EXPORT_SYMBOL(lookup_one_qstr_excl);

static struct dentry *lookup_fast(struct nameidata *nd,
				  struct inode **inode,
			          unsigned *seqp)
{
	struct dentry *dentry, *parent = nd->path.dentry;
	int status = 1;

	/*
	 * Rename seqlock is not required here because in the off chance
	 * of a false negative due to a concurrent rename, the caller is
	 * going to fall back to non-racy lookup.
	 */
	if (nd->flags & LOOKUP_RCU) {
		unsigned seq;
		dentry = __d_lookup_rcu(parent, &nd->last, &seq);
		if (unlikely(!dentry)) {
			if (!try_to_unlazy(nd))
				return ERR_PTR(-ECHILD);
			return NULL;
		}

		/*
		 * This sequence count validates that the inode matches
		 * the dentry name information from lookup.
		 */
		*inode = d_backing_inode(dentry);
		if (unlikely(read_seqcount_retry(&dentry->d_seq, seq)))
			return ERR_PTR(-ECHILD);

		/*
		 * This sequence count validates that the parent had no
		 * changes while we did the lookup of the dentry above.
		 *
		 * The memory barrier in read_seqcount_begin of child is
		 *  enough, we can use __read_seqcount_retry here.
		 */
		if (unlikely(__read_seqcount_retry(&parent->d_seq, nd->seq)))
			return ERR_PTR(-ECHILD);

		*seqp = seq;
		status = d_revalidate(dentry, nd->flags);
		if (likely(status > 0))
			return dentry;
		if (!try_to_unlazy_next(nd, dentry, seq))
			return ERR_PTR(-ECHILD);
		if (status == -ECHILD)
			/* we'd been told to redo it in non-rcu mode */
			status = d_revalidate(dentry, nd->flags);
	} else {
		dentry = __d_lookup(parent, &nd->last);
		if (unlikely(!dentry))
			return NULL;
		status = d_revalidate(dentry, nd->flags);
	}
	if (unlikely(status <= 0)) {
		if (!status)
			d_invalidate(dentry);
		dput(dentry);
		return ERR_PTR(status);
	}
	return dentry;
}

/* Fast lookup failed, do it the slow way */
static struct dentry *__lookup_slow(const struct qstr *name,
				    struct dentry *dir,
				    unsigned int flags)
{
	struct dentry *dentry, *old;
	struct inode *inode = dir->d_inode;
	DECLARE_WAIT_QUEUE_HEAD_ONSTACK(wq);

	/* Don't go there if it's already dead */
	if (unlikely(IS_DEADDIR(inode)))
		return ERR_PTR(-ENOENT);
again:
	dentry = d_alloc_parallel(dir, name, &wq);
	if (IS_ERR(dentry))
		return dentry;
	if (unlikely(!d_in_lookup(dentry))) {
		int error = d_revalidate(dentry, flags);
		if (unlikely(error <= 0)) {
			if (!error) {
				d_invalidate(dentry);
				dput(dentry);
				goto again;
			}
			dput(dentry);
			dentry = ERR_PTR(error);
		}
	} else {
		old = inode->i_op->lookup(inode, dentry, flags);
		d_lookup_done(dentry);
		if (unlikely(old)) {
			dput(dentry);
			dentry = old;
		}
	}
	return dentry;
}

static struct dentry *lookup_slow(const struct qstr *name,
				  struct dentry *dir,
				  unsigned int flags)
{
	struct inode *inode = dir->d_inode;
	struct dentry *res;
	inode_lock_shared(inode);
	res = __lookup_slow(name, dir, flags);
	inode_unlock_shared(inode);
	return res;
}

static inline int may_lookup(struct user_namespace *mnt_userns,
			     struct nameidata *nd)
{
	if (nd->flags & LOOKUP_RCU) {
		int err = inode_permission(mnt_userns, nd->inode, MAY_EXEC|MAY_NOT_BLOCK);
		if (err != -ECHILD || !try_to_unlazy(nd))
			return err;
	}
	return inode_permission(mnt_userns, nd->inode, MAY_EXEC);
}

static int reserve_stack(struct nameidata *nd, struct path *link, unsigned seq)
{
	if (unlikely(nd->total_link_count++ >= MAXSYMLINKS))
		return -ELOOP;

	if (likely(nd->depth != EMBEDDED_LEVELS))
		return 0;
	if (likely(nd->stack != nd->internal))
		return 0;
	if (likely(nd_alloc_stack(nd)))
		return 0;

	if (nd->flags & LOOKUP_RCU) {
		// we need to grab link before we do unlazy.  And we can't skip
		// unlazy even if we fail to grab the link - cleanup needs it
		bool grabbed_link = legitimize_path(nd, link, seq);

		if (!try_to_unlazy(nd) != 0 || !grabbed_link)
			return -ECHILD;

		if (nd_alloc_stack(nd))
			return 0;
	}
	return -ENOMEM;
}

enum {WALK_TRAILING = 1, WALK_MORE = 2, WALK_NOFOLLOW = 4};

static const char *pick_link(struct nameidata *nd, struct path *link,
		     struct inode *inode, unsigned seq, int flags)
{
	struct saved *last;
	const char *res;
	int error = reserve_stack(nd, link, seq);

	if (unlikely(error)) {
		if (!(nd->flags & LOOKUP_RCU))
			path_put(link);
		return ERR_PTR(error);
	}
	last = nd->stack + nd->depth++;
	last->link = *link;
	clear_delayed_call(&last->done);
	last->seq = seq;

	if (flags & WALK_TRAILING) {
		error = may_follow_link(nd, inode);
		if (unlikely(error))
			return ERR_PTR(error);
	}

	if (unlikely(nd->flags & LOOKUP_NO_SYMLINKS) ||
			unlikely(link->mnt->mnt_flags & MNT_NOSYMFOLLOW))
		return ERR_PTR(-ELOOP);

	if (!(nd->flags & LOOKUP_RCU)) {
		touch_atime(&last->link);
		cond_resched();
	} else if (atime_needs_update(&last->link, inode)) {
		if (!try_to_unlazy(nd))
			return ERR_PTR(-ECHILD);
		touch_atime(&last->link);
	}

	error = security_inode_follow_link(link->dentry, inode,
					   nd->flags & LOOKUP_RCU);
	if (unlikely(error))
		return ERR_PTR(error);

	res = READ_ONCE(inode->i_link);
	if (!res) {
		const char * (*get)(struct dentry *, struct inode *,
				struct delayed_call *);
		get = inode->i_op->get_link;
		if (nd->flags & LOOKUP_RCU) {
			res = get(NULL, inode, &last->done);
			if (res == ERR_PTR(-ECHILD) && try_to_unlazy(nd))
				res = get(link->dentry, inode, &last->done);
		} else {
			res = get(link->dentry, inode, &last->done);
		}
		if (!res)
			goto all_done;
		if (IS_ERR(res))
			return res;
	}
	if (*res == '/') {
		error = nd_jump_root(nd);
		if (unlikely(error))
			return ERR_PTR(error);
		while (unlikely(*++res == '/'))
			;
	}
	if (*res)
		return res;
all_done: // pure jump
	put_link(nd);
	return NULL;
}

/*
 * Do we need to follow links? We _really_ want to be able
 * to do this check without having to look at inode->i_op,
 * so we keep a cache of "no, this doesn't need follow_link"
 * for the common case.
 */
static const char *step_into(struct nameidata *nd, int flags,
		     struct dentry *dentry, struct inode *inode, unsigned seq)
{
	struct path path;
	int err = handle_mounts(nd, dentry, &path, &inode, &seq);

	if (err < 0)
		return ERR_PTR(err);
	if (likely(!d_is_symlink(path.dentry)) ||
	   ((flags & WALK_TRAILING) && !(nd->flags & LOOKUP_FOLLOW)) ||
	   (flags & WALK_NOFOLLOW)) {
		/* not a symlink or should not follow */
		if (!(nd->flags & LOOKUP_RCU)) {
			dput(nd->path.dentry);
			if (nd->path.mnt != path.mnt)
				mntput(nd->path.mnt);
		}
		nd->path = path;
		nd->inode = inode;
		nd->seq = seq;
		return NULL;
	}
	if (nd->flags & LOOKUP_RCU) {
		/* make sure that d_is_symlink above matches inode */
		if (read_seqcount_retry(&path.dentry->d_seq, seq))
			return ERR_PTR(-ECHILD);
	} else {
		if (path.mnt == nd->path.mnt)
			mntget(path.mnt);
	}
	return pick_link(nd, &path, inode, seq, flags);
}

static struct dentry *follow_dotdot_rcu(struct nameidata *nd,
					struct inode **inodep,
					unsigned *seqp)
{
	struct dentry *parent, *old;

	if (path_equal(&nd->path, &nd->root))
		goto in_root;
	if (unlikely(nd->path.dentry == nd->path.mnt->mnt_root)) {
		struct path path;
		unsigned seq;
		if (!choose_mountpoint_rcu(real_mount(nd->path.mnt),
					   &nd->root, &path, &seq))
			goto in_root;
		if (unlikely(nd->flags & LOOKUP_NO_XDEV))
			return ERR_PTR(-ECHILD);
		nd->path = path;
		nd->inode = path.dentry->d_inode;
		nd->seq = seq;
		if (unlikely(read_seqretry(&mount_lock, nd->m_seq)))
			return ERR_PTR(-ECHILD);
		/* we know that mountpoint was pinned */
	}
	old = nd->path.dentry;
	parent = old->d_parent;
	*inodep = parent->d_inode;
	*seqp = read_seqcount_begin(&parent->d_seq);
	if (unlikely(read_seqcount_retry(&old->d_seq, nd->seq)))
		return ERR_PTR(-ECHILD);
	if (unlikely(!path_connected(nd->path.mnt, parent)))
		return ERR_PTR(-ECHILD);
	return parent;
in_root:
	if (unlikely(read_seqretry(&mount_lock, nd->m_seq)))
		return ERR_PTR(-ECHILD);
	if (unlikely(nd->flags & LOOKUP_BENEATH))
		return ERR_PTR(-ECHILD);
	return NULL;
}

static struct dentry *follow_dotdot(struct nameidata *nd,
				 struct inode **inodep,
				 unsigned *seqp)
{
	struct dentry *parent;

	if (path_equal(&nd->path, &nd->root))
		goto in_root;
	if (unlikely(nd->path.dentry == nd->path.mnt->mnt_root)) {
		struct path path;

		if (!choose_mountpoint(real_mount(nd->path.mnt),
				       &nd->root, &path))
			goto in_root;
		path_put(&nd->path);
		nd->path = path;
		nd->inode = path.dentry->d_inode;
		if (unlikely(nd->flags & LOOKUP_NO_XDEV))
			return ERR_PTR(-EXDEV);
	}
	/* rare case of legitimate dget_parent()... */
	parent = dget_parent(nd->path.dentry);
	if (unlikely(!path_connected(nd->path.mnt, parent))) {
		dput(parent);
		return ERR_PTR(-ENOENT);
	}
	*seqp = 0;
	*inodep = parent->d_inode;
	return parent;

in_root:
	if (unlikely(nd->flags & LOOKUP_BENEATH))
		return ERR_PTR(-EXDEV);
	dget(nd->path.dentry);
	return NULL;
}

static const char *handle_dots(struct nameidata *nd, int type)
{
	if (type == LAST_DOTDOT) {
		const char *error = NULL;
		struct dentry *parent;
		struct inode *inode;
		unsigned seq;

		if (!nd->root.mnt) {
			error = ERR_PTR(set_root(nd));
			if (error)
				return error;
		}
		if (nd->flags & LOOKUP_RCU)
			parent = follow_dotdot_rcu(nd, &inode, &seq);
		else
			parent = follow_dotdot(nd, &inode, &seq);
		if (IS_ERR(parent))
			return ERR_CAST(parent);
		if (unlikely(!parent))
			error = step_into(nd, WALK_NOFOLLOW,
					 nd->path.dentry, nd->inode, nd->seq);
		else
			error = step_into(nd, WALK_NOFOLLOW,
					 parent, inode, seq);
		if (unlikely(error))
			return error;

		if (unlikely(nd->flags & LOOKUP_IS_SCOPED)) {
			/*
			 * If there was a racing rename or mount along our
			 * path, then we can't be sure that ".." hasn't jumped
			 * above nd->root (and so userspace should retry or use
			 * some fallback).
			 */
			smp_rmb();
			if (unlikely(__read_seqcount_retry(&mount_lock.seqcount, nd->m_seq)))
				return ERR_PTR(-EAGAIN);
			if (unlikely(__read_seqcount_retry(&rename_lock.seqcount, nd->r_seq)))
				return ERR_PTR(-EAGAIN);
		}
	}
	return NULL;
}

static const char *walk_component(struct nameidata *nd, int flags)
{
	struct dentry *dentry;
	struct inode *inode;
	unsigned seq;
	/*
	 * "." and ".." are special - ".." especially so because it has
	 * to be able to know about the current root directory and
	 * parent relationships.
	 */
	if (unlikely(nd->last_type != LAST_NORM)) {
		if (!(flags & WALK_MORE) && nd->depth)
			put_link(nd);
		return handle_dots(nd, nd->last_type);
	}
	dentry = lookup_fast(nd, &inode, &seq);
	if (IS_ERR(dentry))
		return ERR_CAST(dentry);
	if (unlikely(!dentry)) {
		dentry = lookup_slow(&nd->last, nd->path.dentry, nd->flags);
		if (IS_ERR(dentry))
			return ERR_CAST(dentry);
	}
	if (!(flags & WALK_MORE) && nd->depth)
		put_link(nd);
	return step_into(nd, flags, dentry, inode, seq);
}

/*
 * We can do the critical dentry name comparison and hashing
 * operations one word at a time, but we are limited to:
 *
 * - Architectures with fast unaligned word accesses. We could
 *   do a "get_unaligned()" if this helps and is sufficiently
 *   fast.
 *
 * - non-CONFIG_DEBUG_PAGEALLOC configurations (so that we
 *   do not trap on the (extremely unlikely) case of a page
 *   crossing operation.
 *
 * - Furthermore, we need an efficient 64-bit compile for the
 *   64-bit case in order to generate the "number of bytes in
 *   the final mask". Again, that could be replaced with a
 *   efficient population count instruction or similar.
 */
#ifdef CONFIG_DCACHE_WORD_ACCESS

#include <asm/word-at-a-time.h>

#ifdef HASH_MIX

/* Architecture provides HASH_MIX and fold_hash() in <asm/hash.h> */

#elif defined(CONFIG_64BIT)
/*
 * Register pressure in the mixing function is an issue, particularly
 * on 32-bit x86, but almost any function requires one state value and
 * one temporary.  Instead, use a function designed for two state values
 * and no temporaries.
 *
 * This function cannot create a collision in only two iterations, so
 * we have two iterations to achieve avalanche.  In those two iterations,
 * we have six layers of mixing, which is enough to spread one bit's
 * influence out to 2^6 = 64 state bits.
 *
 * Rotate constants are scored by considering either 64 one-bit input
 * deltas or 64*63/2 = 2016 two-bit input deltas, and finding the
 * probability of that delta causing a change to each of the 128 output
 * bits, using a sample of random initial states.
 *
 * The Shannon entropy of the computed probabilities is then summed
 * to produce a score.  Ideally, any input change has a 50% chance of
 * toggling any given output bit.
 *
 * Mixing scores (in bits) for (12,45):
 * Input delta: 1-bit      2-bit
 * 1 round:     713.3    42542.6
 * 2 rounds:   2753.7   140389.8
 * 3 rounds:   5954.1   233458.2
 * 4 rounds:   7862.6   256672.2
 * Perfect:    8192     258048
 *            (64*128) (64*63/2 * 128)
 */
#define HASH_MIX(x, y, a)	\
	(	x ^= (a),	\
	y ^= x,	x = rol64(x,12),\
	x += y,	y = rol64(y,45),\
	y *= 9			)

/*
 * Fold two longs into one 32-bit hash value.  This must be fast, but
 * latency isn't quite as critical, as there is a fair bit of additional
 * work done before the hash value is used.
 */
static inline unsigned int fold_hash(unsigned long x, unsigned long y)
{
	y ^= x * GOLDEN_RATIO_64;
	y *= GOLDEN_RATIO_64;
	return y >> 32;
}

#else	/* 32-bit case */

/*
 * Mixing scores (in bits) for (7,20):
 * Input delta: 1-bit      2-bit
 * 1 round:     330.3     9201.6
 * 2 rounds:   1246.4    25475.4
 * 3 rounds:   1907.1    31295.1
 * 4 rounds:   2042.3    31718.6
 * Perfect:    2048      31744
 *            (32*64)   (32*31/2 * 64)
 */
#define HASH_MIX(x, y, a)	\
	(	x ^= (a),	\
	y ^= x,	x = rol32(x, 7),\
	x += y,	y = rol32(y,20),\
	y *= 9			)

static inline unsigned int fold_hash(unsigned long x, unsigned long y)
{
	/* Use arch-optimized multiply if one exists */
	return __hash_32(y ^ __hash_32(x));
}

#endif

/*
 * Return the hash of a string of known length.  This is carfully
 * designed to match hash_name(), which is the more critical function.
 * In particular, we must end by hashing a final word containing 0..7
 * payload bytes, to match the way that hash_name() iterates until it
 * finds the delimiter after the name.
 */
unsigned int full_name_hash(const void *salt, const char *name, unsigned int len)
{
	unsigned long a, x = 0, y = (unsigned long)salt;

	for (;;) {
		if (!len)
			goto done;
		a = load_unaligned_zeropad(name);
		if (len < sizeof(unsigned long))
			break;
		HASH_MIX(x, y, a);
		name += sizeof(unsigned long);
		len -= sizeof(unsigned long);
	}
	x ^= a & bytemask_from_count(len);
done:
	return fold_hash(x, y);
}
EXPORT_SYMBOL(full_name_hash);

/* Return the "hash_len" (hash and length) of a null-terminated string */
u64 hashlen_string(const void *salt, const char *name)
{
	unsigned long a = 0, x = 0, y = (unsigned long)salt;
	unsigned long adata, mask, len;
	const struct word_at_a_time constants = WORD_AT_A_TIME_CONSTANTS;

	len = 0;
	goto inside;

	do {
		HASH_MIX(x, y, a);
		len += sizeof(unsigned long);
inside:
		a = load_unaligned_zeropad(name+len);
	} while (!has_zero(a, &adata, &constants));

	adata = prep_zero_mask(a, adata, &constants);
	mask = create_zero_mask(adata);
	x ^= a & zero_bytemask(mask);

	return hashlen_create(fold_hash(x, y), len + find_zero(mask));
}
EXPORT_SYMBOL(hashlen_string);

/*
 * Calculate the length and hash of the path component, and
 * return the "hash_len" as the result.
 */
static inline u64 hash_name(const void *salt, const char *name)
{
	unsigned long a = 0, b, x = 0, y = (unsigned long)salt;
	unsigned long adata, bdata, mask, len;
	const struct word_at_a_time constants = WORD_AT_A_TIME_CONSTANTS;

	len = 0;
	goto inside;

	do {
		HASH_MIX(x, y, a);
		len += sizeof(unsigned long);
inside:
		a = load_unaligned_zeropad(name+len);
		b = a ^ REPEAT_BYTE('/');
	} while (!(has_zero(a, &adata, &constants) | has_zero(b, &bdata, &constants)));

	adata = prep_zero_mask(a, adata, &constants);
	bdata = prep_zero_mask(b, bdata, &constants);
	mask = create_zero_mask(adata | bdata);
	x ^= a & zero_bytemask(mask);

	return hashlen_create(fold_hash(x, y), len + find_zero(mask));
}

#else	/* !CONFIG_DCACHE_WORD_ACCESS: Slow, byte-at-a-time version */

/* Return the hash of a string of known length */
unsigned int full_name_hash(const void *salt, const char *name, unsigned int len)
{
	unsigned long hash = init_name_hash(salt);
	while (len--)
		hash = partial_name_hash((unsigned char)*name++, hash);
	return end_name_hash(hash);
}
EXPORT_SYMBOL(full_name_hash);

/* Return the "hash_len" (hash and length) of a null-terminated string */
u64 hashlen_string(const void *salt, const char *name)
{
	unsigned long hash = init_name_hash(salt);
	unsigned long len = 0, c;

	c = (unsigned char)*name;
	while (c) {
		len++;
		hash = partial_name_hash(c, hash);
		c = (unsigned char)name[len];
	}
	return hashlen_create(end_name_hash(hash), len);
}
EXPORT_SYMBOL(hashlen_string);

/*
 * We know there's a real path component here of at least
 * one character.
 */
static inline u64 hash_name(const void *salt, const char *name)
{
	unsigned long hash = init_name_hash(salt);
	unsigned long len = 0, c;

	c = (unsigned char)*name;
	do {
		len++;
		hash = partial_name_hash(c, hash);
		c = (unsigned char)name[len];
	} while (c && c != '/');
	return hashlen_create(end_name_hash(hash), len);
}

#endif

/*
 * Name resolution.
 * This is the basic name resolution function, turning a pathname into
 * the final dentry. We expect 'base' to be positive and a directory.
 *
 * Returns 0 and nd will have valid dentry and mnt on success.
 * Returns error and drops reference to input namei data on failure.
 */
static int link_path_walk(const char *name, struct nameidata *nd)
{
	int depth = 0; // depth <= nd->depth
	int err;

	nd->last_type = LAST_ROOT;
	nd->flags |= LOOKUP_PARENT;
	if (IS_ERR(name))
		return PTR_ERR(name);
	while (*name=='/')
		name++;
	if (!*name) {
		nd->dir_mode = 0; // short-circuit the 'hardening' idiocy
		return 0;
	}

	/* At this point we know we have a real path component. */
	for(;;) {
		struct user_namespace *mnt_userns;
		const char *link;
		u64 hash_len;
		int type;

		mnt_userns = mnt_user_ns(nd->path.mnt);
		err = may_lookup(mnt_userns, nd);
		if (err)
			return err;

		hash_len = hash_name(nd->path.dentry, name);

		type = LAST_NORM;
		if (name[0] == '.') switch (hashlen_len(hash_len)) {
			case 2:
				if (name[1] == '.') {
					type = LAST_DOTDOT;
					nd->state |= ND_JUMPED;
				}
				break;
			case 1:
				type = LAST_DOT;
		}
		if (likely(type == LAST_NORM)) {
			struct dentry *parent = nd->path.dentry;
			nd->state &= ~ND_JUMPED;
			if (unlikely(parent->d_flags & DCACHE_OP_HASH)) {
				struct qstr this = { { .hash_len = hash_len }, .name = name };
				err = parent->d_op->d_hash(parent, &this);
				if (err < 0)
					return err;
				hash_len = this.hash_len;
				name = this.name;
			}
		}

		nd->last.hash_len = hash_len;
		nd->last.name = name;
		nd->last_type = type;

		name += hashlen_len(hash_len);
		if (!*name)
			goto OK;
		/*
		 * If it wasn't NUL, we know it was '/'. Skip that
		 * slash, and continue until no more slashes.
		 */
		do {
			name++;
		} while (unlikely(*name == '/'));
		if (unlikely(!*name)) {
OK:
			/* pathname or trailing symlink, done */
			if (!depth) {
				nd->dir_uid = i_uid_into_mnt(mnt_userns, nd->inode);
				nd->dir_mode = nd->inode->i_mode;
				nd->flags &= ~LOOKUP_PARENT;
				return 0;
			}
			/* last component of nested symlink */
			name = nd->stack[--depth].name;
			link = walk_component(nd, 0);
		} else {
			/* not the last component */
			link = walk_component(nd, WALK_MORE);
		}
		if (unlikely(link)) {
			if (IS_ERR(link))
				return PTR_ERR(link);
			/* a symlink to follow */
			nd->stack[depth++].name = name;
			name = link;
			continue;
		}
		if (unlikely(!d_can_lookup(nd->path.dentry))) {
			if (nd->flags & LOOKUP_RCU) {
				if (!try_to_unlazy(nd))
					return -ECHILD;
			}
			return -ENOTDIR;
		}
	}
}

/* must be paired with terminate_walk() */
static const char *path_init(struct nameidata *nd, unsigned flags)
{
	int error;
	const char *s = nd->name->name;

	/* LOOKUP_CACHED requires RCU, ask caller to retry */
	if ((flags & (LOOKUP_RCU | LOOKUP_CACHED)) == LOOKUP_CACHED)
		return ERR_PTR(-EAGAIN);

	if (!*s)
		flags &= ~LOOKUP_RCU;
	if (flags & LOOKUP_RCU)
		rcu_read_lock();

	nd->flags = flags;
	nd->state |= ND_JUMPED;

	nd->m_seq = __read_seqcount_begin(&mount_lock.seqcount);
	nd->r_seq = __read_seqcount_begin(&rename_lock.seqcount);
	smp_rmb();

	if (nd->state & ND_ROOT_PRESET) {
		struct dentry *root = nd->root.dentry;
		struct inode *inode = root->d_inode;
		if (*s && unlikely(!d_can_lookup(root)))
			return ERR_PTR(-ENOTDIR);
		nd->path = nd->root;
		nd->inode = inode;
		if (flags & LOOKUP_RCU) {
			nd->seq = read_seqcount_begin(&nd->path.dentry->d_seq);
			nd->root_seq = nd->seq;
		} else {
			path_get(&nd->path);
		}
		return s;
	}

	nd->root.mnt = NULL;

	/* Absolute pathname -- fetch the root (LOOKUP_IN_ROOT uses nd->dfd). */
	if (*s == '/' && !(flags & LOOKUP_IN_ROOT)) {
		error = nd_jump_root(nd);
		if (unlikely(error))
			return ERR_PTR(error);
		return s;
	}

	/* Relative pathname -- get the starting-point it is relative to. */
	if (nd->dfd == AT_FDCWD) {
		if (flags & LOOKUP_RCU) {
			struct fs_struct *fs = current->fs;
			unsigned seq;

			do {
				seq = read_seqcount_begin(&fs->seq);
				nd->path = fs->pwd;
				nd->inode = nd->path.dentry->d_inode;
				nd->seq = __read_seqcount_begin(&nd->path.dentry->d_seq);
			} while (read_seqcount_retry(&fs->seq, seq));
		} else {
			get_fs_pwd(current->fs, &nd->path);
			nd->inode = nd->path.dentry->d_inode;
		}
	} else {
		/* Caller must check execute permissions on the starting path component */
		struct fd f = fdget_raw(nd->dfd);
		struct dentry *dentry;

		if (!f.file)
			return ERR_PTR(-EBADF);

		dentry = f.file->f_path.dentry;

		if (*s && unlikely(!d_can_lookup(dentry))) {
			fdput(f);
			return ERR_PTR(-ENOTDIR);
		}

		nd->path = f.file->f_path;
		if (flags & LOOKUP_RCU) {
			nd->inode = nd->path.dentry->d_inode;
			nd->seq = read_seqcount_begin(&nd->path.dentry->d_seq);
		} else {
			path_get(&nd->path);
			nd->inode = nd->path.dentry->d_inode;
		}
		fdput(f);
	}

	/* For scoped-lookups we need to set the root to the dirfd as well. */
	if (flags & LOOKUP_IS_SCOPED) {
		nd->root = nd->path;
		if (flags & LOOKUP_RCU) {
			nd->root_seq = nd->seq;
		} else {
			path_get(&nd->root);
			nd->state |= ND_ROOT_GRABBED;
		}
	}
	return s;
}

static inline const char *lookup_last(struct nameidata *nd)
{
	if (nd->last_type == LAST_NORM && nd->last.name[nd->last.len])
		nd->flags |= LOOKUP_FOLLOW | LOOKUP_DIRECTORY;

	return walk_component(nd, WALK_TRAILING);
}

static int handle_lookup_down(struct nameidata *nd)
{
	if (!(nd->flags & LOOKUP_RCU))
		dget(nd->path.dentry);
	return PTR_ERR(step_into(nd, WALK_NOFOLLOW,
			nd->path.dentry, nd->inode, nd->seq));
}

/* Returns 0 and nd will be valid on success; Retuns error, otherwise. */
static int path_lookupat(struct nameidata *nd, unsigned flags, struct path *path)
{
	const char *s = path_init(nd, flags);
	int err;

	if (unlikely(flags & LOOKUP_DOWN) && !IS_ERR(s)) {
		err = handle_lookup_down(nd);
		if (unlikely(err < 0))
			s = ERR_PTR(err);
	}

	while (!(err = link_path_walk(s, nd)) &&
	       (s = lookup_last(nd)) != NULL)
		;
	if (!err && unlikely(nd->flags & LOOKUP_MOUNTPOINT)) {
		err = handle_lookup_down(nd);
		nd->state &= ~ND_JUMPED; // no d_weak_revalidate(), please...
	}
	if (!err)
		err = complete_walk(nd);

	if (!err && nd->flags & LOOKUP_DIRECTORY)
		if (!d_can_lookup(nd->path.dentry))
			err = -ENOTDIR;
	if (!err) {
		*path = nd->path;
		nd->path.mnt = NULL;
		nd->path.dentry = NULL;
	}
	terminate_walk(nd);
	return err;
}

int filename_lookup(int dfd, struct filename *name, unsigned flags,
		    struct path *path, struct path *root)
{
	int retval;
	struct nameidata nd;
	if (IS_ERR(name))
		return PTR_ERR(name);
	set_nameidata(&nd, dfd, name, root);
	retval = path_lookupat(&nd, flags | LOOKUP_RCU, path);
	if (unlikely(retval == -ECHILD))
		retval = path_lookupat(&nd, flags, path);
	if (unlikely(retval == -ESTALE))
		retval = path_lookupat(&nd, flags | LOOKUP_REVAL, path);

	if (likely(!retval))
		audit_inode(name, path->dentry,
			    flags & LOOKUP_MOUNTPOINT ? AUDIT_INODE_NOEVAL : 0);
	restore_nameidata();
	return retval;
}

/* Returns 0 and nd will be valid on success; Retuns error, otherwise. */
static int path_parentat(struct nameidata *nd, unsigned flags,
				struct path *parent)
{
	const char *s = path_init(nd, flags);
	int err = link_path_walk(s, nd);
	if (!err)
		err = complete_walk(nd);
	if (!err) {
		*parent = nd->path;
		nd->path.mnt = NULL;
		nd->path.dentry = NULL;
	}
	terminate_walk(nd);
	return err;
}

/* Note: this does not consume "name" */
static int __filename_parentat(int dfd, struct filename *name,
			       unsigned int flags, struct path *parent,
			       struct qstr *last, int *type,
			       const struct path *root)
{
	int retval;
	struct nameidata nd;

	if (IS_ERR(name))
		return PTR_ERR(name);
	set_nameidata(&nd, dfd, name, root);
	retval = path_parentat(&nd, flags | LOOKUP_RCU, parent);
	if (unlikely(retval == -ECHILD))
		retval = path_parentat(&nd, flags, parent);
	if (unlikely(retval == -ESTALE))
		retval = path_parentat(&nd, flags | LOOKUP_REVAL, parent);
	if (likely(!retval)) {
		*last = nd.last;
		*type = nd.last_type;
		audit_inode(name, parent->dentry, AUDIT_INODE_PARENT);
	}
	restore_nameidata();
	return retval;
}

static int filename_parentat(int dfd, struct filename *name,
			     unsigned int flags, struct path *parent,
			     struct qstr *last, int *type)
{
	return __filename_parentat(dfd, name, flags, parent, last, type, NULL);
}

/* does lookup, returns the object with parent locked */
static struct dentry *__kern_path_locked(struct filename *name, struct path *path)
{
	struct dentry *d;
	struct qstr last;
	int type, error;

	error = filename_parentat(AT_FDCWD, name, 0, path, &last, &type);
	if (error)
		return ERR_PTR(error);
	if (unlikely(type != LAST_NORM)) {
		path_put(path);
		return ERR_PTR(-EINVAL);
	}
	inode_lock_nested(path->dentry->d_inode, I_MUTEX_PARENT);
	d = lookup_one_qstr_excl(&last, path->dentry, 0);
	if (IS_ERR(d)) {
		inode_unlock(path->dentry->d_inode);
		path_put(path);
	}
	return d;
}

struct dentry *kern_path_locked(const char *name, struct path *path)
{
	struct filename *filename = getname_kernel(name);
	struct dentry *res = __kern_path_locked(filename, path);

	putname(filename);
	return res;
}

int kern_path(const char *name, unsigned int flags, struct path *path)
{
	struct filename *filename = getname_kernel(name);
	int ret = filename_lookup(AT_FDCWD, filename, flags, path, NULL);

	putname(filename);
	return ret;

}
EXPORT_SYMBOL_NS(kern_path, ANDROID_GKI_VFS_EXPORT_ONLY);

/**
 * vfs_path_parent_lookup - lookup a parent path relative to a dentry-vfsmount pair
 * @filename: filename structure
 * @flags: lookup flags
 * @parent: pointer to struct path to fill
 * @last: last component
 * @type: type of the last component
 * @root: pointer to struct path of the base directory
 */
int vfs_path_parent_lookup(struct filename *filename, unsigned int flags,
			   struct path *parent, struct qstr *last, int *type,
			   const struct path *root)
{
	return  __filename_parentat(AT_FDCWD, filename, flags, parent, last,
				    type, root);
}
EXPORT_SYMBOL(vfs_path_parent_lookup);

/**
 * vfs_path_lookup - lookup a file path relative to a dentry-vfsmount pair
 * @dentry:  pointer to dentry of the base directory
 * @mnt: pointer to vfs mount of the base directory
 * @name: pointer to file name
 * @flags: lookup flags
 * @path: pointer to struct path to fill
 */
int vfs_path_lookup(struct dentry *dentry, struct vfsmount *mnt,
		    const char *name, unsigned int flags,
		    struct path *path)
{
	struct filename *filename;
	struct path root = {.mnt = mnt, .dentry = dentry};
	int ret;

	filename = getname_kernel(name);
	/* the first argument of filename_lookup() is ignored with root */
	ret = filename_lookup(AT_FDCWD, filename, flags, path, &root);
	putname(filename);
	return ret;
}
EXPORT_SYMBOL_NS(vfs_path_lookup, ANDROID_GKI_VFS_EXPORT_ONLY);

static int lookup_one_common(struct user_namespace *mnt_userns,
			     const char *name, struct dentry *base, int len,
			     struct qstr *this)
{
	this->name = name;
	this->len = len;
	this->hash = full_name_hash(base, name, len);
	if (!len)
		return -EACCES;

	if (unlikely(name[0] == '.')) {
		if (len < 2 || (len == 2 && name[1] == '.'))
			return -EACCES;
	}

	while (len--) {
		unsigned int c = *(const unsigned char *)name++;
		if (c == '/' || c == '\0')
			return -EACCES;
	}
	/*
	 * See if the low-level filesystem might want
	 * to use its own hash..
	 */
	if (base->d_flags & DCACHE_OP_HASH) {
		int err = base->d_op->d_hash(base, this);
		if (err < 0)
			return err;
	}

	return inode_permission(mnt_userns, base->d_inode, MAY_EXEC);
}

/**
 * try_lookup_one_len - filesystem helper to lookup single pathname component
 * @name:	pathname component to lookup
 * @base:	base directory to lookup from
 * @len:	maximum length @len should be interpreted to
 *
 * Look up a dentry by name in the dcache, returning NULL if it does not
 * currently exist.  The function does not try to create a dentry.
 *
 * Note that this routine is purely a helper for filesystem usage and should
 * not be called by generic code.
 *
 * The caller must hold base->i_mutex.
 */
struct dentry *try_lookup_one_len(const char *name, struct dentry *base, int len)
{
	struct qstr this;
	int err;

	WARN_ON_ONCE(!inode_is_locked(base->d_inode));

	err = lookup_one_common(&init_user_ns, name, base, len, &this);
	if (err)
		return ERR_PTR(err);

	return lookup_dcache(&this, base, 0);
}
EXPORT_SYMBOL(try_lookup_one_len);

/**
 * lookup_one_len - filesystem helper to lookup single pathname component
 * @name:	pathname component to lookup
 * @base:	base directory to lookup from
 * @len:	maximum length @len should be interpreted to
 *
 * Note that this routine is purely a helper for filesystem usage and should
 * not be called by generic code.
 *
 * The caller must hold base->i_mutex.
 */
struct dentry *lookup_one_len(const char *name, struct dentry *base, int len)
{
	struct dentry *dentry;
	struct qstr this;
	int err;

	WARN_ON_ONCE(!inode_is_locked(base->d_inode));

	err = lookup_one_common(&init_user_ns, name, base, len, &this);
	if (err)
		return ERR_PTR(err);

	dentry = lookup_dcache(&this, base, 0);
	return dentry ? dentry : __lookup_slow(&this, base, 0);
}
EXPORT_SYMBOL(lookup_one_len);

/**
 * lookup_one - filesystem helper to lookup single pathname component
 * @mnt_userns:	user namespace of the mount the lookup is performed from
 * @name:	pathname component to lookup
 * @base:	base directory to lookup from
 * @len:	maximum length @len should be interpreted to
 *
 * Note that this routine is purely a helper for filesystem usage and should
 * not be called by generic code.
 *
 * The caller must hold base->i_mutex.
 */
struct dentry *lookup_one(struct user_namespace *mnt_userns, const char *name,
			  struct dentry *base, int len)
{
	struct dentry *dentry;
	struct qstr this;
	int err;

	WARN_ON_ONCE(!inode_is_locked(base->d_inode));

	err = lookup_one_common(mnt_userns, name, base, len, &this);
	if (err)
		return ERR_PTR(err);

	dentry = lookup_dcache(&this, base, 0);
	return dentry ? dentry : __lookup_slow(&this, base, 0);
}
EXPORT_SYMBOL(lookup_one);

/**
 * lookup_one_unlocked - filesystem helper to lookup single pathname component
 * @mnt_userns:	idmapping of the mount the lookup is performed from
 * @name:	pathname component to lookup
 * @base:	base directory to lookup from
 * @len:	maximum length @len should be interpreted to
 *
 * Note that this routine is purely a helper for filesystem usage and should
 * not be called by generic code.
 *
 * Unlike lookup_one_len, it should be called without the parent
 * i_mutex held, and will take the i_mutex itself if necessary.
 */
struct dentry *lookup_one_unlocked(struct user_namespace *mnt_userns,
				   const char *name, struct dentry *base,
				   int len)
{
	struct qstr this;
	int err;
	struct dentry *ret;

	err = lookup_one_common(mnt_userns, name, base, len, &this);
	if (err)
		return ERR_PTR(err);

	ret = lookup_dcache(&this, base, 0);
	if (!ret)
		ret = lookup_slow(&this, base, 0);
	return ret;
}
EXPORT_SYMBOL(lookup_one_unlocked);

/**
 * lookup_one_positive_unlocked - filesystem helper to lookup single
 *				  pathname component
 * @mnt_userns:	idmapping of the mount the lookup is performed from
 * @name:	pathname component to lookup
 * @base:	base directory to lookup from
 * @len:	maximum length @len should be interpreted to
 *
 * This helper will yield ERR_PTR(-ENOENT) on negatives. The helper returns
 * known positive or ERR_PTR(). This is what most of the users want.
 *
 * Note that pinned negative with unlocked parent _can_ become positive at any
 * time, so callers of lookup_one_unlocked() need to be very careful; pinned
 * positives have >d_inode stable, so this one avoids such problems.
 *
 * Note that this routine is purely a helper for filesystem usage and should
 * not be called by generic code.
 *
 * The helper should be called without i_mutex held.
 */
struct dentry *lookup_one_positive_unlocked(struct user_namespace *mnt_userns,
					    const char *name,
					    struct dentry *base, int len)
{
	struct dentry *ret = lookup_one_unlocked(mnt_userns, name, base, len);

	if (!IS_ERR(ret) && d_flags_negative(smp_load_acquire(&ret->d_flags))) {
		dput(ret);
		ret = ERR_PTR(-ENOENT);
	}
	return ret;
}
EXPORT_SYMBOL(lookup_one_positive_unlocked);

/**
 * lookup_one_len_unlocked - filesystem helper to lookup single pathname component
 * @name:	pathname component to lookup
 * @base:	base directory to lookup from
 * @len:	maximum length @len should be interpreted to
 *
 * Note that this routine is purely a helper for filesystem usage and should
 * not be called by generic code.
 *
 * Unlike lookup_one_len, it should be called without the parent
 * i_mutex held, and will take the i_mutex itself if necessary.
 */
struct dentry *lookup_one_len_unlocked(const char *name,
				       struct dentry *base, int len)
{
	return lookup_one_unlocked(&init_user_ns, name, base, len);
}
EXPORT_SYMBOL(lookup_one_len_unlocked);

/*
 * Like lookup_one_len_unlocked(), except that it yields ERR_PTR(-ENOENT)
 * on negatives.  Returns known positive or ERR_PTR(); that's what
 * most of the users want.  Note that pinned negative with unlocked parent
 * _can_ become positive at any time, so callers of lookup_one_len_unlocked()
 * need to be very careful; pinned positives have ->d_inode stable, so
 * this one avoids such problems.
 */
struct dentry *lookup_positive_unlocked(const char *name,
				       struct dentry *base, int len)
{
	return lookup_one_positive_unlocked(&init_user_ns, name, base, len);
}
EXPORT_SYMBOL(lookup_positive_unlocked);

#ifdef CONFIG_UNIX98_PTYS
int path_pts(struct path *path)
{
	/* Find something mounted on "pts" in the same directory as
	 * the input path.
	 */
	struct dentry *parent = dget_parent(path->dentry);
	struct dentry *child;
	struct qstr this = QSTR_INIT("pts", 3);

	if (unlikely(!path_connected(path->mnt, parent))) {
		dput(parent);
		return -ENOENT;
	}
	dput(path->dentry);
	path->dentry = parent;
	child = d_hash_and_lookup(parent, &this);
	if (IS_ERR_OR_NULL(child))
		return -ENOENT;

	path->dentry = child;
	dput(parent);
	follow_down(path);
	return 0;
}
#endif

int user_path_at_empty(int dfd, const char __user *name, unsigned flags,
		 struct path *path, int *empty)
{
	struct filename *filename = getname_flags(name, flags, empty);
	int ret = filename_lookup(dfd, filename, flags, path, NULL);

	putname(filename);
	return ret;
}
EXPORT_SYMBOL(user_path_at_empty);

int __check_sticky(struct user_namespace *mnt_userns, struct inode *dir,
		   struct inode *inode)
{
	kuid_t fsuid = current_fsuid();

	if (uid_eq(i_uid_into_mnt(mnt_userns, inode), fsuid))
		return 0;
	if (uid_eq(i_uid_into_mnt(mnt_userns, dir), fsuid))
		return 0;
	return !capable_wrt_inode_uidgid(mnt_userns, inode, CAP_FOWNER);
}
EXPORT_SYMBOL(__check_sticky);

/*
 *	Check whether we can remove a link victim from directory dir, check
 *  whether the type of victim is right.
 *  1. We can't do it if dir is read-only (done in permission())
 *  2. We should have write and exec permissions on dir
 *  3. We can't remove anything from append-only dir
 *  4. We can't do anything with immutable dir (done in permission())
 *  5. If the sticky bit on dir is set we should either
 *	a. be owner of dir, or
 *	b. be owner of victim, or
 *	c. have CAP_FOWNER capability
 *  6. If the victim is append-only or immutable we can't do antyhing with
 *     links pointing to it.
 *  7. If the victim has an unknown uid or gid we can't change the inode.
 *  8. If we were asked to remove a directory and victim isn't one - ENOTDIR.
 *  9. If we were asked to remove a non-directory and victim isn't one - EISDIR.
 * 10. We can't remove a root or mountpoint.
 * 11. We don't allow removal of NFS sillyrenamed files; it's handled by
 *     nfs_async_unlink().
 */
static int may_delete(struct user_namespace *mnt_userns, struct inode *dir,
		      struct dentry *victim, bool isdir)
{
	struct inode *inode = d_backing_inode(victim);
	int error;

	if (d_is_negative(victim))
		return -ENOENT;
	BUG_ON(!inode);

	BUG_ON(victim->d_parent->d_inode != dir);

	/* Inode writeback is not safe when the uid or gid are invalid. */
	if (!uid_valid(i_uid_into_mnt(mnt_userns, inode)) ||
	    !gid_valid(i_gid_into_mnt(mnt_userns, inode)))
		return -EOVERFLOW;

	audit_inode_child(dir, victim, AUDIT_TYPE_CHILD_DELETE);

	error = inode_permission(mnt_userns, dir, MAY_WRITE | MAY_EXEC);
	if (error)
		return error;
	if (IS_APPEND(dir))
		return -EPERM;

	if (check_sticky(mnt_userns, dir, inode) || IS_APPEND(inode) ||
	    IS_IMMUTABLE(inode) || IS_SWAPFILE(inode) ||
	    HAS_UNMAPPED_ID(mnt_userns, inode))
		return -EPERM;
	if (isdir) {
		if (!d_is_dir(victim))
			return -ENOTDIR;
		if (IS_ROOT(victim))
			return -EBUSY;
	} else if (d_is_dir(victim))
		return -EISDIR;
	if (IS_DEADDIR(dir))
		return -ENOENT;
	if (victim->d_flags & DCACHE_NFSFS_RENAMED)
		return -EBUSY;
	return 0;
}

/*	Check whether we can create an object with dentry child in directory
 *  dir.
 *  1. We can't do it if child already exists (open has special treatment for
 *     this case, but since we are inlined it's OK)
 *  2. We can't do it if dir is read-only (done in permission())
 *  3. We can't do it if the fs can't represent the fsuid or fsgid.
 *  4. We should have write and exec permissions on dir
 *  5. We can't do it if dir is immutable (done in permission())
 */
static inline int may_create(struct user_namespace *mnt_userns,
			     struct inode *dir, struct dentry *child)
{
	audit_inode_child(dir, child, AUDIT_TYPE_CHILD_CREATE);
	if (child->d_inode)
		return -EEXIST;
	if (IS_DEADDIR(dir))
		return -ENOENT;
	if (!fsuidgid_has_mapping(dir->i_sb, mnt_userns))
		return -EOVERFLOW;

	return inode_permission(mnt_userns, dir, MAY_WRITE | MAY_EXEC);
}

static struct dentry *lock_two_directories(struct dentry *p1, struct dentry *p2)
{
	struct dentry *p;

	p = d_ancestor(p2, p1);
	if (p) {
		inode_lock_nested(p2->d_inode, I_MUTEX_PARENT);
		inode_lock_nested(p1->d_inode, I_MUTEX_CHILD);
		return p;
	}

	p = d_ancestor(p1, p2);
	if (p) {
		inode_lock_nested(p1->d_inode, I_MUTEX_PARENT);
		inode_lock_nested(p2->d_inode, I_MUTEX_CHILD);
		return p;
	}

	lock_two_inodes(p1->d_inode, p2->d_inode,
			I_MUTEX_PARENT, I_MUTEX_PARENT2);
	return NULL;
}
<<<<<<< HEAD
EXPORT_SYMBOL_NS(lock_rename, ANDROID_GKI_VFS_EXPORT_ONLY);
=======

/*
 * p1 and p2 should be directories on the same fs.
 */
struct dentry *lock_rename(struct dentry *p1, struct dentry *p2)
{
	if (p1 == p2) {
		inode_lock_nested(p1->d_inode, I_MUTEX_PARENT);
		return NULL;
	}

	mutex_lock(&p1->d_sb->s_vfs_rename_mutex);
	return lock_two_directories(p1, p2);
}
EXPORT_SYMBOL(lock_rename);
>>>>>>> 993bed18

/*
 * c1 and p2 should be on the same fs.
 */
struct dentry *lock_rename_child(struct dentry *c1, struct dentry *p2)
{
	if (READ_ONCE(c1->d_parent) == p2) {
		/*
		 * hopefully won't need to touch ->s_vfs_rename_mutex at all.
		 */
		inode_lock_nested(p2->d_inode, I_MUTEX_PARENT);
		/*
		 * now that p2 is locked, nobody can move in or out of it,
		 * so the test below is safe.
		 */
		if (likely(c1->d_parent == p2))
			return NULL;

		/*
		 * c1 got moved out of p2 while we'd been taking locks;
		 * unlock and fall back to slow case.
		 */
		inode_unlock(p2->d_inode);
	}

	mutex_lock(&c1->d_sb->s_vfs_rename_mutex);
	/*
	 * nobody can move out of any directories on this fs.
	 */
	if (likely(c1->d_parent != p2))
		return lock_two_directories(c1->d_parent, p2);

	/*
	 * c1 got moved into p2 while we were taking locks;
	 * we need p2 locked and ->s_vfs_rename_mutex unlocked,
	 * for consistency with lock_rename().
	 */
	inode_lock_nested(p2->d_inode, I_MUTEX_PARENT);
	mutex_unlock(&c1->d_sb->s_vfs_rename_mutex);
	return NULL;
}
EXPORT_SYMBOL(lock_rename_child);

void unlock_rename(struct dentry *p1, struct dentry *p2)
{
	inode_unlock(p1->d_inode);
	if (p1 != p2) {
		inode_unlock(p2->d_inode);
		mutex_unlock(&p1->d_sb->s_vfs_rename_mutex);
	}
}
EXPORT_SYMBOL_NS(unlock_rename, ANDROID_GKI_VFS_EXPORT_ONLY);

/**
 * mode_strip_umask - handle vfs umask stripping
 * @dir:	parent directory of the new inode
 * @mode:	mode of the new inode to be created in @dir
 *
 * Umask stripping depends on whether or not the filesystem supports POSIX
 * ACLs. If the filesystem doesn't support it umask stripping is done directly
 * in here. If the filesystem does support POSIX ACLs umask stripping is
 * deferred until the filesystem calls posix_acl_create().
 *
 * Returns: mode
 */
static inline umode_t mode_strip_umask(const struct inode *dir, umode_t mode)
{
	if (!IS_POSIXACL(dir))
		mode &= ~current_umask();
	return mode;
}

/**
 * vfs_prepare_mode - prepare the mode to be used for a new inode
 * @mnt_userns:		user namespace of the mount the inode was found from
 * @dir:	parent directory of the new inode
 * @mode:	mode of the new inode
 * @mask_perms:	allowed permission by the vfs
 * @type:	type of file to be created
 *
 * This helper consolidates and enforces vfs restrictions on the @mode of a new
 * object to be created.
 *
 * Umask stripping depends on whether the filesystem supports POSIX ACLs (see
 * the kernel documentation for mode_strip_umask()). Moving umask stripping
 * after setgid stripping allows the same ordering for both non-POSIX ACL and
 * POSIX ACL supporting filesystems.
 *
 * Note that it's currently valid for @type to be 0 if a directory is created.
 * Filesystems raise that flag individually and we need to check whether each
 * filesystem can deal with receiving S_IFDIR from the vfs before we enforce a
 * non-zero type.
 *
 * Returns: mode to be passed to the filesystem
 */
static inline umode_t vfs_prepare_mode(struct user_namespace *mnt_userns,
				       const struct inode *dir, umode_t mode,
				       umode_t mask_perms, umode_t type)
{
	mode = mode_strip_sgid(mnt_userns, dir, mode);
	mode = mode_strip_umask(dir, mode);

	/*
	 * Apply the vfs mandated allowed permission mask and set the type of
	 * file to be created before we call into the filesystem.
	 */
	mode &= (mask_perms & ~S_IFMT);
	mode |= (type & S_IFMT);

	return mode;
}

/**
 * vfs_create - create new file
 * @mnt_userns:	user namespace of the mount the inode was found from
 * @dir:	inode of @dentry
 * @dentry:	pointer to dentry of the base directory
 * @mode:	mode of the new file
 * @want_excl:	whether the file must not yet exist
 *
 * Create a new file.
 *
 * If the inode has been found through an idmapped mount the user namespace of
 * the vfsmount must be passed through @mnt_userns. This function will then take
 * care to map the inode according to @mnt_userns before checking permissions.
 * On non-idmapped mounts or if permission checking is to be performed on the
 * raw inode simply passs init_user_ns.
 */
int vfs_create(struct user_namespace *mnt_userns, struct inode *dir,
	       struct dentry *dentry, umode_t mode, bool want_excl)
{
	int error = may_create(mnt_userns, dir, dentry);
	if (error)
		return error;

	if (!dir->i_op->create)
		return -EACCES;	/* shouldn't it be ENOSYS? */

	mode = vfs_prepare_mode(mnt_userns, dir, mode, S_IALLUGO, S_IFREG);
	error = security_inode_create(dir, dentry, mode);
	if (error)
		return error;
	error = dir->i_op->create(mnt_userns, dir, dentry, mode, want_excl);
	if (!error)
		fsnotify_create(dir, dentry);
	return error;
}
EXPORT_SYMBOL_NS(vfs_create, ANDROID_GKI_VFS_EXPORT_ONLY);

int vfs_mkobj(struct dentry *dentry, umode_t mode,
		int (*f)(struct dentry *, umode_t, void *),
		void *arg)
{
	struct inode *dir = dentry->d_parent->d_inode;
	int error = may_create(&init_user_ns, dir, dentry);
	if (error)
		return error;

	mode &= S_IALLUGO;
	mode |= S_IFREG;
	error = security_inode_create(dir, dentry, mode);
	if (error)
		return error;
	error = f(dentry, mode, arg);
	if (!error)
		fsnotify_create(dir, dentry);
	return error;
}
EXPORT_SYMBOL(vfs_mkobj);

bool may_open_dev(const struct path *path)
{
	return !(path->mnt->mnt_flags & MNT_NODEV) &&
		!(path->mnt->mnt_sb->s_iflags & SB_I_NODEV);
}

static int may_open(struct user_namespace *mnt_userns, const struct path *path,
		    int acc_mode, int flag)
{
	struct dentry *dentry = path->dentry;
	struct inode *inode = dentry->d_inode;
	int error;

	if (!inode)
		return -ENOENT;

	switch (inode->i_mode & S_IFMT) {
	case S_IFLNK:
		return -ELOOP;
	case S_IFDIR:
		if (acc_mode & MAY_WRITE)
			return -EISDIR;
		if (acc_mode & MAY_EXEC)
			return -EACCES;
		break;
	case S_IFBLK:
	case S_IFCHR:
		if (!may_open_dev(path))
			return -EACCES;
		fallthrough;
	case S_IFIFO:
	case S_IFSOCK:
		if (acc_mode & MAY_EXEC)
			return -EACCES;
		flag &= ~O_TRUNC;
		break;
	case S_IFREG:
		if ((acc_mode & MAY_EXEC) && path_noexec(path))
			return -EACCES;
		break;
	}

	error = inode_permission(mnt_userns, inode, MAY_OPEN | acc_mode);
	if (error)
		return error;

	/*
	 * An append-only file must be opened in append mode for writing.
	 */
	if (IS_APPEND(inode)) {
		if  ((flag & O_ACCMODE) != O_RDONLY && !(flag & O_APPEND))
			return -EPERM;
		if (flag & O_TRUNC)
			return -EPERM;
	}

	/* O_NOATIME can only be set by the owner or superuser */
	if (flag & O_NOATIME && !inode_owner_or_capable(mnt_userns, inode))
		return -EPERM;

	return 0;
}

static int handle_truncate(struct user_namespace *mnt_userns, struct file *filp)
{
	const struct path *path = &filp->f_path;
	struct inode *inode = path->dentry->d_inode;
	int error = get_write_access(inode);
	if (error)
		return error;
	/*
	 * Refuse to truncate files with mandatory locks held on them.
	 */
	error = security_path_truncate(path);
	if (!error) {
		error = do_truncate(mnt_userns, path->dentry, 0,
				    ATTR_MTIME|ATTR_CTIME|ATTR_OPEN,
				    filp);
	}
	put_write_access(inode);
	return error;
}

static inline int open_to_namei_flags(int flag)
{
	if ((flag & O_ACCMODE) == 3)
		flag--;
	return flag;
}

static int may_o_create(struct user_namespace *mnt_userns,
			const struct path *dir, struct dentry *dentry,
			umode_t mode)
{
	int error = security_path_mknod(dir, dentry, mode, 0);
	if (error)
		return error;

	if (!fsuidgid_has_mapping(dir->dentry->d_sb, mnt_userns))
		return -EOVERFLOW;

	error = inode_permission(mnt_userns, dir->dentry->d_inode,
				 MAY_WRITE | MAY_EXEC);
	if (error)
		return error;

	return security_inode_create(dir->dentry->d_inode, dentry, mode);
}

/*
 * Attempt to atomically look up, create and open a file from a negative
 * dentry.
 *
 * Returns 0 if successful.  The file will have been created and attached to
 * @file by the filesystem calling finish_open().
 *
 * If the file was looked up only or didn't need creating, FMODE_OPENED won't
 * be set.  The caller will need to perform the open themselves.  @path will
 * have been updated to point to the new dentry.  This may be negative.
 *
 * Returns an error code otherwise.
 */
static struct dentry *atomic_open(struct nameidata *nd, struct dentry *dentry,
				  struct file *file,
				  int open_flag, umode_t mode)
{
	struct dentry *const DENTRY_NOT_SET = (void *) -1UL;
	struct inode *dir =  nd->path.dentry->d_inode;
	int error;

	if (nd->flags & LOOKUP_DIRECTORY)
		open_flag |= O_DIRECTORY;

	file->f_path.dentry = DENTRY_NOT_SET;
	file->f_path.mnt = nd->path.mnt;
	error = dir->i_op->atomic_open(dir, dentry, file,
				       open_to_namei_flags(open_flag), mode);
	d_lookup_done(dentry);
	if (!error) {
		if (file->f_mode & FMODE_OPENED) {
			if (unlikely(dentry != file->f_path.dentry)) {
				dput(dentry);
				dentry = dget(file->f_path.dentry);
			}
		} else if (WARN_ON(file->f_path.dentry == DENTRY_NOT_SET)) {
			error = -EIO;
		} else {
			if (file->f_path.dentry) {
				dput(dentry);
				dentry = file->f_path.dentry;
			}
			if (unlikely(d_is_negative(dentry)))
				error = -ENOENT;
		}
	}
	if (error) {
		dput(dentry);
		dentry = ERR_PTR(error);
	}
	return dentry;
}

/*
 * Look up and maybe create and open the last component.
 *
 * Must be called with parent locked (exclusive in O_CREAT case).
 *
 * Returns 0 on success, that is, if
 *  the file was successfully atomically created (if necessary) and opened, or
 *  the file was not completely opened at this time, though lookups and
 *  creations were performed.
 * These case are distinguished by presence of FMODE_OPENED on file->f_mode.
 * In the latter case dentry returned in @path might be negative if O_CREAT
 * hadn't been specified.
 *
 * An error code is returned on failure.
 */
static struct dentry *lookup_open(struct nameidata *nd, struct file *file,
				  const struct open_flags *op,
				  bool got_write)
{
	struct user_namespace *mnt_userns;
	struct dentry *dir = nd->path.dentry;
	struct inode *dir_inode = dir->d_inode;
	int open_flag = op->open_flag;
	struct dentry *dentry;
	int error, create_error = 0;
	umode_t mode = op->mode;
	DECLARE_WAIT_QUEUE_HEAD_ONSTACK(wq);

	if (unlikely(IS_DEADDIR(dir_inode)))
		return ERR_PTR(-ENOENT);

	file->f_mode &= ~FMODE_CREATED;
	dentry = d_lookup(dir, &nd->last);
	for (;;) {
		if (!dentry) {
			dentry = d_alloc_parallel(dir, &nd->last, &wq);
			if (IS_ERR(dentry))
				return dentry;
		}
		if (d_in_lookup(dentry))
			break;

		error = d_revalidate(dentry, nd->flags);
		if (likely(error > 0))
			break;
		if (error)
			goto out_dput;
		d_invalidate(dentry);
		dput(dentry);
		dentry = NULL;
	}
	if (dentry->d_inode) {
		/* Cached positive dentry: will open in f_op->open */
		return dentry;
	}

	/*
	 * Checking write permission is tricky, bacuse we don't know if we are
	 * going to actually need it: O_CREAT opens should work as long as the
	 * file exists.  But checking existence breaks atomicity.  The trick is
	 * to check access and if not granted clear O_CREAT from the flags.
	 *
	 * Another problem is returing the "right" error value (e.g. for an
	 * O_EXCL open we want to return EEXIST not EROFS).
	 */
	if (unlikely(!got_write))
		open_flag &= ~O_TRUNC;
	mnt_userns = mnt_user_ns(nd->path.mnt);
	if (open_flag & O_CREAT) {
		if (open_flag & O_EXCL)
			open_flag &= ~O_TRUNC;
		mode = vfs_prepare_mode(mnt_userns, dir->d_inode, mode, mode, mode);
		if (likely(got_write))
			create_error = may_o_create(mnt_userns, &nd->path,
						    dentry, mode);
		else
			create_error = -EROFS;
	}
	if (create_error)
		open_flag &= ~O_CREAT;
	if (dir_inode->i_op->atomic_open) {
		dentry = atomic_open(nd, dentry, file, open_flag, mode);
		if (unlikely(create_error) && dentry == ERR_PTR(-ENOENT))
			dentry = ERR_PTR(create_error);
		return dentry;
	}

	if (d_in_lookup(dentry)) {
		struct dentry *res = dir_inode->i_op->lookup(dir_inode, dentry,
							     nd->flags);
		d_lookup_done(dentry);
		if (unlikely(res)) {
			if (IS_ERR(res)) {
				error = PTR_ERR(res);
				goto out_dput;
			}
			dput(dentry);
			dentry = res;
		}
	}

	/* Negative dentry, just create the file */
	if (!dentry->d_inode && (open_flag & O_CREAT)) {
		file->f_mode |= FMODE_CREATED;
		audit_inode_child(dir_inode, dentry, AUDIT_TYPE_CHILD_CREATE);
		if (!dir_inode->i_op->create) {
			error = -EACCES;
			goto out_dput;
		}

		error = dir_inode->i_op->create(mnt_userns, dir_inode, dentry,
						mode, open_flag & O_EXCL);
		if (error)
			goto out_dput;
	}
	if (unlikely(create_error) && !dentry->d_inode) {
		error = create_error;
		goto out_dput;
	}
	return dentry;

out_dput:
	dput(dentry);
	return ERR_PTR(error);
}

static const char *open_last_lookups(struct nameidata *nd,
		   struct file *file, const struct open_flags *op)
{
	struct dentry *dir = nd->path.dentry;
	int open_flag = op->open_flag;
	bool got_write = false;
	unsigned seq;
	struct inode *inode;
	struct dentry *dentry;
	const char *res;

	nd->flags |= op->intent;

	if (nd->last_type != LAST_NORM) {
		if (nd->depth)
			put_link(nd);
		return handle_dots(nd, nd->last_type);
	}

	if (!(open_flag & O_CREAT)) {
		if (nd->last.name[nd->last.len])
			nd->flags |= LOOKUP_FOLLOW | LOOKUP_DIRECTORY;
		/* we _can_ be in RCU mode here */
		dentry = lookup_fast(nd, &inode, &seq);
		if (IS_ERR(dentry))
			return ERR_CAST(dentry);
		if (likely(dentry))
			goto finish_lookup;

		BUG_ON(nd->flags & LOOKUP_RCU);
	} else {
		/* create side of things */
		if (nd->flags & LOOKUP_RCU) {
			if (!try_to_unlazy(nd))
				return ERR_PTR(-ECHILD);
		}
		audit_inode(nd->name, dir, AUDIT_INODE_PARENT);
		/* trailing slashes? */
		if (unlikely(nd->last.name[nd->last.len]))
			return ERR_PTR(-EISDIR);
	}

	if (open_flag & (O_CREAT | O_TRUNC | O_WRONLY | O_RDWR)) {
		got_write = !mnt_want_write(nd->path.mnt);
		/*
		 * do _not_ fail yet - we might not need that or fail with
		 * a different error; let lookup_open() decide; we'll be
		 * dropping this one anyway.
		 */
	}
	if (open_flag & O_CREAT)
		inode_lock(dir->d_inode);
	else
		inode_lock_shared(dir->d_inode);
	dentry = lookup_open(nd, file, op, got_write);
	if (!IS_ERR(dentry) && (file->f_mode & FMODE_CREATED))
		fsnotify_create(dir->d_inode, dentry);
	if (open_flag & O_CREAT)
		inode_unlock(dir->d_inode);
	else
		inode_unlock_shared(dir->d_inode);

	if (got_write)
		mnt_drop_write(nd->path.mnt);

	if (IS_ERR(dentry))
		return ERR_CAST(dentry);

	if (file->f_mode & (FMODE_OPENED | FMODE_CREATED)) {
		dput(nd->path.dentry);
		nd->path.dentry = dentry;
		return NULL;
	}

finish_lookup:
	if (nd->depth)
		put_link(nd);
	res = step_into(nd, WALK_TRAILING, dentry, inode, seq);
	if (unlikely(res))
		nd->flags &= ~(LOOKUP_OPEN|LOOKUP_CREATE|LOOKUP_EXCL);
	return res;
}

/*
 * Handle the last step of open()
 */
static int do_open(struct nameidata *nd,
		   struct file *file, const struct open_flags *op)
{
	struct user_namespace *mnt_userns;
	int open_flag = op->open_flag;
	bool do_truncate;
	int acc_mode;
	int error;

	if (!(file->f_mode & (FMODE_OPENED | FMODE_CREATED))) {
		error = complete_walk(nd);
		if (error)
			return error;
	}
	if (!(file->f_mode & FMODE_CREATED))
		audit_inode(nd->name, nd->path.dentry, 0);
	mnt_userns = mnt_user_ns(nd->path.mnt);
	if (open_flag & O_CREAT) {
		if ((open_flag & O_EXCL) && !(file->f_mode & FMODE_CREATED))
			return -EEXIST;
		if (d_is_dir(nd->path.dentry))
			return -EISDIR;
		error = may_create_in_sticky(mnt_userns, nd,
					     d_backing_inode(nd->path.dentry));
		if (unlikely(error))
			return error;
	}
	if ((nd->flags & LOOKUP_DIRECTORY) && !d_can_lookup(nd->path.dentry))
		return -ENOTDIR;

	do_truncate = false;
	acc_mode = op->acc_mode;
	if (file->f_mode & FMODE_CREATED) {
		/* Don't check for write permission, don't truncate */
		open_flag &= ~O_TRUNC;
		acc_mode = 0;
	} else if (d_is_reg(nd->path.dentry) && open_flag & O_TRUNC) {
		error = mnt_want_write(nd->path.mnt);
		if (error)
			return error;
		do_truncate = true;
	}
	error = may_open(mnt_userns, &nd->path, acc_mode, open_flag);
	if (!error && !(file->f_mode & FMODE_OPENED))
		error = vfs_open(&nd->path, file);
	if (!error)
		error = ima_file_check(file, op->acc_mode);
	if (!error && do_truncate)
		error = handle_truncate(mnt_userns, file);
	if (unlikely(error > 0)) {
		WARN_ON(1);
		error = -EINVAL;
	}
	if (do_truncate)
		mnt_drop_write(nd->path.mnt);
	return error;
}

/**
 * vfs_tmpfile - create tmpfile
 * @mnt_userns:	user namespace of the mount the inode was found from
 * @dentry:	pointer to dentry of the base directory
 * @mode:	mode of the new tmpfile
 * @open_flag:	flags
 *
 * Create a temporary file.
 *
 * If the inode has been found through an idmapped mount the user namespace of
 * the vfsmount must be passed through @mnt_userns. This function will then take
 * care to map the inode according to @mnt_userns before checking permissions.
 * On non-idmapped mounts or if permission checking is to be performed on the
 * raw inode simply passs init_user_ns.
 */
struct dentry *vfs_tmpfile(struct user_namespace *mnt_userns,
			   struct dentry *dentry, umode_t mode, int open_flag)
{
	struct dentry *child = NULL;
	struct inode *dir = dentry->d_inode;
	struct inode *inode;
	int error;

	/* we want directory to be writable */
	error = inode_permission(mnt_userns, dir, MAY_WRITE | MAY_EXEC);
	if (error)
		goto out_err;
	error = -EOPNOTSUPP;
	if (!dir->i_op->tmpfile)
		goto out_err;
	error = -ENOMEM;
	child = d_alloc(dentry, &slash_name);
	if (unlikely(!child))
		goto out_err;
	mode = vfs_prepare_mode(mnt_userns, dir, mode, mode, mode);
	error = dir->i_op->tmpfile(mnt_userns, dir, child, mode);
	if (error)
		goto out_err;
	error = -ENOENT;
	inode = child->d_inode;
	if (unlikely(!inode))
		goto out_err;
	if (!(open_flag & O_EXCL)) {
		spin_lock(&inode->i_lock);
		inode->i_state |= I_LINKABLE;
		spin_unlock(&inode->i_lock);
	}
	ima_post_create_tmpfile(mnt_userns, inode);
	return child;

out_err:
	dput(child);
	return ERR_PTR(error);
}
EXPORT_SYMBOL(vfs_tmpfile);

static int do_tmpfile(struct nameidata *nd, unsigned flags,
		const struct open_flags *op,
		struct file *file)
{
	struct user_namespace *mnt_userns;
	struct dentry *child;
	struct path path;
	int error = path_lookupat(nd, flags | LOOKUP_DIRECTORY, &path);
	if (unlikely(error))
		return error;
	error = mnt_want_write(path.mnt);
	if (unlikely(error))
		goto out;
	mnt_userns = mnt_user_ns(path.mnt);
	child = vfs_tmpfile(mnt_userns, path.dentry, op->mode, op->open_flag);
	error = PTR_ERR(child);
	if (IS_ERR(child))
		goto out2;
	dput(path.dentry);
	path.dentry = child;
	audit_inode(nd->name, child, 0);
	/* Don't check for other permissions, the inode was just created */
	error = may_open(mnt_userns, &path, 0, op->open_flag);
	if (!error)
		error = vfs_open(&path, file);
out2:
	mnt_drop_write(path.mnt);
out:
	path_put(&path);
	return error;
}

static int do_o_path(struct nameidata *nd, unsigned flags, struct file *file)
{
	struct path path;
	int error = path_lookupat(nd, flags, &path);
	if (!error) {
		audit_inode(nd->name, path.dentry, 0);
		error = vfs_open(&path, file);
		path_put(&path);
	}
	return error;
}

static struct file *path_openat(struct nameidata *nd,
			const struct open_flags *op, unsigned flags)
{
	struct file *file;
	int error;

	file = alloc_empty_file(op->open_flag, current_cred());
	if (IS_ERR(file))
		return file;

	if (unlikely(file->f_flags & __O_TMPFILE)) {
		error = do_tmpfile(nd, flags, op, file);
	} else if (unlikely(file->f_flags & O_PATH)) {
		error = do_o_path(nd, flags, file);
	} else {
		const char *s = path_init(nd, flags);
		while (!(error = link_path_walk(s, nd)) &&
		       (s = open_last_lookups(nd, file, op)) != NULL)
			;
		if (!error)
			error = do_open(nd, file, op);
		terminate_walk(nd);
	}
	if (likely(!error)) {
		if (likely(file->f_mode & FMODE_OPENED))
			return file;
		WARN_ON(1);
		error = -EINVAL;
	}
	fput(file);
	if (error == -EOPENSTALE) {
		if (flags & LOOKUP_RCU)
			error = -ECHILD;
		else
			error = -ESTALE;
	}
	return ERR_PTR(error);
}

struct file *do_filp_open(int dfd, struct filename *pathname,
		const struct open_flags *op)
{
	struct nameidata nd;
	int flags = op->lookup_flags;
	struct file *filp;

	set_nameidata(&nd, dfd, pathname, NULL);
	filp = path_openat(&nd, op, flags | LOOKUP_RCU);
	if (unlikely(filp == ERR_PTR(-ECHILD)))
		filp = path_openat(&nd, op, flags);
	if (unlikely(filp == ERR_PTR(-ESTALE)))
		filp = path_openat(&nd, op, flags | LOOKUP_REVAL);
	restore_nameidata();
	return filp;
}

struct file *do_file_open_root(const struct path *root,
		const char *name, const struct open_flags *op)
{
	struct nameidata nd;
	struct file *file;
	struct filename *filename;
	int flags = op->lookup_flags;

	if (d_is_symlink(root->dentry) && op->intent & LOOKUP_OPEN)
		return ERR_PTR(-ELOOP);

	filename = getname_kernel(name);
	if (IS_ERR(filename))
		return ERR_CAST(filename);

	set_nameidata(&nd, -1, filename, root);
	file = path_openat(&nd, op, flags | LOOKUP_RCU);
	if (unlikely(file == ERR_PTR(-ECHILD)))
		file = path_openat(&nd, op, flags);
	if (unlikely(file == ERR_PTR(-ESTALE)))
		file = path_openat(&nd, op, flags | LOOKUP_REVAL);
	restore_nameidata();
	putname(filename);
	return file;
}

static struct dentry *filename_create(int dfd, struct filename *name,
				      struct path *path, unsigned int lookup_flags)
{
	struct dentry *dentry = ERR_PTR(-EEXIST);
	struct qstr last;
	bool want_dir = lookup_flags & LOOKUP_DIRECTORY;
	unsigned int reval_flag = lookup_flags & LOOKUP_REVAL;
	unsigned int create_flags = LOOKUP_CREATE | LOOKUP_EXCL;
	int type;
	int err2;
	int error;

	error = filename_parentat(dfd, name, reval_flag, path, &last, &type);
	if (error)
		return ERR_PTR(error);

	/*
	 * Yucky last component or no last component at all?
	 * (foo/., foo/.., /////)
	 */
	if (unlikely(type != LAST_NORM))
		goto out;

	/* don't fail immediately if it's r/o, at least try to report other errors */
	err2 = mnt_want_write(path->mnt);
	/*
	 * Do the final lookup.  Suppress 'create' if there is a trailing
	 * '/', and a directory wasn't requested.
	 */
	if (last.name[last.len] && !want_dir)
		create_flags = 0;
	inode_lock_nested(path->dentry->d_inode, I_MUTEX_PARENT);
	dentry = lookup_one_qstr_excl(&last, path->dentry,
				      reval_flag | create_flags);
	if (IS_ERR(dentry))
		goto unlock;

	error = -EEXIST;
	if (d_is_positive(dentry))
		goto fail;

	/*
	 * Special case - lookup gave negative, but... we had foo/bar/
	 * From the vfs_mknod() POV we just have a negative dentry -
	 * all is fine. Let's be bastards - you had / on the end, you've
	 * been asking for (non-existent) directory. -ENOENT for you.
	 */
	if (unlikely(!create_flags)) {
		error = -ENOENT;
		goto fail;
	}
	if (unlikely(err2)) {
		error = err2;
		goto fail;
	}
	return dentry;
fail:
	dput(dentry);
	dentry = ERR_PTR(error);
unlock:
	inode_unlock(path->dentry->d_inode);
	if (!err2)
		mnt_drop_write(path->mnt);
out:
	path_put(path);
	return dentry;
}

struct dentry *kern_path_create(int dfd, const char *pathname,
				struct path *path, unsigned int lookup_flags)
{
	struct filename *filename = getname_kernel(pathname);
	struct dentry *res = filename_create(dfd, filename, path, lookup_flags);

	putname(filename);
	return res;
}
EXPORT_SYMBOL(kern_path_create);

void done_path_create(struct path *path, struct dentry *dentry)
{
	dput(dentry);
	inode_unlock(path->dentry->d_inode);
	mnt_drop_write(path->mnt);
	path_put(path);
}
EXPORT_SYMBOL(done_path_create);

inline struct dentry *user_path_create(int dfd, const char __user *pathname,
				struct path *path, unsigned int lookup_flags)
{
	struct filename *filename = getname(pathname);
	struct dentry *res = filename_create(dfd, filename, path, lookup_flags);

	putname(filename);
	return res;
}
EXPORT_SYMBOL(user_path_create);

/**
 * vfs_mknod - create device node or file
 * @mnt_userns:	user namespace of the mount the inode was found from
 * @dir:	inode of @dentry
 * @dentry:	pointer to dentry of the base directory
 * @mode:	mode of the new device node or file
 * @dev:	device number of device to create
 *
 * Create a device node or file.
 *
 * If the inode has been found through an idmapped mount the user namespace of
 * the vfsmount must be passed through @mnt_userns. This function will then take
 * care to map the inode according to @mnt_userns before checking permissions.
 * On non-idmapped mounts or if permission checking is to be performed on the
 * raw inode simply passs init_user_ns.
 */
int vfs_mknod(struct user_namespace *mnt_userns, struct inode *dir,
	      struct dentry *dentry, umode_t mode, dev_t dev)
{
	bool is_whiteout = S_ISCHR(mode) && dev == WHITEOUT_DEV;
	int error = may_create(mnt_userns, dir, dentry);

	if (error)
		return error;

	if ((S_ISCHR(mode) || S_ISBLK(mode)) && !is_whiteout &&
	    !capable(CAP_MKNOD))
		return -EPERM;

	if (!dir->i_op->mknod)
		return -EPERM;

	mode = vfs_prepare_mode(mnt_userns, dir, mode, mode, mode);
	error = devcgroup_inode_mknod(mode, dev);
	if (error)
		return error;

	error = security_inode_mknod(dir, dentry, mode, dev);
	if (error)
		return error;

	error = dir->i_op->mknod(mnt_userns, dir, dentry, mode, dev);
	if (!error)
		fsnotify_create(dir, dentry);
	return error;
}
EXPORT_SYMBOL(vfs_mknod);

static int may_mknod(umode_t mode)
{
	switch (mode & S_IFMT) {
	case S_IFREG:
	case S_IFCHR:
	case S_IFBLK:
	case S_IFIFO:
	case S_IFSOCK:
	case 0: /* zero mode translates to S_IFREG */
		return 0;
	case S_IFDIR:
		return -EPERM;
	default:
		return -EINVAL;
	}
}

static int do_mknodat(int dfd, struct filename *name, umode_t mode,
		unsigned int dev)
{
	struct user_namespace *mnt_userns;
	struct dentry *dentry;
	struct path path;
	int error;
	unsigned int lookup_flags = 0;

	error = may_mknod(mode);
	if (error)
		goto out1;
retry:
	dentry = filename_create(dfd, name, &path, lookup_flags);
	error = PTR_ERR(dentry);
	if (IS_ERR(dentry))
		goto out1;

	error = security_path_mknod(&path, dentry,
			mode_strip_umask(path.dentry->d_inode, mode), dev);
	if (error)
		goto out2;

	mnt_userns = mnt_user_ns(path.mnt);
	switch (mode & S_IFMT) {
		case 0: case S_IFREG:
			error = vfs_create(mnt_userns, path.dentry->d_inode,
					   dentry, mode, true);
			if (!error)
				ima_post_path_mknod(mnt_userns, dentry);
			break;
		case S_IFCHR: case S_IFBLK:
			error = vfs_mknod(mnt_userns, path.dentry->d_inode,
					  dentry, mode, new_decode_dev(dev));
			break;
		case S_IFIFO: case S_IFSOCK:
			error = vfs_mknod(mnt_userns, path.dentry->d_inode,
					  dentry, mode, 0);
			break;
	}
out2:
	done_path_create(&path, dentry);
	if (retry_estale(error, lookup_flags)) {
		lookup_flags |= LOOKUP_REVAL;
		goto retry;
	}
out1:
	putname(name);
	return error;
}

SYSCALL_DEFINE4(mknodat, int, dfd, const char __user *, filename, umode_t, mode,
		unsigned int, dev)
{
	return do_mknodat(dfd, getname(filename), mode, dev);
}

SYSCALL_DEFINE3(mknod, const char __user *, filename, umode_t, mode, unsigned, dev)
{
	return do_mknodat(AT_FDCWD, getname(filename), mode, dev);
}

/**
 * vfs_mkdir - create directory
 * @mnt_userns:	user namespace of the mount the inode was found from
 * @dir:	inode of @dentry
 * @dentry:	pointer to dentry of the base directory
 * @mode:	mode of the new directory
 *
 * Create a directory.
 *
 * If the inode has been found through an idmapped mount the user namespace of
 * the vfsmount must be passed through @mnt_userns. This function will then take
 * care to map the inode according to @mnt_userns before checking permissions.
 * On non-idmapped mounts or if permission checking is to be performed on the
 * raw inode simply passs init_user_ns.
 */
int vfs_mkdir(struct user_namespace *mnt_userns, struct inode *dir,
	      struct dentry *dentry, umode_t mode)
{
	int error = may_create(mnt_userns, dir, dentry);
	unsigned max_links = dir->i_sb->s_max_links;

	if (error)
		return error;

	if (!dir->i_op->mkdir)
		return -EPERM;

	mode = vfs_prepare_mode(mnt_userns, dir, mode, S_IRWXUGO | S_ISVTX, 0);
	error = security_inode_mkdir(dir, dentry, mode);
	if (error)
		return error;

	if (max_links && dir->i_nlink >= max_links)
		return -EMLINK;

	error = dir->i_op->mkdir(mnt_userns, dir, dentry, mode);
	if (!error)
		fsnotify_mkdir(dir, dentry);
	return error;
}
EXPORT_SYMBOL_NS(vfs_mkdir, ANDROID_GKI_VFS_EXPORT_ONLY);

int do_mkdirat(int dfd, struct filename *name, umode_t mode)
{
	struct dentry *dentry;
	struct path path;
	int error;
	unsigned int lookup_flags = LOOKUP_DIRECTORY;

retry:
	dentry = filename_create(dfd, name, &path, lookup_flags);
	error = PTR_ERR(dentry);
	if (IS_ERR(dentry))
		goto out_putname;

	error = security_path_mkdir(&path, dentry,
			mode_strip_umask(path.dentry->d_inode, mode));
	if (!error) {
		struct user_namespace *mnt_userns;
		mnt_userns = mnt_user_ns(path.mnt);
		error = vfs_mkdir(mnt_userns, path.dentry->d_inode, dentry,
				  mode);
	}
	done_path_create(&path, dentry);
	if (retry_estale(error, lookup_flags)) {
		lookup_flags |= LOOKUP_REVAL;
		goto retry;
	}
out_putname:
	putname(name);
	return error;
}

SYSCALL_DEFINE3(mkdirat, int, dfd, const char __user *, pathname, umode_t, mode)
{
	return do_mkdirat(dfd, getname(pathname), mode);
}

SYSCALL_DEFINE2(mkdir, const char __user *, pathname, umode_t, mode)
{
	return do_mkdirat(AT_FDCWD, getname(pathname), mode);
}

/**
 * vfs_rmdir - remove directory
 * @mnt_userns:	user namespace of the mount the inode was found from
 * @dir:	inode of @dentry
 * @dentry:	pointer to dentry of the base directory
 *
 * Remove a directory.
 *
 * If the inode has been found through an idmapped mount the user namespace of
 * the vfsmount must be passed through @mnt_userns. This function will then take
 * care to map the inode according to @mnt_userns before checking permissions.
 * On non-idmapped mounts or if permission checking is to be performed on the
 * raw inode simply passs init_user_ns.
 */
int vfs_rmdir(struct user_namespace *mnt_userns, struct inode *dir,
		     struct dentry *dentry)
{
	int error = may_delete(mnt_userns, dir, dentry, 1);

	if (error)
		return error;

	if (!dir->i_op->rmdir)
		return -EPERM;

	dget(dentry);
	inode_lock(dentry->d_inode);

	error = -EBUSY;
	if (is_local_mountpoint(dentry))
		goto out;

	error = security_inode_rmdir(dir, dentry);
	if (error)
		goto out;

	error = dir->i_op->rmdir(dir, dentry);
	if (error)
		goto out;

	shrink_dcache_parent(dentry);
	dentry->d_inode->i_flags |= S_DEAD;
	dont_mount(dentry);
	detach_mounts(dentry);

out:
	inode_unlock(dentry->d_inode);
	dput(dentry);
	if (!error)
		d_delete_notify(dir, dentry);
	return error;
}
EXPORT_SYMBOL_NS(vfs_rmdir, ANDROID_GKI_VFS_EXPORT_ONLY);

int do_rmdir(int dfd, struct filename *name)
{
	struct user_namespace *mnt_userns;
	int error;
	struct dentry *dentry;
	struct path path;
	struct qstr last;
	int type;
	unsigned int lookup_flags = 0;
retry:
	error = filename_parentat(dfd, name, lookup_flags, &path, &last, &type);
	if (error)
		goto exit1;

	switch (type) {
	case LAST_DOTDOT:
		error = -ENOTEMPTY;
		goto exit2;
	case LAST_DOT:
		error = -EINVAL;
		goto exit2;
	case LAST_ROOT:
		error = -EBUSY;
		goto exit2;
	}

	error = mnt_want_write(path.mnt);
	if (error)
		goto exit2;

	inode_lock_nested(path.dentry->d_inode, I_MUTEX_PARENT);
	dentry = lookup_one_qstr_excl(&last, path.dentry, lookup_flags);
	error = PTR_ERR(dentry);
	if (IS_ERR(dentry))
		goto exit3;
	if (!dentry->d_inode) {
		error = -ENOENT;
		goto exit4;
	}
	error = security_path_rmdir(&path, dentry);
	if (error)
		goto exit4;
	mnt_userns = mnt_user_ns(path.mnt);
	error = vfs_rmdir(mnt_userns, path.dentry->d_inode, dentry);
exit4:
	dput(dentry);
exit3:
	inode_unlock(path.dentry->d_inode);
	mnt_drop_write(path.mnt);
exit2:
	path_put(&path);
	if (retry_estale(error, lookup_flags)) {
		lookup_flags |= LOOKUP_REVAL;
		goto retry;
	}
exit1:
	putname(name);
	return error;
}

SYSCALL_DEFINE1(rmdir, const char __user *, pathname)
{
	return do_rmdir(AT_FDCWD, getname(pathname));
}

/**
 * vfs_unlink - unlink a filesystem object
 * @mnt_userns:	user namespace of the mount the inode was found from
 * @dir:	parent directory
 * @dentry:	victim
 * @delegated_inode: returns victim inode, if the inode is delegated.
 *
 * The caller must hold dir->i_mutex.
 *
 * If vfs_unlink discovers a delegation, it will return -EWOULDBLOCK and
 * return a reference to the inode in delegated_inode.  The caller
 * should then break the delegation on that inode and retry.  Because
 * breaking a delegation may take a long time, the caller should drop
 * dir->i_mutex before doing so.
 *
 * Alternatively, a caller may pass NULL for delegated_inode.  This may
 * be appropriate for callers that expect the underlying filesystem not
 * to be NFS exported.
 *
 * If the inode has been found through an idmapped mount the user namespace of
 * the vfsmount must be passed through @mnt_userns. This function will then take
 * care to map the inode according to @mnt_userns before checking permissions.
 * On non-idmapped mounts or if permission checking is to be performed on the
 * raw inode simply passs init_user_ns.
 */
int vfs_unlink(struct user_namespace *mnt_userns, struct inode *dir,
	       struct dentry *dentry, struct inode **delegated_inode)
{
	struct inode *target = dentry->d_inode;
	int error = may_delete(mnt_userns, dir, dentry, 0);

	if (error)
		return error;

	if (!dir->i_op->unlink)
		return -EPERM;

	inode_lock(target);
	if (IS_SWAPFILE(target))
		error = -EPERM;
	else if (is_local_mountpoint(dentry))
		error = -EBUSY;
	else {
		error = security_inode_unlink(dir, dentry);
		if (!error) {
			error = try_break_deleg(target, delegated_inode);
			if (error)
				goto out;
			error = dir->i_op->unlink(dir, dentry);
			if (!error) {
				dont_mount(dentry);
				detach_mounts(dentry);
			}
		}
	}
out:
	inode_unlock(target);

	/* We don't d_delete() NFS sillyrenamed files--they still exist. */
	if (!error && dentry->d_flags & DCACHE_NFSFS_RENAMED) {
		fsnotify_unlink(dir, dentry);
	} else if (!error) {
		fsnotify_link_count(target);
		d_delete_notify(dir, dentry);
	}

	return error;
}
EXPORT_SYMBOL_NS(vfs_unlink, ANDROID_GKI_VFS_EXPORT_ONLY);

/*
 * Make sure that the actual truncation of the file will occur outside its
 * directory's i_mutex.  Truncate can take a long time if there is a lot of
 * writeout happening, and we don't want to prevent access to the directory
 * while waiting on the I/O.
 */
int do_unlinkat(int dfd, struct filename *name)
{
	int error;
	struct dentry *dentry;
	struct path path;
	struct qstr last;
	int type;
	struct inode *inode = NULL;
	struct inode *delegated_inode = NULL;
	unsigned int lookup_flags = 0;
retry:
	error = filename_parentat(dfd, name, lookup_flags, &path, &last, &type);
	if (error)
		goto exit1;

	error = -EISDIR;
	if (type != LAST_NORM)
		goto exit2;

	error = mnt_want_write(path.mnt);
	if (error)
		goto exit2;
retry_deleg:
	inode_lock_nested(path.dentry->d_inode, I_MUTEX_PARENT);
	dentry = lookup_one_qstr_excl(&last, path.dentry, lookup_flags);
	error = PTR_ERR(dentry);
	if (!IS_ERR(dentry)) {
		struct user_namespace *mnt_userns;

		/* Why not before? Because we want correct error value */
		if (last.name[last.len])
			goto slashes;
		inode = dentry->d_inode;
		if (d_is_negative(dentry))
			goto slashes;
		ihold(inode);
		error = security_path_unlink(&path, dentry);
		if (error)
			goto exit3;
		mnt_userns = mnt_user_ns(path.mnt);
		error = vfs_unlink(mnt_userns, path.dentry->d_inode, dentry,
				   &delegated_inode);
exit3:
		dput(dentry);
	}
	inode_unlock(path.dentry->d_inode);
	if (inode)
		iput(inode);	/* truncate the inode here */
	inode = NULL;
	if (delegated_inode) {
		error = break_deleg_wait(&delegated_inode);
		if (!error)
			goto retry_deleg;
	}
	mnt_drop_write(path.mnt);
exit2:
	path_put(&path);
	if (retry_estale(error, lookup_flags)) {
		lookup_flags |= LOOKUP_REVAL;
		inode = NULL;
		goto retry;
	}
exit1:
	putname(name);
	return error;

slashes:
	if (d_is_negative(dentry))
		error = -ENOENT;
	else if (d_is_dir(dentry))
		error = -EISDIR;
	else
		error = -ENOTDIR;
	goto exit3;
}

SYSCALL_DEFINE3(unlinkat, int, dfd, const char __user *, pathname, int, flag)
{
	if ((flag & ~AT_REMOVEDIR) != 0)
		return -EINVAL;

	if (flag & AT_REMOVEDIR)
		return do_rmdir(dfd, getname(pathname));
	return do_unlinkat(dfd, getname(pathname));
}

SYSCALL_DEFINE1(unlink, const char __user *, pathname)
{
	return do_unlinkat(AT_FDCWD, getname(pathname));
}

/**
 * vfs_symlink - create symlink
 * @mnt_userns:	user namespace of the mount the inode was found from
 * @dir:	inode of @dentry
 * @dentry:	pointer to dentry of the base directory
 * @oldname:	name of the file to link to
 *
 * Create a symlink.
 *
 * If the inode has been found through an idmapped mount the user namespace of
 * the vfsmount must be passed through @mnt_userns. This function will then take
 * care to map the inode according to @mnt_userns before checking permissions.
 * On non-idmapped mounts or if permission checking is to be performed on the
 * raw inode simply passs init_user_ns.
 */
int vfs_symlink(struct user_namespace *mnt_userns, struct inode *dir,
		struct dentry *dentry, const char *oldname)
{
	int error = may_create(mnt_userns, dir, dentry);

	if (error)
		return error;

	if (!dir->i_op->symlink)
		return -EPERM;

	error = security_inode_symlink(dir, dentry, oldname);
	if (error)
		return error;

	error = dir->i_op->symlink(mnt_userns, dir, dentry, oldname);
	if (!error)
		fsnotify_create(dir, dentry);
	return error;
}
EXPORT_SYMBOL(vfs_symlink);

int do_symlinkat(struct filename *from, int newdfd, struct filename *to)
{
	int error;
	struct dentry *dentry;
	struct path path;
	unsigned int lookup_flags = 0;

	if (IS_ERR(from)) {
		error = PTR_ERR(from);
		goto out_putnames;
	}
retry:
	dentry = filename_create(newdfd, to, &path, lookup_flags);
	error = PTR_ERR(dentry);
	if (IS_ERR(dentry))
		goto out_putnames;

	error = security_path_symlink(&path, dentry, from->name);
	if (!error) {
		struct user_namespace *mnt_userns;

		mnt_userns = mnt_user_ns(path.mnt);
		error = vfs_symlink(mnt_userns, path.dentry->d_inode, dentry,
				    from->name);
	}
	done_path_create(&path, dentry);
	if (retry_estale(error, lookup_flags)) {
		lookup_flags |= LOOKUP_REVAL;
		goto retry;
	}
out_putnames:
	putname(to);
	putname(from);
	return error;
}

SYSCALL_DEFINE3(symlinkat, const char __user *, oldname,
		int, newdfd, const char __user *, newname)
{
	return do_symlinkat(getname(oldname), newdfd, getname(newname));
}

SYSCALL_DEFINE2(symlink, const char __user *, oldname, const char __user *, newname)
{
	return do_symlinkat(getname(oldname), AT_FDCWD, getname(newname));
}

/**
 * vfs_link - create a new link
 * @old_dentry:	object to be linked
 * @mnt_userns:	the user namespace of the mount
 * @dir:	new parent
 * @new_dentry:	where to create the new link
 * @delegated_inode: returns inode needing a delegation break
 *
 * The caller must hold dir->i_mutex
 *
 * If vfs_link discovers a delegation on the to-be-linked file in need
 * of breaking, it will return -EWOULDBLOCK and return a reference to the
 * inode in delegated_inode.  The caller should then break the delegation
 * and retry.  Because breaking a delegation may take a long time, the
 * caller should drop the i_mutex before doing so.
 *
 * Alternatively, a caller may pass NULL for delegated_inode.  This may
 * be appropriate for callers that expect the underlying filesystem not
 * to be NFS exported.
 *
 * If the inode has been found through an idmapped mount the user namespace of
 * the vfsmount must be passed through @mnt_userns. This function will then take
 * care to map the inode according to @mnt_userns before checking permissions.
 * On non-idmapped mounts or if permission checking is to be performed on the
 * raw inode simply passs init_user_ns.
 */
int vfs_link(struct dentry *old_dentry, struct user_namespace *mnt_userns,
	     struct inode *dir, struct dentry *new_dentry,
	     struct inode **delegated_inode)
{
	struct inode *inode = old_dentry->d_inode;
	unsigned max_links = dir->i_sb->s_max_links;
	int error;

	if (!inode)
		return -ENOENT;

	error = may_create(mnt_userns, dir, new_dentry);
	if (error)
		return error;

	if (dir->i_sb != inode->i_sb)
		return -EXDEV;

	/*
	 * A link to an append-only or immutable file cannot be created.
	 */
	if (IS_APPEND(inode) || IS_IMMUTABLE(inode))
		return -EPERM;
	/*
	 * Updating the link count will likely cause i_uid and i_gid to
	 * be writen back improperly if their true value is unknown to
	 * the vfs.
	 */
	if (HAS_UNMAPPED_ID(mnt_userns, inode))
		return -EPERM;
	if (!dir->i_op->link)
		return -EPERM;
	if (S_ISDIR(inode->i_mode))
		return -EPERM;

	error = security_inode_link(old_dentry, dir, new_dentry);
	if (error)
		return error;

	inode_lock(inode);
	/* Make sure we don't allow creating hardlink to an unlinked file */
	if (inode->i_nlink == 0 && !(inode->i_state & I_LINKABLE))
		error =  -ENOENT;
	else if (max_links && inode->i_nlink >= max_links)
		error = -EMLINK;
	else {
		error = try_break_deleg(inode, delegated_inode);
		if (!error)
			error = dir->i_op->link(old_dentry, dir, new_dentry);
	}

	if (!error && (inode->i_state & I_LINKABLE)) {
		spin_lock(&inode->i_lock);
		inode->i_state &= ~I_LINKABLE;
		spin_unlock(&inode->i_lock);
	}
	inode_unlock(inode);
	if (!error)
		fsnotify_link(dir, inode, new_dentry);
	return error;
}
EXPORT_SYMBOL_NS(vfs_link, ANDROID_GKI_VFS_EXPORT_ONLY);

/*
 * Hardlinks are often used in delicate situations.  We avoid
 * security-related surprises by not following symlinks on the
 * newname.  --KAB
 *
 * We don't follow them on the oldname either to be compatible
 * with linux 2.0, and to avoid hard-linking to directories
 * and other special files.  --ADM
 */
int do_linkat(int olddfd, struct filename *old, int newdfd,
	      struct filename *new, int flags)
{
	struct user_namespace *mnt_userns;
	struct dentry *new_dentry;
	struct path old_path, new_path;
	struct inode *delegated_inode = NULL;
	int how = 0;
	int error;

	if ((flags & ~(AT_SYMLINK_FOLLOW | AT_EMPTY_PATH)) != 0) {
		error = -EINVAL;
		goto out_putnames;
	}
	/*
	 * To use null names we require CAP_DAC_READ_SEARCH
	 * This ensures that not everyone will be able to create
	 * handlink using the passed filedescriptor.
	 */
	if (flags & AT_EMPTY_PATH && !capable(CAP_DAC_READ_SEARCH)) {
		error = -ENOENT;
		goto out_putnames;
	}

	if (flags & AT_SYMLINK_FOLLOW)
		how |= LOOKUP_FOLLOW;
retry:
	error = filename_lookup(olddfd, old, how, &old_path, NULL);
	if (error)
		goto out_putnames;

	new_dentry = filename_create(newdfd, new, &new_path,
					(how & LOOKUP_REVAL));
	error = PTR_ERR(new_dentry);
	if (IS_ERR(new_dentry))
		goto out_putpath;

	error = -EXDEV;
	if (old_path.mnt != new_path.mnt)
		goto out_dput;
	mnt_userns = mnt_user_ns(new_path.mnt);
	error = may_linkat(mnt_userns, &old_path);
	if (unlikely(error))
		goto out_dput;
	error = security_path_link(old_path.dentry, &new_path, new_dentry);
	if (error)
		goto out_dput;
	error = vfs_link(old_path.dentry, mnt_userns, new_path.dentry->d_inode,
			 new_dentry, &delegated_inode);
out_dput:
	done_path_create(&new_path, new_dentry);
	if (delegated_inode) {
		error = break_deleg_wait(&delegated_inode);
		if (!error) {
			path_put(&old_path);
			goto retry;
		}
	}
	if (retry_estale(error, how)) {
		path_put(&old_path);
		how |= LOOKUP_REVAL;
		goto retry;
	}
out_putpath:
	path_put(&old_path);
out_putnames:
	putname(old);
	putname(new);

	return error;
}

SYSCALL_DEFINE5(linkat, int, olddfd, const char __user *, oldname,
		int, newdfd, const char __user *, newname, int, flags)
{
	return do_linkat(olddfd, getname_uflags(oldname, flags),
		newdfd, getname(newname), flags);
}

SYSCALL_DEFINE2(link, const char __user *, oldname, const char __user *, newname)
{
	return do_linkat(AT_FDCWD, getname(oldname), AT_FDCWD, getname(newname), 0);
}

/**
 * vfs_rename - rename a filesystem object
 * @rd:		pointer to &struct renamedata info
 *
 * The caller must hold multiple mutexes--see lock_rename()).
 *
 * If vfs_rename discovers a delegation in need of breaking at either
 * the source or destination, it will return -EWOULDBLOCK and return a
 * reference to the inode in delegated_inode.  The caller should then
 * break the delegation and retry.  Because breaking a delegation may
 * take a long time, the caller should drop all locks before doing
 * so.
 *
 * Alternatively, a caller may pass NULL for delegated_inode.  This may
 * be appropriate for callers that expect the underlying filesystem not
 * to be NFS exported.
 *
 * The worst of all namespace operations - renaming directory. "Perverted"
 * doesn't even start to describe it. Somebody in UCB had a heck of a trip...
 * Problems:
 *
 *	a) we can get into loop creation.
 *	b) race potential - two innocent renames can create a loop together.
 *	   That's where 4.4 screws up. Current fix: serialization on
 *	   sb->s_vfs_rename_mutex. We might be more accurate, but that's another
 *	   story.
 *	c) we have to lock _four_ objects - parents and victim (if it exists),
 *	   and source.
 *	   And that - after we got ->i_mutex on parents (until then we don't know
 *	   whether the target exists).  Solution: try to be smart with locking
 *	   order for inodes.  We rely on the fact that tree topology may change
 *	   only under ->s_vfs_rename_mutex _and_ that parent of the object we
 *	   move will be locked.  Thus we can rank directories by the tree
 *	   (ancestors first) and rank all non-directories after them.
 *	   That works since everybody except rename does "lock parent, lookup,
 *	   lock child" and rename is under ->s_vfs_rename_mutex.
 *	   HOWEVER, it relies on the assumption that any object with ->lookup()
 *	   has no more than 1 dentry.  If "hybrid" objects will ever appear,
 *	   we'd better make sure that there's no link(2) for them.
 *	d) conversion from fhandle to dentry may come in the wrong moment - when
 *	   we are removing the target. Solution: we will have to grab ->i_mutex
 *	   in the fhandle_to_dentry code. [FIXME - current nfsfh.c relies on
 *	   ->i_mutex on parents, which works but leads to some truly excessive
 *	   locking].
 */
int vfs_rename(struct renamedata *rd)
{
	int error;
	struct inode *old_dir = rd->old_dir, *new_dir = rd->new_dir;
	struct dentry *old_dentry = rd->old_dentry;
	struct dentry *new_dentry = rd->new_dentry;
	struct inode **delegated_inode = rd->delegated_inode;
	unsigned int flags = rd->flags;
	bool is_dir = d_is_dir(old_dentry);
	struct inode *source = old_dentry->d_inode;
	struct inode *target = new_dentry->d_inode;
	bool new_is_dir = false;
	unsigned max_links = new_dir->i_sb->s_max_links;
	struct name_snapshot old_name;

	if (source == target)
		return 0;

	error = may_delete(rd->old_mnt_userns, old_dir, old_dentry, is_dir);
	if (error)
		return error;

	if (!target) {
		error = may_create(rd->new_mnt_userns, new_dir, new_dentry);
	} else {
		new_is_dir = d_is_dir(new_dentry);

		if (!(flags & RENAME_EXCHANGE))
			error = may_delete(rd->new_mnt_userns, new_dir,
					   new_dentry, is_dir);
		else
			error = may_delete(rd->new_mnt_userns, new_dir,
					   new_dentry, new_is_dir);
	}
	if (error)
		return error;

	if (!old_dir->i_op->rename)
		return -EPERM;

	/*
	 * If we are going to change the parent - check write permissions,
	 * we'll need to flip '..'.
	 */
	if (new_dir != old_dir) {
		if (is_dir) {
			error = inode_permission(rd->old_mnt_userns, source,
						 MAY_WRITE);
			if (error)
				return error;
		}
		if ((flags & RENAME_EXCHANGE) && new_is_dir) {
			error = inode_permission(rd->new_mnt_userns, target,
						 MAY_WRITE);
			if (error)
				return error;
		}
	}

	error = security_inode_rename(old_dir, old_dentry, new_dir, new_dentry,
				      flags);
	if (error)
		return error;

	take_dentry_name_snapshot(&old_name, old_dentry);
	dget(new_dentry);
	/*
	 * Lock all moved children. Moved directories may need to change parent
	 * pointer so they need the lock to prevent against concurrent
	 * directory changes moving parent pointer. For regular files we've
	 * historically always done this. The lockdep locking subclasses are
	 * somewhat arbitrary but RENAME_EXCHANGE in particular can swap
	 * regular files and directories so it's difficult to tell which
	 * subclasses to use.
	 */
	lock_two_inodes(source, target, I_MUTEX_NORMAL, I_MUTEX_NONDIR2);

	error = -EPERM;
	if (IS_SWAPFILE(source) || (target && IS_SWAPFILE(target)))
		goto out;

	error = -EBUSY;
	if (is_local_mountpoint(old_dentry) || is_local_mountpoint(new_dentry))
		goto out;

	if (max_links && new_dir != old_dir) {
		error = -EMLINK;
		if (is_dir && !new_is_dir && new_dir->i_nlink >= max_links)
			goto out;
		if ((flags & RENAME_EXCHANGE) && !is_dir && new_is_dir &&
		    old_dir->i_nlink >= max_links)
			goto out;
	}
	if (!is_dir) {
		error = try_break_deleg(source, delegated_inode);
		if (error)
			goto out;
	}
	if (target && !new_is_dir) {
		error = try_break_deleg(target, delegated_inode);
		if (error)
			goto out;
	}
	error = old_dir->i_op->rename(rd->new_mnt_userns, old_dir, old_dentry,
				      new_dir, new_dentry, flags);
	if (error)
		goto out;

	if (!(flags & RENAME_EXCHANGE) && target) {
		if (is_dir) {
			shrink_dcache_parent(new_dentry);
			target->i_flags |= S_DEAD;
		}
		dont_mount(new_dentry);
		detach_mounts(new_dentry);
	}
	if (!(old_dir->i_sb->s_type->fs_flags & FS_RENAME_DOES_D_MOVE)) {
		if (!(flags & RENAME_EXCHANGE))
			d_move(old_dentry, new_dentry);
		else
			d_exchange(old_dentry, new_dentry);
	}
out:
	inode_unlock(source);
	if (target)
		inode_unlock(target);
	dput(new_dentry);
	if (!error) {
		fsnotify_move(old_dir, new_dir, &old_name.name, is_dir,
			      !(flags & RENAME_EXCHANGE) ? target : NULL, old_dentry);
		if (flags & RENAME_EXCHANGE) {
			fsnotify_move(new_dir, old_dir, &old_dentry->d_name,
				      new_is_dir, NULL, new_dentry);
		}
	}
	release_dentry_name_snapshot(&old_name);

	return error;
}
EXPORT_SYMBOL_NS(vfs_rename, ANDROID_GKI_VFS_EXPORT_ONLY);

int do_renameat2(int olddfd, struct filename *from, int newdfd,
		 struct filename *to, unsigned int flags)
{
	struct renamedata rd;
	struct dentry *old_dentry, *new_dentry;
	struct dentry *trap;
	struct path old_path, new_path;
	struct qstr old_last, new_last;
	int old_type, new_type;
	struct inode *delegated_inode = NULL;
	unsigned int lookup_flags = 0, target_flags = LOOKUP_RENAME_TARGET;
	bool should_retry = false;
	int error = -EINVAL;

	if (flags & ~(RENAME_NOREPLACE | RENAME_EXCHANGE | RENAME_WHITEOUT))
		goto put_names;

	if ((flags & (RENAME_NOREPLACE | RENAME_WHITEOUT)) &&
	    (flags & RENAME_EXCHANGE))
		goto put_names;

	if (flags & RENAME_EXCHANGE)
		target_flags = 0;

retry:
	error = filename_parentat(olddfd, from, lookup_flags, &old_path,
				  &old_last, &old_type);
	if (error)
		goto put_names;

	error = filename_parentat(newdfd, to, lookup_flags, &new_path, &new_last,
				  &new_type);
	if (error)
		goto exit1;

	error = -EXDEV;
	if (old_path.mnt != new_path.mnt)
		goto exit2;

	error = -EBUSY;
	if (old_type != LAST_NORM)
		goto exit2;

	if (flags & RENAME_NOREPLACE)
		error = -EEXIST;
	if (new_type != LAST_NORM)
		goto exit2;

	error = mnt_want_write(old_path.mnt);
	if (error)
		goto exit2;

retry_deleg:
	trap = lock_rename(new_path.dentry, old_path.dentry);

	old_dentry = lookup_one_qstr_excl(&old_last, old_path.dentry,
					  lookup_flags);
	error = PTR_ERR(old_dentry);
	if (IS_ERR(old_dentry))
		goto exit3;
	/* source must exist */
	error = -ENOENT;
	if (d_is_negative(old_dentry))
		goto exit4;
	new_dentry = lookup_one_qstr_excl(&new_last, new_path.dentry,
					  lookup_flags | target_flags);
	error = PTR_ERR(new_dentry);
	if (IS_ERR(new_dentry))
		goto exit4;
	error = -EEXIST;
	if ((flags & RENAME_NOREPLACE) && d_is_positive(new_dentry))
		goto exit5;
	if (flags & RENAME_EXCHANGE) {
		error = -ENOENT;
		if (d_is_negative(new_dentry))
			goto exit5;

		if (!d_is_dir(new_dentry)) {
			error = -ENOTDIR;
			if (new_last.name[new_last.len])
				goto exit5;
		}
	}
	/* unless the source is a directory trailing slashes give -ENOTDIR */
	if (!d_is_dir(old_dentry)) {
		error = -ENOTDIR;
		if (old_last.name[old_last.len])
			goto exit5;
		if (!(flags & RENAME_EXCHANGE) && new_last.name[new_last.len])
			goto exit5;
	}
	/* source should not be ancestor of target */
	error = -EINVAL;
	if (old_dentry == trap)
		goto exit5;
	/* target should not be an ancestor of source */
	if (!(flags & RENAME_EXCHANGE))
		error = -ENOTEMPTY;
	if (new_dentry == trap)
		goto exit5;

	error = security_path_rename(&old_path, old_dentry,
				     &new_path, new_dentry, flags);
	if (error)
		goto exit5;

	rd.old_dir	   = old_path.dentry->d_inode;
	rd.old_dentry	   = old_dentry;
	rd.old_mnt_userns  = mnt_user_ns(old_path.mnt);
	rd.new_dir	   = new_path.dentry->d_inode;
	rd.new_dentry	   = new_dentry;
	rd.new_mnt_userns  = mnt_user_ns(new_path.mnt);
	rd.delegated_inode = &delegated_inode;
	rd.flags	   = flags;
	error = vfs_rename(&rd);
exit5:
	dput(new_dentry);
exit4:
	dput(old_dentry);
exit3:
	unlock_rename(new_path.dentry, old_path.dentry);
	if (delegated_inode) {
		error = break_deleg_wait(&delegated_inode);
		if (!error)
			goto retry_deleg;
	}
	mnt_drop_write(old_path.mnt);
exit2:
	if (retry_estale(error, lookup_flags))
		should_retry = true;
	path_put(&new_path);
exit1:
	path_put(&old_path);
	if (should_retry) {
		should_retry = false;
		lookup_flags |= LOOKUP_REVAL;
		goto retry;
	}
put_names:
	putname(from);
	putname(to);
	return error;
}

SYSCALL_DEFINE5(renameat2, int, olddfd, const char __user *, oldname,
		int, newdfd, const char __user *, newname, unsigned int, flags)
{
	return do_renameat2(olddfd, getname(oldname), newdfd, getname(newname),
				flags);
}

SYSCALL_DEFINE4(renameat, int, olddfd, const char __user *, oldname,
		int, newdfd, const char __user *, newname)
{
	return do_renameat2(olddfd, getname(oldname), newdfd, getname(newname),
				0);
}

SYSCALL_DEFINE2(rename, const char __user *, oldname, const char __user *, newname)
{
	return do_renameat2(AT_FDCWD, getname(oldname), AT_FDCWD,
				getname(newname), 0);
}

int readlink_copy(char __user *buffer, int buflen, const char *link)
{
	int len = PTR_ERR(link);
	if (IS_ERR(link))
		goto out;

	len = strlen(link);
	if (len > (unsigned) buflen)
		len = buflen;
	if (copy_to_user(buffer, link, len))
		len = -EFAULT;
out:
	return len;
}

/**
 * vfs_readlink - copy symlink body into userspace buffer
 * @dentry: dentry on which to get symbolic link
 * @buffer: user memory pointer
 * @buflen: size of buffer
 *
 * Does not touch atime.  That's up to the caller if necessary
 *
 * Does not call security hook.
 */
int vfs_readlink(struct dentry *dentry, char __user *buffer, int buflen)
{
	struct inode *inode = d_inode(dentry);
	DEFINE_DELAYED_CALL(done);
	const char *link;
	int res;

	if (unlikely(!(inode->i_opflags & IOP_DEFAULT_READLINK))) {
		if (unlikely(inode->i_op->readlink))
			return inode->i_op->readlink(dentry, buffer, buflen);

		if (!d_is_symlink(dentry))
			return -EINVAL;

		spin_lock(&inode->i_lock);
		inode->i_opflags |= IOP_DEFAULT_READLINK;
		spin_unlock(&inode->i_lock);
	}

	link = READ_ONCE(inode->i_link);
	if (!link) {
		link = inode->i_op->get_link(dentry, inode, &done);
		if (IS_ERR(link))
			return PTR_ERR(link);
	}
	res = readlink_copy(buffer, buflen, link);
	do_delayed_call(&done);
	return res;
}
EXPORT_SYMBOL(vfs_readlink);

/**
 * vfs_get_link - get symlink body
 * @dentry: dentry on which to get symbolic link
 * @done: caller needs to free returned data with this
 *
 * Calls security hook and i_op->get_link() on the supplied inode.
 *
 * It does not touch atime.  That's up to the caller if necessary.
 *
 * Does not work on "special" symlinks like /proc/$$/fd/N
 */
const char *vfs_get_link(struct dentry *dentry, struct delayed_call *done)
{
	const char *res = ERR_PTR(-EINVAL);
	struct inode *inode = d_inode(dentry);

	if (d_is_symlink(dentry)) {
		res = ERR_PTR(security_inode_readlink(dentry));
		if (!res)
			res = inode->i_op->get_link(dentry, inode, done);
	}
	return res;
}
EXPORT_SYMBOL(vfs_get_link);

/* get the link contents into pagecache */
const char *page_get_link(struct dentry *dentry, struct inode *inode,
			  struct delayed_call *callback)
{
	char *kaddr;
	struct page *page;
	struct address_space *mapping = inode->i_mapping;

	if (!dentry) {
		page = find_get_page(mapping, 0);
		if (!page)
			return ERR_PTR(-ECHILD);
		if (!PageUptodate(page)) {
			put_page(page);
			return ERR_PTR(-ECHILD);
		}
	} else {
		page = read_mapping_page(mapping, 0, NULL);
		if (IS_ERR(page))
			return (char*)page;
	}
	set_delayed_call(callback, page_put_link, page);
	BUG_ON(mapping_gfp_mask(mapping) & __GFP_HIGHMEM);
	kaddr = page_address(page);
	nd_terminate_link(kaddr, inode->i_size, PAGE_SIZE - 1);
	return kaddr;
}

EXPORT_SYMBOL(page_get_link);

void page_put_link(void *arg)
{
	put_page(arg);
}
EXPORT_SYMBOL(page_put_link);

int page_readlink(struct dentry *dentry, char __user *buffer, int buflen)
{
	DEFINE_DELAYED_CALL(done);
	int res = readlink_copy(buffer, buflen,
				page_get_link(dentry, d_inode(dentry),
					      &done));
	do_delayed_call(&done);
	return res;
}
EXPORT_SYMBOL(page_readlink);

/*
 * The nofs argument instructs pagecache_write_begin to pass AOP_FLAG_NOFS
 */
int __page_symlink(struct inode *inode, const char *symname, int len, int nofs)
{
	struct address_space *mapping = inode->i_mapping;
	struct page *page;
	void *fsdata = NULL;
	int err;
	unsigned int flags = 0;
	if (nofs)
		flags |= AOP_FLAG_NOFS;

retry:
	err = pagecache_write_begin(NULL, mapping, 0, len-1,
				flags, &page, &fsdata);
	if (err)
		goto fail;

	memcpy(page_address(page), symname, len-1);

	err = pagecache_write_end(NULL, mapping, 0, len-1, len-1,
							page, fsdata);
	if (err < 0)
		goto fail;
	if (err < len-1)
		goto retry;

	mark_inode_dirty(inode);
	return 0;
fail:
	return err;
}
EXPORT_SYMBOL(__page_symlink);

int page_symlink(struct inode *inode, const char *symname, int len)
{
	return __page_symlink(inode, symname, len,
			!mapping_gfp_constraint(inode->i_mapping, __GFP_FS));
}
EXPORT_SYMBOL(page_symlink);

const struct inode_operations page_symlink_inode_operations = {
	.get_link	= page_get_link,
};
EXPORT_SYMBOL(page_symlink_inode_operations);<|MERGE_RESOLUTION|>--- conflicted
+++ resolved
@@ -3008,9 +3008,6 @@
 			I_MUTEX_PARENT, I_MUTEX_PARENT2);
 	return NULL;
 }
-<<<<<<< HEAD
-EXPORT_SYMBOL_NS(lock_rename, ANDROID_GKI_VFS_EXPORT_ONLY);
-=======
 
 /*
  * p1 and p2 should be directories on the same fs.
@@ -3025,8 +3022,7 @@
 	mutex_lock(&p1->d_sb->s_vfs_rename_mutex);
 	return lock_two_directories(p1, p2);
 }
-EXPORT_SYMBOL(lock_rename);
->>>>>>> 993bed18
+EXPORT_SYMBOL_NS(lock_rename, ANDROID_GKI_VFS_EXPORT_ONLY);
 
 /*
  * c1 and p2 should be on the same fs.
