--- conflicted
+++ resolved
@@ -90,14 +90,6 @@
 				atomic_read(&sbi->total_ext_node) *
 				sizeof(struct extent_node)) >> PAGE_SHIFT;
 		res = mem_size < ((avail_ram * nm_i->ram_thresh / 100) >> 1);
-<<<<<<< HEAD
-	} else if (type == INMEM_PAGES) {
-		/* @fs.sec -- a8f1fe6ef2c636b244d6b55a363ebe61 -- */
-		/* it allows 50% / total_ram for inmemory pages */
-		mem_size = get_pages(sbi, F2FS_INMEM_PAGES);
-		res = mem_size < (val.totalram / 2);
-=======
->>>>>>> 46b8053e
 	} else if (type == DISCARD_CACHE) {
 		mem_size = (atomic_read(&dcc->discard_cmd_cnt) *
 				sizeof(struct discard_cmd)) >> PAGE_SHIFT;
