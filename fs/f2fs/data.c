--- conflicted
+++ resolved
@@ -2664,7 +2664,6 @@
 		goto out_writepage;
 	}
 
-<<<<<<< HEAD
 	if (file_is_hot(inode))
 		F2FS_I_SB(inode)->sec_stat.hot_file_written_blocks++;
 	else if (file_is_cold(inode))
@@ -2672,8 +2671,6 @@
 	else
 		F2FS_I_SB(inode)->sec_stat.warm_file_written_blocks++;
 
-=======
->>>>>>> 46b8053e
 	/*
 	 * If current allocation needs SSR,
 	 * it had better in-place writes for updated data.
@@ -3861,24 +3858,7 @@
 	if (PageSwapCache(page))
 		return __set_page_dirty_nobuffers(page);
 
-<<<<<<< HEAD
-	if (f2fs_is_atomic_file(inode) && !f2fs_is_commit_atomic_write(inode)) {
-		if (!page_private_atomic(page)) {
-			f2fs_register_inmem_page(inode, page);
-			return 1;
-		}
-		/*
-		 * Previously, this page has been registered, we just
-		 * return here.
-		 */
-		return 0;
-	}
-
 	if (__set_page_dirty_nobuffers(page)) {
-=======
-	if (!PageDirty(page)) {
-		__set_page_dirty_nobuffers(page);
->>>>>>> 46b8053e
 		f2fs_update_dirty_page(inode, page);
 		return 1;
 	}
