/* SPDX-License-Identifier: GPL-2.0 */
/*
 * fs/f2fs/f2fs.h
 *
 * Copyright (c) 2012 Samsung Electronics Co., Ltd.
 *             http://www.samsung.com/
 */
#ifndef _LINUX_F2FS_H
#define _LINUX_F2FS_H

#include <linux/uio.h>
#include <linux/types.h>
#include <linux/page-flags.h>
#include <linux/buffer_head.h>
#include <linux/slab.h>
#include <linux/crc32.h>
#include <linux/magic.h>
#include <linux/kobject.h>
#include <linux/sched.h>
#include <linux/cred.h>
#include <linux/vmalloc.h>
#include <linux/bio.h>
#include <linux/blkdev.h>
#include <linux/quotaops.h>
#include <linux/part_stat.h>
#include <crypto/hash.h>
#include <linux/ctype.h>
#include <linux/nls.h>
#include "../mount.h"

#include <linux/fscrypt.h>
#include <linux/fsverity.h>

#ifdef CONFIG_PROC_FSLOG
#include <linux/fslog.h>
#else
#define ST_LOG(fmt, ...)
#endif

/* @fs.sec -- ef5f3ea8a5ac82ae371e21c3f69ae858 -- */
/* @fs.sec -- 57e05a5599690232e533bfcdd864042b -- */
/* @fs.sec -- 06866fdb03315a8b0fdeb981afd76d82 -- */

#ifdef CONFIG_F2FS_STRICT_BUG_ON
#define	BUG_ON_CHKFS(sbi, condition)	do { \
		char volume_name[16] = {0, }; \
		pr_err("BUG: failure at %s:%d/%s()!\n", __FILE__, __LINE__, __func__); \
		utf16s_to_utf8s(sbi->raw_super->volume_name, 16, \
			UTF16_LITTLE_ENDIAN, volume_name, 16); \
		volume_name[15] = '\0'; \
		barrier_before_unreachable(); \
		panic("F2FS: BUG! (%s)", volume_name); \
	} while (0)
#else
#define	BUG_ON_CHKFS(sbi, condition)	WARN_ON(condition)
#endif

extern int ignore_fs_panic;

#define f2fs_bug_on(sbi, condition)	  __f2fs_bug_on(sbi, condition, true)
#define f2fs_bug_on_endio(sbi, condition) __f2fs_bug_on(sbi, condition, false)
#define __f2fs_bug_on(sbi, condition, set_extra_blk)	\
 	do {								\
 		if (unlikely(condition)) {				\
			if (is_sbi_flag_set(sbi, SBI_POR_DOING)) {	\
				WARN_ON(1);				\
				set_sbi_flag(sbi, SBI_NEED_FSCK);	\
				sbi->sec_stat.fs_por_error++;		\
			} else if (unlikely(!ignore_fs_panic)) {		\
				if (set_extra_blk)			\
					f2fs_set_sb_extra_flag(sbi,	\
						F2FS_SEC_EXTRA_FSCK_MAGIC); \
				BUG_ON_CHKFS(sbi, 1);			\
				sbi->sec_stat.fs_error++;		\
			}						\
		}							\
	} while (0)

enum {
	FAULT_KMALLOC,
	FAULT_KVMALLOC,
	FAULT_PAGE_ALLOC,
	FAULT_PAGE_GET,
	FAULT_ALLOC_BIO,	/* it's obsolete due to bio_alloc() will never fail */
	FAULT_ALLOC_NID,
	FAULT_ORPHAN,
	FAULT_BLOCK,
	FAULT_DIR_DEPTH,
	FAULT_EVICT_INODE,
	FAULT_TRUNCATE,
	FAULT_READ_IO,
	FAULT_CHECKPOINT,
	FAULT_DISCARD,
	FAULT_WRITE_IO,
	FAULT_SLAB_ALLOC,
	FAULT_DQUOT_INIT,
	FAULT_LOCK_OP,
	FAULT_MAX,
};

#ifdef CONFIG_F2FS_FAULT_INJECTION
#define F2FS_ALL_FAULT_TYPE		((1 << FAULT_MAX) - 1)

struct f2fs_fault_info {
	atomic_t inject_ops;
	unsigned int inject_rate;
	unsigned int inject_type;
};

extern const char *f2fs_fault_name[FAULT_MAX];
#define IS_FAULT_SET(fi, type) ((fi)->inject_type & (1 << (type)))
#endif

/*
 * For mount options
 */
#define F2FS_MOUNT_DISABLE_ROLL_FORWARD	0x00000002
#define F2FS_MOUNT_DISCARD		0x00000004
#define F2FS_MOUNT_NOHEAP		0x00000008
#define F2FS_MOUNT_XATTR_USER		0x00000010
#define F2FS_MOUNT_POSIX_ACL		0x00000020
#define F2FS_MOUNT_DISABLE_EXT_IDENTIFY	0x00000040
#define F2FS_MOUNT_INLINE_XATTR		0x00000080
#define F2FS_MOUNT_INLINE_DATA		0x00000100
#define F2FS_MOUNT_INLINE_DENTRY	0x00000200
#define F2FS_MOUNT_FLUSH_MERGE		0x00000400
#define F2FS_MOUNT_NOBARRIER		0x00000800
#define F2FS_MOUNT_FASTBOOT		0x00001000
#define F2FS_MOUNT_EXTENT_CACHE		0x00002000
#define F2FS_MOUNT_DATA_FLUSH		0x00008000
#define F2FS_MOUNT_FAULT_INJECTION	0x00010000
#define F2FS_MOUNT_USRQUOTA		0x00080000
#define F2FS_MOUNT_GRPQUOTA		0x00100000
#define F2FS_MOUNT_PRJQUOTA		0x00200000
#define F2FS_MOUNT_QUOTA		0x00400000
#define F2FS_MOUNT_INLINE_XATTR_SIZE	0x00800000
#define F2FS_MOUNT_RESERVE_ROOT		0x01000000
#define F2FS_MOUNT_DISABLE_CHECKPOINT	0x02000000
#define F2FS_MOUNT_NORECOVERY		0x04000000
#define F2FS_MOUNT_ATGC			0x08000000
#define F2FS_MOUNT_MERGE_CHECKPOINT	0x10000000
#define	F2FS_MOUNT_GC_MERGE		0x20000000
#define F2FS_MOUNT_COMPRESS_CACHE	0x40000000

#define F2FS_OPTION(sbi)	((sbi)->mount_opt)
#define clear_opt(sbi, option)	(F2FS_OPTION(sbi).opt &= ~F2FS_MOUNT_##option)
#define set_opt(sbi, option)	(F2FS_OPTION(sbi).opt |= F2FS_MOUNT_##option)
#define test_opt(sbi, option)	(F2FS_OPTION(sbi).opt & F2FS_MOUNT_##option)

#define ver_after(a, b)	(typecheck(unsigned long long, a) &&		\
		typecheck(unsigned long long, b) &&			\
		((long long)((a) - (b)) > 0))

typedef u32 block_t;	/*
			 * should not change u32, since it is the on-disk block
			 * address format, __le32.
			 */
typedef u32 nid_t;

#define COMPRESS_EXT_NUM		16

/*
 * An implementation of an rwsem that is explicitly unfair to readers. This
 * prevents priority inversion when a low-priority reader acquires the read lock
 * while sleeping on the write lock but the write lock is needed by
 * higher-priority clients.
 */

struct f2fs_rwsem {
        struct rw_semaphore internal_rwsem;
#ifdef CONFIG_F2FS_UNFAIR_RWSEM
        wait_queue_head_t read_waiters;
#endif
};

struct f2fs_mount_info {
	unsigned int opt;
	int write_io_size_bits;		/* Write IO size bits */
	block_t root_reserved_blocks;	/* root reserved blocks */
	kuid_t s_resuid;		/* reserved blocks for uid */
	kgid_t s_resgid;		/* reserved blocks for gid */
	kgid_t flush_group;		/* should issue flush for gid */
	int active_logs;		/* # of active logs */
	int inline_xattr_size;		/* inline xattr size */
#ifdef CONFIG_F2FS_FAULT_INJECTION
	struct f2fs_fault_info fault_info;	/* For fault injection */
#endif
#ifdef CONFIG_QUOTA
	/* Names of quota files with journalled quota */
	char *s_qf_names[MAXQUOTAS];
	int s_jquota_fmt;			/* Format of quota to use */
#endif
	/* For which write hints are passed down to block layer */
	int whint_mode;
	int alloc_mode;			/* segment allocation policy */
	int fsync_mode;			/* fsync policy */
	int fs_mode;			/* fs mode: LFS or ADAPTIVE */
	int bggc_mode;			/* bggc mode: off, on or sync */
	int memory_mode;		/* memory mode */
	int discard_unit;		/*
					 * discard command's offset/size should
					 * be aligned to this unit: block,
					 * segment or section
					 */
	struct fscrypt_dummy_policy dummy_enc_policy; /* test dummy encryption */
	block_t unusable_cap_perc;	/* percentage for cap */
	block_t unusable_cap;		/* Amount of space allowed to be
					 * unusable when disabling checkpoint
					 */

	/* For compression */
	unsigned char compress_algorithm;	/* algorithm type */
	unsigned char compress_log_size;	/* cluster log size */
	unsigned char compress_level;		/* compress level */
	bool compress_chksum;			/* compressed data chksum */
	unsigned char compress_ext_cnt;		/* extension count */
	unsigned char nocompress_ext_cnt;		/* nocompress extension count */
	int compress_mode;			/* compression mode */
	unsigned char extensions[COMPRESS_EXT_NUM][F2FS_EXTENSION_LEN];	/* extensions */
	unsigned char noextensions[COMPRESS_EXT_NUM][F2FS_EXTENSION_LEN]; /* extensions */
};

#define F2FS_FEATURE_ENCRYPT		0x0001
#define F2FS_FEATURE_BLKZONED		0x0002
#define F2FS_FEATURE_ATOMIC_WRITE	0x0004
#define F2FS_FEATURE_EXTRA_ATTR		0x0008
#define F2FS_FEATURE_PRJQUOTA		0x0010
#define F2FS_FEATURE_INODE_CHKSUM	0x0020
#define F2FS_FEATURE_FLEXIBLE_INLINE_XATTR	0x0040
#define F2FS_FEATURE_QUOTA_INO		0x0080
#define F2FS_FEATURE_INODE_CRTIME	0x0100
#define F2FS_FEATURE_LOST_FOUND		0x0200
#define F2FS_FEATURE_VERITY		0x0400
#define F2FS_FEATURE_SB_CHKSUM		0x0800
#define F2FS_FEATURE_CASEFOLD		0x1000
#define F2FS_FEATURE_COMPRESSION	0x2000
#define F2FS_FEATURE_RO			0x4000

#define __F2FS_HAS_FEATURE(raw_super, mask)				\
	((raw_super->feature & cpu_to_le32(mask)) != 0)
#define F2FS_HAS_FEATURE(sbi, mask)	__F2FS_HAS_FEATURE(sbi->raw_super, mask)
#define F2FS_SET_FEATURE(sbi, mask)					\
	(sbi->raw_super->feature |= cpu_to_le32(mask))
#define F2FS_CLEAR_FEATURE(sbi, mask)					\
	(sbi->raw_super->feature &= ~cpu_to_le32(mask))

/*
 * Default values for user and/or group using reserved blocks
 */
#define	F2FS_DEF_RESUID		0
#define	F2FS_DEF_RESGID		0
#define	F2FS_DEF_FLUSHGROUP	5666

/*
 * For checkpoint manager
 */
enum {
	NAT_BITMAP,
	SIT_BITMAP
};

#define	CP_UMOUNT	0x00000001
#define	CP_FASTBOOT	0x00000002
#define	CP_SYNC		0x00000004
#define	CP_RECOVERY	0x00000008
#define	CP_DISCARD	0x00000010
#define CP_TRIMMED	0x00000020
#define CP_PAUSE	0x00000040
#define CP_RESIZE 	0x00000080

#define MAX_DISCARD_BLOCKS(sbi)		BLKS_PER_SEC(sbi)
#define DEF_MAX_DISCARD_REQUEST		8	/* issue 8 discards per round */
#define DEF_MIN_DISCARD_ISSUE_TIME	50	/* 50 ms, if exists */
#define DEF_MID_DISCARD_ISSUE_TIME	500	/* 500 ms, if device busy */
#define DEF_MAX_DISCARD_ISSUE_TIME	60000	/* 60 s, if no candidates */
#define DEF_DISCARD_URGENT_UTIL		80	/* do more discard over 80% */
#define DEF_CP_INTERVAL			60	/* 60 secs */
#define DEF_IDLE_INTERVAL		5	/* 5 secs */
// 5s -> 15s: P191218-00524
#define DEF_DISABLE_INTERVAL		15	/* 15 secs */
#define DEF_DISABLE_QUICK_INTERVAL	1	/* 1 secs */
#define DEF_UMOUNT_DISCARD_TIMEOUT	5	/* 5 secs */

struct cp_control {
	int reason;
	__u64 trim_start;
	__u64 trim_end;
	__u64 trim_minlen;
};

/*
 * indicate meta/data type
 */
enum {
	META_CP,
	META_NAT,
	META_SIT,
	META_SSA,
	META_MAX,
	META_POR,
	DATA_GENERIC,		/* check range only */
	DATA_GENERIC_ENHANCE,	/* strong check on range and segment bitmap */
	DATA_GENERIC_ENHANCE_READ,	/*
					 * strong check on range and segment
					 * bitmap but no warning due to race
					 * condition of read on truncated area
					 * by extent_cache
					 */
	DATA_GENERIC_ENHANCE_UPDATE,	/*
					 * strong check on range and segment
					 * bitmap for update case
					 */
	META_GENERIC,
};

/* for the list of ino */
enum {
	ORPHAN_INO,		/* for orphan ino list */
	APPEND_INO,		/* for append ino list */
	UPDATE_INO,		/* for update ino list */
	TRANS_DIR_INO,		/* for trasactions dir ino list */
	FLUSH_INO,		/* for multiple device flushing */
	MAX_INO_ENTRY,		/* max. list */
};

struct ino_entry {
	struct list_head list;		/* list head */
	nid_t ino;			/* inode number */
	unsigned int dirty_device;	/* dirty device bitmap */
};

/* for the list of inodes to be GCed */
struct inode_entry {
	struct list_head list;	/* list head */
	struct inode *inode;	/* vfs inode pointer */
};

struct fsync_node_entry {
	struct list_head list;	/* list head */
	struct page *page;	/* warm node page pointer */
	unsigned int seq_id;	/* sequence id */
};

struct ckpt_req {
	struct completion wait;		/* completion for checkpoint done */
	struct llist_node llnode;	/* llist_node to be linked in wait queue */
	int ret;			/* return code of checkpoint */
	ktime_t queue_time;		/* request queued time */
};

struct ckpt_req_control {
	struct task_struct *f2fs_issue_ckpt;	/* checkpoint task */
	int ckpt_thread_ioprio;			/* checkpoint merge thread ioprio */
	wait_queue_head_t ckpt_wait_queue;	/* waiting queue for wake-up */
	atomic_t issued_ckpt;		/* # of actually issued ckpts */
	atomic_t total_ckpt;		/* # of total ckpts */
	atomic_t queued_ckpt;		/* # of queued ckpts */
	struct llist_head issue_list;	/* list for command issue */
	spinlock_t stat_lock;		/* lock for below checkpoint time stats */
	unsigned int cur_time;		/* cur wait time in msec for currently issued checkpoint */
	unsigned int peak_time;		/* peak wait time in msec until now */
};

/* for the bitmap indicate blocks to be discarded */
struct discard_entry {
	struct list_head list;	/* list head */
	block_t start_blkaddr;	/* start blockaddr of current segment */
	unsigned char discard_map[SIT_VBLOCK_MAP_SIZE];	/* segment discard bitmap */
};

/* default discard granularity of inner discard thread, unit: block count */
#define DEFAULT_DISCARD_GRANULARITY		1

/* max discard pend list number */
#define MAX_PLIST_NUM		512
#define plist_idx(blk_num)	((blk_num) >= MAX_PLIST_NUM ?		\
					(MAX_PLIST_NUM - 1) : ((blk_num) - 1))

enum {
	D_PREP,			/* initial */
	D_PARTIAL,		/* partially submitted */
	D_SUBMIT,		/* all submitted */
	D_DONE,			/* finished */
};

struct discard_info {
	block_t lstart;			/* logical start address */
	block_t len;			/* length */
	block_t start;			/* actual start address in dev */
};

struct discard_cmd {
	struct rb_node rb_node;		/* rb node located in rb-tree */
	union {
		struct {
			block_t lstart;	/* logical start address */
			block_t len;	/* length */
			block_t start;	/* actual start address in dev */
		};
		struct discard_info di;	/* discard info */

	};
	struct list_head list;		/* command list */
	struct completion wait;		/* compleation */
	struct block_device *bdev;	/* bdev */
	unsigned short ref;		/* reference count */
	unsigned char state;		/* state */
	unsigned char queued;		/* queued discard */
	int error;			/* bio error */
	spinlock_t lock;		/* for state/bio_ref updating */
	unsigned short bio_ref;		/* bio reference count */
};

enum {
	DPOLICY_BG,
	DPOLICY_FORCE,
	DPOLICY_FSTRIM,
	DPOLICY_UMOUNT,
	MAX_DPOLICY,
};

struct discard_policy {
	int type;			/* type of discard */
	unsigned int min_interval;	/* used for candidates exist */
	unsigned int mid_interval;	/* used for device busy */
	unsigned int max_interval;	/* used for candidates not exist */
	unsigned int max_requests;	/* # of discards issued per round */
	unsigned int io_aware_gran;	/* minimum granularity discard not be aware of I/O */
	bool io_aware;			/* issue discard in idle time */
	bool sync;			/* submit discard with REQ_SYNC flag */
	bool ordered;			/* issue discard by lba order */
	bool timeout;			/* discard timeout for put_super */
	unsigned int granularity;	/* discard granularity */
};

struct discard_cmd_control {
	struct task_struct *f2fs_issue_discard;	/* discard thread */
	struct list_head entry_list;		/* 4KB discard entry list */
	struct list_head pend_list[MAX_PLIST_NUM];/* store pending entries */
	struct list_head wait_list;		/* store on-flushing entries */
	struct list_head fstrim_list;		/* in-flight discard from fstrim */
	wait_queue_head_t discard_wait_queue;	/* waiting queue for wake-up */
	unsigned int discard_wake;		/* to wake up discard thread */
	struct mutex cmd_lock;
	unsigned int nr_discards;		/* # of discards in the list */
	unsigned int max_discards;		/* max. discards to be issued */
	unsigned int max_discard_request;	/* max. discard request per round */
	unsigned int min_discard_issue_time;	/* min. interval between discard issue */
	unsigned int mid_discard_issue_time;	/* mid. interval between discard issue */
	unsigned int max_discard_issue_time;	/* max. interval between discard issue */
	unsigned int discard_granularity;	/* discard granularity */
	unsigned int undiscard_blks;		/* # of undiscard blocks */
	unsigned int next_pos;			/* next discard position */
	atomic_t issued_discard;		/* # of issued discard */
	atomic_t queued_discard;		/* # of queued discard */
	atomic_t discard_cmd_cnt;		/* # of cached cmd count */
	struct rb_root_cached root;		/* root of discard rb-tree */
	bool rbtree_check;			/* config for consistence check */

	unsigned int discard_cmd_slab_thresh_cnt; /* discard cmd slab count threshold */
	unsigned int undiscard_thresh_blks; /* undiscard block threshold in Blk */
};

/* for the list of fsync inodes, used only during recovery */
struct fsync_inode_entry {
	struct list_head list;	/* list head */
	struct inode *inode;	/* vfs inode pointer */
	block_t blkaddr;	/* block address locating the last fsync */
	block_t last_dentry;	/* block address locating the last dentry */
};

#define nats_in_cursum(jnl)		(le16_to_cpu((jnl)->n_nats))
#define sits_in_cursum(jnl)		(le16_to_cpu((jnl)->n_sits))

#define nat_in_journal(jnl, i)		((jnl)->nat_j.entries[i].ne)
#define nid_in_journal(jnl, i)		((jnl)->nat_j.entries[i].nid)
#define sit_in_journal(jnl, i)		((jnl)->sit_j.entries[i].se)
#define segno_in_journal(jnl, i)	((jnl)->sit_j.entries[i].segno)

#define MAX_NAT_JENTRIES(jnl)	(NAT_JOURNAL_ENTRIES - nats_in_cursum(jnl))
#define MAX_SIT_JENTRIES(jnl)	(SIT_JOURNAL_ENTRIES - sits_in_cursum(jnl))

static inline int update_nats_in_cursum(struct f2fs_journal *journal, int i)
{
	int before = nats_in_cursum(journal);

	journal->n_nats = cpu_to_le16(before + i);
	return before;
}

static inline int update_sits_in_cursum(struct f2fs_journal *journal, int i)
{
	int before = sits_in_cursum(journal);

	journal->n_sits = cpu_to_le16(before + i);
	return before;
}

static inline bool __has_cursum_space(struct f2fs_journal *journal,
							int size, int type)
{
	if (type == NAT_JOURNAL)
		return size <= MAX_NAT_JENTRIES(journal);
	return size <= MAX_SIT_JENTRIES(journal);
}

/* for inline stuff */
#define DEF_INLINE_RESERVED_SIZE	1
static inline int get_extra_isize(struct inode *inode);
static inline int get_inline_xattr_addrs(struct inode *inode);
#define MAX_INLINE_DATA(inode)	(sizeof(__le32) *			\
				(CUR_ADDRS_PER_INODE(inode) -		\
				get_inline_xattr_addrs(inode) -	\
				DEF_INLINE_RESERVED_SIZE))

/* for inline dir */
#define NR_INLINE_DENTRY(inode)	(MAX_INLINE_DATA(inode) * BITS_PER_BYTE / \
				((SIZE_OF_DIR_ENTRY + F2FS_SLOT_LEN) * \
				BITS_PER_BYTE + 1))
#define INLINE_DENTRY_BITMAP_SIZE(inode) \
	DIV_ROUND_UP(NR_INLINE_DENTRY(inode), BITS_PER_BYTE)
#define INLINE_RESERVED_SIZE(inode)	(MAX_INLINE_DATA(inode) - \
				((SIZE_OF_DIR_ENTRY + F2FS_SLOT_LEN) * \
				NR_INLINE_DENTRY(inode) + \
				INLINE_DENTRY_BITMAP_SIZE(inode)))

/*
 * For INODE and NODE manager
 */
/* for directory operations */

struct f2fs_filename {
	/*
	 * The filename the user specified.  This is NULL for some
	 * filesystem-internal operations, e.g. converting an inline directory
	 * to a non-inline one, or roll-forward recovering an encrypted dentry.
	 */
	const struct qstr *usr_fname;

	/*
	 * The on-disk filename.  For encrypted directories, this is encrypted.
	 * This may be NULL for lookups in an encrypted dir without the key.
	 */
	struct fscrypt_str disk_name;

	/* The dirhash of this filename */
	f2fs_hash_t hash;

#ifdef CONFIG_FS_ENCRYPTION
	/*
	 * For lookups in encrypted directories: either the buffer backing
	 * disk_name, or a buffer that holds the decoded no-key name.
	 */
	struct fscrypt_str crypto_buf;
#endif
#ifdef CONFIG_UNICODE
	/*
	 * For casefolded directories: the casefolded name, but it's left NULL
	 * if the original name is not valid Unicode, if the original name is
	 * "." or "..", if the directory is both casefolded and encrypted and
	 * its encryption key is unavailable, or if the filesystem is doing an
	 * internal operation where usr_fname is also NULL.  In all these cases
	 * we fall back to treating the name as an opaque byte sequence.
	 */
	struct fscrypt_str cf_name;
#endif
};

struct f2fs_dentry_ptr {
	struct inode *inode;
	void *bitmap;
	struct f2fs_dir_entry *dentry;
	__u8 (*filename)[F2FS_SLOT_LEN];
	int max;
	int nr_bitmap;
};

static inline void make_dentry_ptr_block(struct inode *inode,
		struct f2fs_dentry_ptr *d, struct f2fs_dentry_block *t)
{
	d->inode = inode;
	d->max = NR_DENTRY_IN_BLOCK;
	d->nr_bitmap = SIZE_OF_DENTRY_BITMAP;
	d->bitmap = t->dentry_bitmap;
	d->dentry = t->dentry;
	d->filename = t->filename;
}

static inline void make_dentry_ptr_inline(struct inode *inode,
					struct f2fs_dentry_ptr *d, void *t)
{
	int entry_cnt = NR_INLINE_DENTRY(inode);
	int bitmap_size = INLINE_DENTRY_BITMAP_SIZE(inode);
	int reserved_size = INLINE_RESERVED_SIZE(inode);

	d->inode = inode;
	d->max = entry_cnt;
	d->nr_bitmap = bitmap_size;
	d->bitmap = t;
	d->dentry = t + bitmap_size + reserved_size;
	d->filename = t + bitmap_size + reserved_size +
					SIZE_OF_DIR_ENTRY * entry_cnt;
}

/*
 * XATTR_NODE_OFFSET stores xattrs to one node block per file keeping -1
 * as its node offset to distinguish from index node blocks.
 * But some bits are used to mark the node block.
 */
#define XATTR_NODE_OFFSET	((((unsigned int)-1) << OFFSET_BIT_SHIFT) \
				>> OFFSET_BIT_SHIFT)
enum {
	ALLOC_NODE,			/* allocate a new node page if needed */
	LOOKUP_NODE,			/* look up a node without readahead */
	LOOKUP_NODE_RA,			/*
					 * look up a node with readahead called
					 * by get_data_block.
					 */
};

#define DEFAULT_RETRY_IO_COUNT	8	/* maximum retry read IO or flush count */

/* congestion wait timeout value, default: 20ms */
#define	DEFAULT_IO_TIMEOUT	(msecs_to_jiffies(20))

/* maximum retry quota flush count */
#define DEFAULT_RETRY_QUOTA_FLUSH_COUNT		8

/* maximum retry of EIO'ed page */
#define MAX_RETRY_PAGE_EIO			100

#define F2FS_LINK_MAX	0xffffffff	/* maximum link count per file */

#define MAX_DIR_RA_PAGES	4	/* maximum ra pages of dir */

/* dirty segments threshold for triggering CP */
#define DEFAULT_DIRTY_THRESHOLD		4

/* for in-memory extent cache entry */
#define F2FS_MIN_EXTENT_LEN	64	/* minimum extent length */

/* number of extent info in extent cache we try to shrink */
#define EXTENT_CACHE_SHRINK_NUMBER	128

#define RECOVERY_MAX_RA_BLOCKS		BIO_MAX_VECS
#define RECOVERY_MIN_RA_BLOCKS		1

struct rb_entry {
	struct rb_node rb_node;		/* rb node located in rb-tree */
	union {
		struct {
			unsigned int ofs;	/* start offset of the entry */
			unsigned int len;	/* length of the entry */
		};
		unsigned long long key;		/* 64-bits key */
	} __packed;
};

struct extent_info {
	unsigned int fofs;		/* start offset in a file */
	unsigned int len;		/* length of the extent */
	u32 blk;			/* start block address of the extent */
#ifdef CONFIG_F2FS_FS_COMPRESSION
	unsigned int c_len;		/* physical extent length of compressed blocks */
#endif
};

struct extent_node {
	struct rb_node rb_node;		/* rb node located in rb-tree */
	struct extent_info ei;		/* extent info */
	struct list_head list;		/* node in global extent list of sbi */
	struct extent_tree *et;		/* extent tree pointer */
};

struct extent_tree {
	nid_t ino;			/* inode number */
	struct rb_root_cached root;	/* root of extent info rb-tree */
	struct extent_node *cached_en;	/* recently accessed extent node */
	struct extent_info largest;	/* largested extent info */
	struct list_head list;		/* to be used by sbi->zombie_list */
	rwlock_t lock;			/* protect extent info rb-tree */
	atomic_t node_cnt;		/* # of extent node in rb-tree*/
	bool largest_updated;		/* largest extent updated */
};

/*
 * This structure is taken from ext4_map_blocks.
 *
 * Note that, however, f2fs uses NEW and MAPPED flags for f2fs_map_blocks().
 */
#define F2FS_MAP_NEW		(1 << BH_New)
#define F2FS_MAP_MAPPED		(1 << BH_Mapped)
#define F2FS_MAP_UNWRITTEN	(1 << BH_Unwritten)
#define F2FS_MAP_FLAGS		(F2FS_MAP_NEW | F2FS_MAP_MAPPED |\
				F2FS_MAP_UNWRITTEN)

struct f2fs_map_blocks {
	struct block_device *m_bdev;	/* for multi-device dio */
	block_t m_pblk;
	block_t m_lblk;
	unsigned int m_len;
	unsigned int m_flags;
	pgoff_t *m_next_pgofs;		/* point next possible non-hole pgofs */
	pgoff_t *m_next_extent;		/* point to next possible extent */
	int m_seg_type;
	bool m_may_create;		/* indicate it is from write path */
	bool m_multidev_dio;		/* indicate it allows multi-device dio */
};

/* for flag in get_data_block */
enum {
	F2FS_GET_BLOCK_DEFAULT,
	F2FS_GET_BLOCK_FIEMAP,
	F2FS_GET_BLOCK_BMAP,
	F2FS_GET_BLOCK_DIO,
	F2FS_GET_BLOCK_PRE_DIO,
	F2FS_GET_BLOCK_PRE_AIO,
	F2FS_GET_BLOCK_PRECACHE,
};

/*
 * i_advise uses FADVISE_XXX_BIT. We can add additional hints later.
 */
#define FADVISE_COLD_BIT	0x01
#define FADVISE_LOST_PINO_BIT	0x02
#define FADVISE_ENCRYPT_BIT	0x04
#define FADVISE_ENC_NAME_BIT	0x08
#define FADVISE_KEEP_SIZE_BIT	0x10
#define FADVISE_HOT_BIT		0x20
#define FADVISE_VERITY_BIT	0x40
#define FADVISE_TRUNC_BIT	0x80

#define FADVISE_MODIFIABLE_BITS	(FADVISE_COLD_BIT | FADVISE_HOT_BIT)

#define file_is_cold(inode)	is_file(inode, FADVISE_COLD_BIT)
#define file_set_cold(inode)	set_file(inode, FADVISE_COLD_BIT)
#define file_clear_cold(inode)	clear_file(inode, FADVISE_COLD_BIT)

#define file_wrong_pino(inode)	is_file(inode, FADVISE_LOST_PINO_BIT)
#define file_lost_pino(inode)	set_file(inode, FADVISE_LOST_PINO_BIT)
#define file_got_pino(inode)	clear_file(inode, FADVISE_LOST_PINO_BIT)

#define file_is_encrypt(inode)	is_file(inode, FADVISE_ENCRYPT_BIT)
#define file_set_encrypt(inode)	set_file(inode, FADVISE_ENCRYPT_BIT)

#define file_enc_name(inode)	is_file(inode, FADVISE_ENC_NAME_BIT)
#define file_set_enc_name(inode) set_file(inode, FADVISE_ENC_NAME_BIT)

#define file_keep_isize(inode)	is_file(inode, FADVISE_KEEP_SIZE_BIT)
#define file_set_keep_isize(inode) set_file(inode, FADVISE_KEEP_SIZE_BIT)

#define file_is_hot(inode)	is_file(inode, FADVISE_HOT_BIT)
#define file_set_hot(inode)	set_file(inode, FADVISE_HOT_BIT)
#define file_clear_hot(inode)	clear_file(inode, FADVISE_HOT_BIT)

#define file_is_verity(inode)	is_file(inode, FADVISE_VERITY_BIT)
#define file_set_verity(inode)	set_file(inode, FADVISE_VERITY_BIT)

#define file_should_truncate(inode)	is_file(inode, FADVISE_TRUNC_BIT)
#define file_need_truncate(inode)	set_file(inode, FADVISE_TRUNC_BIT)
#define file_dont_truncate(inode)	clear_file(inode, FADVISE_TRUNC_BIT)

#define DEF_DIR_LEVEL		0

enum {
	GC_FAILURE_PIN,
	MAX_GC_FAILURE
};

/* used for f2fs_inode_info->flags */
enum {
	FI_NEW_INODE,		/* indicate newly allocated inode */
	FI_DIRTY_INODE,		/* indicate inode is dirty or not */
	FI_AUTO_RECOVER,	/* indicate inode is recoverable */
	FI_DIRTY_DIR,		/* indicate directory has dirty pages */
	FI_INC_LINK,		/* need to increment i_nlink */
	FI_ACL_MODE,		/* indicate acl mode */
	FI_NO_ALLOC,		/* should not allocate any blocks */
	FI_FREE_NID,		/* free allocated nide */
	FI_NO_EXTENT,		/* not to use the extent cache */
	FI_INLINE_XATTR,	/* used for inline xattr */
	FI_INLINE_DATA,		/* used for inline data*/
	FI_INLINE_DENTRY,	/* used for inline dentry */
	FI_APPEND_WRITE,	/* inode has appended data */
	FI_UPDATE_WRITE,	/* inode has in-place-update data */
	FI_NEED_IPU,		/* used for ipu per file */
	FI_ATOMIC_FILE,		/* indicate atomic file */
	FI_FIRST_BLOCK_WRITTEN,	/* indicate #0 data block was written */
	FI_DROP_CACHE,		/* drop dirty page cache */
	FI_DATA_EXIST,		/* indicate data exists */
	FI_INLINE_DOTS,		/* indicate inline dot dentries */
	FI_SKIP_WRITES,		/* should skip data page writeback */
	FI_OPU_WRITE,		/* used for opu per file */
	FI_DIRTY_FILE,		/* indicate regular/symlink has dirty pages */
	FI_PREALLOCATED_ALL,	/* all blocks for write were preallocated */
	FI_HOT_DATA,		/* indicate file is hot */
	FI_EXTRA_ATTR,		/* indicate file has extra attribute */
	FI_PROJ_INHERIT,	/* indicate file inherits projectid */
	FI_PIN_FILE,		/* indicate file should not be gced */
	FI_VERITY_IN_PROGRESS,	/* building fs-verity Merkle tree */
	FI_COMPRESSED_FILE,	/* indicate file's data can be compressed */
	FI_COMPRESS_CORRUPT,	/* indicate compressed cluster is corrupted */
	FI_MMAP_FILE,		/* indicate file was mmapped */
	FI_ENABLE_COMPRESS,	/* enable compression in "user" compression mode */
	FI_COMPRESS_RELEASED,	/* compressed blocks were released */
	FI_ALIGNED_WRITE,	/* enable aligned write */
	FI_COW_FILE,		/* indicate COW file */
	FI_ATOMIC_COMMITTED,	/* indicate atomic commit completed except disk sync */
	FI_ATOMIC_REPLACE,	/* indicate atomic replace */
	FI_MAX,			/* max flag, never be used */
};

struct f2fs_inode_info {
	struct inode vfs_inode;		/* serve a vfs inode */
	unsigned long i_flags;		/* keep an inode flags for ioctl */
	unsigned char i_advise;		/* use to give file attribute hints */
	unsigned char i_dir_level;	/* use for dentry level for large dir */
	unsigned int i_current_depth;	/* only for directory depth */
	/* for gc failure statistic */
	unsigned int i_gc_failures[MAX_GC_FAILURE];
	unsigned int i_pino;		/* parent inode number */
	umode_t i_acl_mode;		/* keep file acl mode temporarily */

	/* Use below internally in f2fs*/
	unsigned long flags[BITS_TO_LONGS(FI_MAX)];	/* use to pass per-file flags */
	struct f2fs_rwsem i_sem;	/* protect fi info */
	atomic_t dirty_pages;		/* # of dirty pages */
	f2fs_hash_t chash;		/* hash value of given file name */
	unsigned int clevel;		/* maximum level of given file name */
	struct task_struct *task;	/* lookup and create consistency */
	struct task_struct *cp_task;	/* separate cp/wb IO stats*/
	struct task_struct *wb_task;	/* indicate inode is in context of writeback */
	nid_t i_xattr_nid;		/* node id that contains xattrs */
	loff_t	last_disk_size;		/* lastly written file size */
	spinlock_t i_size_lock;		/* protect last_disk_size */

#ifdef CONFIG_QUOTA
	struct dquot *i_dquot[MAXQUOTAS];

	/* quota space reservation, managed internally by quota code */
	qsize_t i_reserved_quota;
#endif
	struct list_head dirty_list;	/* dirty list for dirs and files */
	struct list_head gdirty_list;	/* linked in global dirty list */
	struct task_struct *atomic_write_task;	/* store atomic write task */
	struct extent_tree *extent_tree;	/* cached extent_tree entry */
	struct inode *cow_inode;	/* copy-on-write inode for atomic write */

	/* avoid racing between foreground op and gc */
	struct f2fs_rwsem i_gc_rwsem[2];
	struct f2fs_rwsem i_xattr_sem; /* avoid racing between reading and changing EAs */
#ifdef CONFIG_F2FS_SEC_SUPPORT_DNODE_RELOCATION
	struct f2fs_rwsem i_dnode_sem;
#endif

	int i_extra_isize;		/* size of extra space located in i_addr */
	kprojid_t i_projid;		/* id for project quota */
	int i_inline_xattr_size;	/* inline xattr size */
	struct timespec64 i_crtime;	/* inode creation time */
	struct timespec64 i_disk_time[4];/* inode disk times */

	/* for file compress */
	atomic_t i_compr_blocks;		/* # of compressed blocks */
	unsigned char i_compress_algorithm;	/* algorithm type */
	unsigned char i_log_cluster_size;	/* log of cluster size */
	unsigned char i_compress_level;		/* compress level (lz4hc,zstd) */
	unsigned short i_compress_flag;		/* compress flag */
	unsigned int i_cluster_size;		/* cluster size */
	unsigned int atomic_write_cnt;
	loff_t original_i_size;		/* original i_size before atomic write */

#ifdef CONFIG_F2FS_ML_BASED_STREAM_SEPARATION
	__u32 mtime_cnt;
	__u32 is_cache;
	__u64 mtime_interval;
	__u32 overwrite_cnt;
	__u32 append_cnt;
	__u64 write_chunk;
	__u64 write_chunk_cnt;
#ifdef CONFIG_F2FS_ML_STREAMID_FORCE_COLD
	__u32 is_force_cold;
#endif
#endif
};

static inline void get_extent_info(struct extent_info *ext,
					struct f2fs_extent *i_ext)
{
	ext->fofs = le32_to_cpu(i_ext->fofs);
	ext->blk = le32_to_cpu(i_ext->blk);
	ext->len = le32_to_cpu(i_ext->len);
}

static inline void set_raw_extent(struct extent_info *ext,
					struct f2fs_extent *i_ext)
{
	i_ext->fofs = cpu_to_le32(ext->fofs);
	i_ext->blk = cpu_to_le32(ext->blk);
	i_ext->len = cpu_to_le32(ext->len);
}

static inline void set_extent_info(struct extent_info *ei, unsigned int fofs,
						u32 blk, unsigned int len)
{
	ei->fofs = fofs;
	ei->blk = blk;
	ei->len = len;
#ifdef CONFIG_F2FS_FS_COMPRESSION
	ei->c_len = 0;
#endif
}

static inline bool __is_discard_mergeable(struct discard_info *back,
			struct discard_info *front, unsigned int max_len)
{
	return (back->lstart + back->len == front->lstart) &&
		(back->len + front->len <= max_len);
}

static inline bool __is_discard_back_mergeable(struct discard_info *cur,
			struct discard_info *back, unsigned int max_len)
{
	return __is_discard_mergeable(back, cur, max_len);
}

static inline bool __is_discard_front_mergeable(struct discard_info *cur,
			struct discard_info *front, unsigned int max_len)
{
	return __is_discard_mergeable(cur, front, max_len);
}

static inline bool __is_extent_mergeable(struct extent_info *back,
						struct extent_info *front)
{
#ifdef CONFIG_F2FS_FS_COMPRESSION
	if (back->c_len && back->len != back->c_len)
		return false;
	if (front->c_len && front->len != front->c_len)
		return false;
#endif
	return (back->fofs + back->len == front->fofs &&
			back->blk + back->len == front->blk);
}

static inline bool __is_back_mergeable(struct extent_info *cur,
						struct extent_info *back)
{
	return __is_extent_mergeable(back, cur);
}

static inline bool __is_front_mergeable(struct extent_info *cur,
						struct extent_info *front)
{
	return __is_extent_mergeable(cur, front);
}

extern void f2fs_mark_inode_dirty_sync(struct inode *inode, bool sync);
static inline void __try_update_largest_extent(struct extent_tree *et,
						struct extent_node *en)
{
	if (en->ei.len > et->largest.len) {
		et->largest = en->ei;
		et->largest_updated = true;
	}
}

static inline void print_block_data(struct super_block *sb, sector_t blocknr,
		      unsigned char *data_to_dump, int start, int len)
{
	int i, j;
	int bh_offset = (start / 16) * 16;
	char row_data[17] = { 0, };
	char row_hex[50] = { 0, };
	char ch;
	struct mount *mnt = NULL;

	if (ignore_fs_panic)
		return;

	printk(KERN_ERR "As F2FS-fs error, printing data in hex\n");
	printk(KERN_ERR " [partition info] s_id : %s, start sector# : %llu\n"
			, sb->s_id, sb->s_bdev->bd_start_sect);
	printk(KERN_ERR " dump block# : %llu, start offset(byte) : %d\n"
			, blocknr, start);
	printk(KERN_ERR " length(byte) : %d\n", len);
	if (!list_empty(&sb->s_mounts)) {
		mnt = list_first_entry(&sb->s_mounts, struct mount, mnt_instance);
		if (mnt)
			printk(KERN_ERR " mountpoint : %s\n"
					, mnt->mnt_mountpoint->d_name.name);
	}
	printk(KERN_ERR "-------------------------------------------------\n");
	for (i = 0; i < (len + 15) / 16; i++) {
		for (j = 0; j < 16; j++) {
			ch = *(data_to_dump + bh_offset + j);
			if (start <= bh_offset + j
				&& start + len > bh_offset + j) {

				if (isascii(ch) && isprint(ch))
					sprintf(row_data + j, "%c", ch);
				else
					sprintf(row_data + j, ".");

				sprintf(row_hex + (j * 3), "%2.2x ", ch);
			} else {
				sprintf(row_data + j, " ");
				sprintf(row_hex + (j * 3), "-- ");
			}
		}
		printk(KERN_ERR "0x%4.4x : %s | %s\n"
				, bh_offset, row_hex, row_data);
		bh_offset += 16;
	}
	printk(KERN_ERR "-------------------------------------------------\n");
}


static inline void print_bh(struct super_block *sb, struct buffer_head *bh
				, int start, int len)
{
	if (bh) {
		printk(KERN_ERR " bh->b_size %lu\n", bh->b_size);
		print_block_data(sb, bh->b_blocknr, bh->b_data, start, len);

	} else {
		printk(KERN_ERR " print_bh: bh is null!\n");
	}
}

/*
 * For free nid management
 */
enum nid_state {
	FREE_NID,		/* newly added to free nid list */
	PREALLOC_NID,		/* it is preallocated */
	MAX_NID_STATE,
};

enum nat_state {
	TOTAL_NAT,
	DIRTY_NAT,
	RECLAIMABLE_NAT,
	MAX_NAT_STATE,
};

struct f2fs_nm_info {
	block_t nat_blkaddr;		/* base disk address of NAT */
	nid_t max_nid;			/* maximum possible node ids */
	nid_t available_nids;		/* # of available node ids */
	nid_t next_scan_nid;		/* the next nid to be scanned */
	nid_t max_rf_node_blocks;	/* max # of nodes for recovery */
	unsigned int ram_thresh;	/* control the memory footprint */
	unsigned int ra_nid_pages;	/* # of nid pages to be readaheaded */
	unsigned int dirty_nats_ratio;	/* control dirty nats ratio threshold */

	/* NAT cache management */
	struct radix_tree_root nat_root;/* root of the nat entry cache */
	struct radix_tree_root nat_set_root;/* root of the nat set cache */
	struct f2fs_rwsem nat_tree_lock;	/* protect nat entry tree */
	struct list_head nat_entries;	/* cached nat entry list (clean) */
	spinlock_t nat_list_lock;	/* protect clean nat entry list */
	unsigned int nat_cnt[MAX_NAT_STATE]; /* the # of cached nat entries */
	unsigned int nat_blocks;	/* # of nat blocks */

	/* free node ids management */
	struct radix_tree_root free_nid_root;/* root of the free_nid cache */
	struct list_head free_nid_list;		/* list for free nids excluding preallocated nids */
	unsigned int nid_cnt[MAX_NID_STATE];	/* the number of free node id */
	spinlock_t nid_list_lock;	/* protect nid lists ops */
	struct mutex build_lock;	/* lock for build free nids */
	unsigned char **free_nid_bitmap;
	unsigned char *nat_block_bitmap;
	unsigned short *free_nid_count;	/* free nid count of NAT block */

	/* for checkpoint */
	char *nat_bitmap;		/* NAT bitmap pointer */

	unsigned int nat_bits_blocks;	/* # of nat bits blocks */
	unsigned char *nat_bits;	/* NAT bits blocks */
	unsigned char *full_nat_bits;	/* full NAT pages */
	unsigned char *empty_nat_bits;	/* empty NAT pages */
#ifdef CONFIG_F2FS_CHECK_FS
	char *nat_bitmap_mir;		/* NAT bitmap mirror */
#endif
	int bitmap_size;		/* bitmap size */
};

/*
 * this structure is used as one of function parameters.
 * all the information are dedicated to a given direct node block determined
 * by the data offset in a file.
 */
struct dnode_of_data {
	struct inode *inode;		/* vfs inode pointer */
	struct page *inode_page;	/* its inode page, NULL is possible */
	struct page *node_page;		/* cached direct node page */
	nid_t nid;			/* node id of the direct node block */
	unsigned int ofs_in_node;	/* data offset in the node page */
	bool inode_page_locked;		/* inode page is locked or not */
	bool node_changed;		/* is node block changed */
	char cur_level;			/* level of hole node page */
	char max_level;			/* level of current page located */
	block_t	data_blkaddr;		/* block address of the node block */
#ifdef CONFIG_F2FS_SEC_SUPPORT_DNODE_RELOCATION
	bool for_dnode_relocation;	/* grab write lock, for dnode relocation */
#endif
};

static inline void set_new_dnode(struct dnode_of_data *dn, struct inode *inode,
		struct page *ipage, struct page *npage, nid_t nid)
{
	memset(dn, 0, sizeof(*dn));
	dn->inode = inode;
	dn->inode_page = ipage;
	dn->node_page = npage;
	dn->nid = nid;
}

/*
 * For SIT manager
 *
 * By default, there are 6 active log areas across the whole main area.
 * When considering hot and cold data separation to reduce cleaning overhead,
 * we split 3 for data logs and 3 for node logs as hot, warm, and cold types,
 * respectively.
 * In the current design, you should not change the numbers intentionally.
 * Instead, as a mount option such as active_logs=x, you can use 2, 4, and 6
 * logs individually according to the underlying devices. (default: 6)
 * Just in case, on-disk layout covers maximum 16 logs that consist of 8 for
 * data and 8 for node logs.
 */
#define	NR_CURSEG_DATA_TYPE	(3)
#define NR_CURSEG_NODE_TYPE	(3)
#define NR_CURSEG_INMEM_TYPE	(2)
#define NR_CURSEG_RO_TYPE	(2)
#define NR_CURSEG_PERSIST_TYPE	(NR_CURSEG_DATA_TYPE + NR_CURSEG_NODE_TYPE)
#define NR_CURSEG_TYPE		(NR_CURSEG_INMEM_TYPE + NR_CURSEG_PERSIST_TYPE)

enum {
	CURSEG_HOT_DATA	= 0,	/* directory entry blocks */
	CURSEG_WARM_DATA,	/* data blocks */
	CURSEG_COLD_DATA,	/* multimedia or GCed data blocks */
	CURSEG_HOT_NODE,	/* direct node blocks of directory files */
	CURSEG_WARM_NODE,	/* direct node blocks of normal files */
	CURSEG_COLD_NODE,	/* indirect node blocks */
	NR_PERSISTENT_LOG,	/* number of persistent log */
	CURSEG_COLD_DATA_PINNED = NR_PERSISTENT_LOG,
				/* pinned file that needs consecutive block address */
	CURSEG_ALL_DATA_ATGC,	/* SSR alloctor in hot/warm/cold data area */
	NO_CHECK_TYPE,		/* number of persistent & inmem log */
};

struct flush_cmd {
	struct completion wait;
	struct llist_node llnode;
	nid_t ino;
	int ret;
};

struct flush_cmd_control {
	struct task_struct *f2fs_issue_flush;	/* flush thread */
	wait_queue_head_t flush_wait_queue;	/* waiting queue for wake-up */
	atomic_t issued_flush;			/* # of issued flushes */
	atomic_t queued_flush;			/* # of queued flushes */
	struct llist_head issue_list;		/* list for command issue */
	struct llist_node *dispatch_list;	/* list for command dispatch */
};

struct f2fs_sm_info {
	struct sit_info *sit_info;		/* whole segment information */
	struct free_segmap_info *free_info;	/* free segment information */
	struct dirty_seglist_info *dirty_info;	/* dirty segment information */
	struct curseg_info *curseg_array;	/* active segment information */

	struct f2fs_rwsem curseg_lock;	/* for preventing curseg change */

	block_t seg0_blkaddr;		/* block address of 0'th segment */
	block_t main_blkaddr;		/* start block address of main area */
	block_t ssa_blkaddr;		/* start block address of SSA area */

	unsigned int segment_count;	/* total # of segments */
	unsigned int main_segments;	/* # of segments in main area */
	unsigned int reserved_segments;	/* # of reserved segments */
	unsigned int additional_reserved_segments;/* reserved segs for IO align feature */
	unsigned int ovp_segments;	/* # of overprovision segments */

	/* a threshold to reclaim prefree segments */
	unsigned int rec_prefree_segments;

	/* for batched trimming */
	unsigned int trim_sections;		/* # of sections to trim */

	struct list_head sit_entry_set;	/* sit entry set list */

	unsigned int ipu_policy;	/* in-place-update policy */
	unsigned int min_ipu_util;	/* in-place-update threshold */
	unsigned int min_fsync_blocks;	/* threshold for fsync */
	unsigned int min_seq_blocks;	/* threshold for sequential blocks */
	unsigned int min_hot_blocks;	/* threshold for hot block allocation */
	unsigned int min_ssr_sections;	/* threshold to trigger SSR allocation */

	/* for flush command control */
	struct flush_cmd_control *fcc_info;

	/* for discard command control */
	struct discard_cmd_control *dcc_info;
};

/*
 * For superblock
 */
/*
 * COUNT_TYPE for monitoring
 *
 * f2fs monitors the number of several block types such as on-writeback,
 * dirty dentry blocks, dirty node blocks, and dirty meta blocks.
 */
#define WB_DATA_TYPE(p)	(__is_cp_guaranteed(p) ? F2FS_WB_CP_DATA : F2FS_WB_DATA)
enum count_type {
	F2FS_DIRTY_DENTS,
	F2FS_DIRTY_DATA,
	F2FS_DIRTY_QDATA,
	F2FS_DIRTY_NODES,
	F2FS_DIRTY_META,
	F2FS_DIRTY_IMETA,
	F2FS_WB_CP_DATA,
	F2FS_WB_DATA,
	F2FS_RD_DATA,
	F2FS_RD_NODE,
	F2FS_RD_META,
	F2FS_DIO_WRITE,
	F2FS_DIO_READ,
	NR_COUNT_TYPE,
};

/*
 * The below are the page types of bios used in submit_bio().
 * The available types are:
 * DATA			User data pages. It operates as async mode.
 * NODE			Node pages. It operates as async mode.
 * META			FS metadata pages such as SIT, NAT, CP.
 * NR_PAGE_TYPE		The number of page types.
 * META_FLUSH		Make sure the previous pages are written
 *			with waiting the bio's completion
 * ...			Only can be used with META.
 */
#define PAGE_TYPE_OF_BIO(type)	((type) > META ? META : (type))
enum page_type {
	DATA = 0,
	NODE = 1,	/* should not change this */
	META,
	NR_PAGE_TYPE,
	META_FLUSH,
	IPU,		/* the below types are used by tracepoints only. */
	OPU,
};

enum temp_type {
	HOT = 0,	/* must be zero for meta bio */
	WARM,
	COLD,
	NR_TEMP_TYPE,
};

enum need_lock_type {
	LOCK_REQ = 0,
	LOCK_DONE,
	LOCK_RETRY,
};

enum cp_reason_type {
	CP_NO_NEEDED,
	CP_NON_REGULAR,
	CP_COMPRESSED,
	CP_HARDLINK,
	CP_SB_NEED_CP,
	CP_WRONG_PINO,
	CP_NO_SPC_ROLL,
	CP_NODE_NEED_CP,
	CP_FASTBOOT_MODE,
	CP_SPEC_LOG_NUM,
	CP_RECOVER_DIR,
	NR_CP_REASON,
};

enum iostat_type {
	/* WRITE IO */
	APP_DIRECT_IO,			/* app direct write IOs */
	APP_BUFFERED_IO,		/* app buffered write IOs */
	APP_WRITE_IO,			/* app write IOs */
	APP_MAPPED_IO,			/* app mapped IOs */
	FS_DATA_IO,			/* data IOs from kworker/fsync/reclaimer */
	FS_NODE_IO,			/* node IOs from kworker/fsync/reclaimer */
	FS_META_IO,			/* meta IOs from kworker/reclaimer */
	FS_GC_DATA_IO,			/* data IOs from forground gc */
	FS_GC_NODE_IO,			/* node IOs from forground gc */
	FS_CP_DATA_IO,			/* data IOs from checkpoint */
	FS_CP_NODE_IO,			/* node IOs from checkpoint */
	FS_CP_META_IO,			/* meta IOs from checkpoint */

	/* READ IO */
	APP_DIRECT_READ_IO,		/* app direct read IOs */
	APP_BUFFERED_READ_IO,		/* app buffered read IOs */
	APP_READ_IO,			/* app read IOs */
	APP_MAPPED_READ_IO,		/* app mapped read IOs */
	FS_DATA_READ_IO,		/* data read IOs */
	FS_GDATA_READ_IO,		/* data read IOs from background gc */
	FS_CDATA_READ_IO,		/* compressed data read IOs */
	FS_NODE_READ_IO,		/* node read IOs */
	FS_META_READ_IO,		/* meta read IOs */

	/* other */
	FS_DISCARD,			/* discard */
	NR_IO_TYPE,
};

struct f2fs_io_info {
	struct f2fs_sb_info *sbi;	/* f2fs_sb_info pointer */
	nid_t ino;		/* inode number */
	enum page_type type;	/* contains DATA/NODE/META/META_FLUSH */
	enum temp_type temp;	/* contains HOT/WARM/COLD */
	int op;			/* contains REQ_OP_ */
	int op_flags;		/* req_flag_bits */
	block_t new_blkaddr;	/* new block address to be written */
	block_t old_blkaddr;	/* old block address before Cow */
	struct page *page;	/* page to be written */
	struct page *encrypted_page;	/* encrypted page */
	struct page *compressed_page;	/* compressed page */
	struct list_head list;		/* serialize IOs */
	bool submitted;		/* indicate IO submission */
	int need_lock;		/* indicate we need to lock cp_rwsem */
	bool in_list;		/* indicate fio is in io_list */
	bool is_por;		/* indicate IO is from recovery or not */
	bool retry;		/* need to reallocate block address */
	int compr_blocks;	/* # of compressed block addresses */
	bool encrypted;		/* indicate file is encrypted */
	bool post_read;		/* require post read */
	enum iostat_type io_type;	/* io type */
	struct writeback_control *io_wbc; /* writeback control */
	struct bio **bio;		/* bio for ipu */
	sector_t *last_block;		/* last block number in bio */
	unsigned char version;		/* version of the node */
};

/*
 * A flag temporarily used to bypass dm-default-key
 * This flag should be cleared before submit_bio.
 */
#define F2FS_REQ_DEFKEY_BYPASS REQ_DRV

struct bio_entry {
	struct bio *bio;
	struct list_head list;
};

#define is_read_io(rw) ((rw) == READ)
struct f2fs_bio_info {
	struct f2fs_sb_info *sbi;	/* f2fs superblock */
	struct bio *bio;		/* bios to merge */
	sector_t last_block_in_bio;	/* last block number */
	struct f2fs_io_info fio;	/* store buffered io info. */
	struct f2fs_rwsem io_rwsem;	/* blocking op for bio */
	spinlock_t io_lock;		/* serialize DATA/NODE IOs */
	struct list_head io_list;	/* track fios */
	struct list_head bio_list;	/* bio entry list head */
	struct f2fs_rwsem bio_list_lock;	/* lock to protect bio entry list */
};

#define FDEV(i)				(sbi->devs[i])
#define RDEV(i)				(raw_super->devs[i])
struct f2fs_dev_info {
	struct block_device *bdev;
	char path[MAX_PATH_LEN];
	unsigned int total_segments;
	block_t start_blk;
	block_t end_blk;
#ifdef CONFIG_BLK_DEV_ZONED
	unsigned int nr_blkz;		/* Total number of zones */
	unsigned long *blkz_seq;	/* Bitmap indicating sequential zones */
#endif
};

enum inode_type {
	DIR_INODE,			/* for dirty dir inode */
	FILE_INODE,			/* for dirty regular/symlink inode */
	DIRTY_META,			/* for all dirtied inode metadata */
	NR_INODE_TYPE,
};

/* for inner inode cache management */
struct inode_management {
	struct radix_tree_root ino_root;	/* ino entry array */
	spinlock_t ino_lock;			/* for ino entry lock */
	struct list_head ino_list;		/* inode list head */
	unsigned long ino_num;			/* number of entries */
};

/* for GC_AT */
struct atgc_management {
	bool atgc_enabled;			/* ATGC is enabled or not */
	struct rb_root_cached root;		/* root of victim rb-tree */
	struct list_head victim_list;		/* linked with all victim entries */
	unsigned int victim_count;		/* victim count in rb-tree */
	unsigned int candidate_ratio;		/* candidate ratio */
	unsigned int max_candidate_count;	/* max candidate count */
	unsigned int age_weight;		/* age weight, vblock_weight = 100 - age_weight */
	unsigned long long age_threshold;	/* age threshold */
};

/* For s_flag in struct f2fs_sb_info */
enum {
	SBI_IS_DIRTY,				/* dirty flag for checkpoint */
	SBI_IS_CLOSE,				/* specify unmounting */
	SBI_NEED_FSCK,				/* need fsck.f2fs to fix */
	SBI_POR_DOING,				/* recovery is doing or not */
	SBI_NEED_SB_WRITE,			/* need to recover superblock */
	SBI_NEED_CP,				/* need to checkpoint */
	SBI_IS_SHUTDOWN,			/* shutdown by ioctl */
	SBI_IS_RECOVERED,			/* recovered orphan/data */
	SBI_CP_DISABLED,			/* CP was disabled last mount */
	SBI_CP_DISABLED_QUICK,			/* CP was disabled quickly */
	SBI_QUOTA_NEED_FLUSH,			/* need to flush quota info in CP */
	SBI_QUOTA_SKIP_FLUSH,			/* skip flushing quota in current CP */
	SBI_QUOTA_NEED_REPAIR,			/* quota file may be corrupted */
	SBI_IS_RESIZEFS,			/* resizefs is in process */
	SBI_IS_FREEZING,			/* freezefs is in process */
};

enum {
	CP_TIME,
	REQ_TIME,
	DISCARD_TIME,
	GC_TIME,
	DISABLE_TIME,
	UMOUNT_DISCARD_TIMEOUT,
	MAX_TIME,
};

enum {
	GC_NORMAL,
	GC_IDLE_CB,
	GC_IDLE_GREEDY,
	GC_IDLE_AT,
	GC_URGENT_HIGH,
	GC_URGENT_LOW,
	GC_URGENT_MID,
	MAX_GC_MODE,
};

enum {
	BGGC_MODE_ON,		/* background gc is on */
	BGGC_MODE_OFF,		/* background gc is off */
	BGGC_MODE_SYNC,		/*
				 * background gc is on, migrating blocks
				 * like foreground gc
				 */
};

enum {
	FS_MODE_ADAPTIVE,		/* use both lfs/ssr allocation */
	FS_MODE_LFS,			/* use lfs allocation only */
	FS_MODE_FRAGMENT_SEG,		/* segment fragmentation mode */
	FS_MODE_FRAGMENT_BLK,		/* block fragmentation mode */
};

enum {
	WHINT_MODE_OFF,		/* not pass down write hints */
	WHINT_MODE_USER,	/* try to pass down hints given by users */
	WHINT_MODE_FS,		/* pass down hints with F2FS policy */
};

enum {
	ALLOC_MODE_DEFAULT,	/* stay default */
	ALLOC_MODE_REUSE,	/* reuse segments as much as possible */
};

enum fsync_mode {
	FSYNC_MODE_POSIX,	/* fsync follows posix semantics */
	FSYNC_MODE_STRICT,	/* fsync behaves in line with ext4 */
	FSYNC_MODE_NOBARRIER,	/* fsync behaves nobarrier based on posix */
};

enum {
	COMPR_MODE_FS,		/*
				 * automatically compress compression
				 * enabled files
				 */
	COMPR_MODE_USER,	/*
				 * automatical compression is disabled.
				 * user can control the file compression
				 * using ioctls
				 */
};

enum {
	DISCARD_UNIT_BLOCK,	/* basic discard unit is block */
	DISCARD_UNIT_SEGMENT,	/* basic discard unit is segment */
	DISCARD_UNIT_SECTION,	/* basic discard unit is section */
};

enum {
	MEMORY_MODE_NORMAL,	/* memory mode for normal devices */
	MEMORY_MODE_LOW,	/* memory mode for low memry devices */
};



static inline int f2fs_test_bit(unsigned int nr, char *addr);
static inline void f2fs_set_bit(unsigned int nr, char *addr);
static inline void f2fs_clear_bit(unsigned int nr, char *addr);

/*
 * Layout of f2fs page.private:
 *
 * Layout A: lowest bit should be 1
 * | bit0 = 1 | bit1 | bit2 | ... | bit MAX | private data .... |
 * bit 0	PAGE_PRIVATE_NOT_POINTER
 * bit 1	PAGE_PRIVATE_ATOMIC_WRITE
 * bit 2	PAGE_PRIVATE_DUMMY_WRITE
 * bit 3	PAGE_PRIVATE_ONGOING_MIGRATION
 * bit 4	PAGE_PRIVATE_INLINE_INODE
 * bit 5	PAGE_PRIVATE_REF_RESOURCE
 * bit 6-	f2fs private data
 *
 * Layout B: lowest bit should be 0
 * page.private is a wrapped pointer.
 */
enum {
	PAGE_PRIVATE_NOT_POINTER,		/* private contains non-pointer data */
	PAGE_PRIVATE_ATOMIC_WRITE,		/* data page from atomic write path */
	PAGE_PRIVATE_DUMMY_WRITE,		/* data page for padding aligned IO */
	PAGE_PRIVATE_ONGOING_MIGRATION,		/* data page which is on-going migrating */
	PAGE_PRIVATE_INLINE_INODE,		/* inode page contains inline data */
	PAGE_PRIVATE_REF_RESOURCE,		/* dirty page has referenced resources */
	PAGE_PRIVATE_MAX
};

#define PAGE_PRIVATE_GET_FUNC(name, flagname) \
static inline bool page_private_##name(struct page *page) \
{ \
	return PagePrivate(page) && \
		test_bit(PAGE_PRIVATE_NOT_POINTER, &page_private(page)) && \
		test_bit(PAGE_PRIVATE_##flagname, &page_private(page)); \
}

#define PAGE_PRIVATE_SET_FUNC(name, flagname) \
static inline void set_page_private_##name(struct page *page) \
{ \
	if (!PagePrivate(page)) { \
		get_page(page); \
		SetPagePrivate(page); \
		set_page_private(page, 0); \
	} \
	set_bit(PAGE_PRIVATE_NOT_POINTER, &page_private(page)); \
	set_bit(PAGE_PRIVATE_##flagname, &page_private(page)); \
}

#define PAGE_PRIVATE_CLEAR_FUNC(name, flagname) \
static inline void clear_page_private_##name(struct page *page) \
{ \
	clear_bit(PAGE_PRIVATE_##flagname, &page_private(page)); \
	if (page_private(page) == 1 << PAGE_PRIVATE_NOT_POINTER) { \
		set_page_private(page, 0); \
		if (PagePrivate(page)) { \
			ClearPagePrivate(page); \
			put_page(page); \
		}\
	} \
}

PAGE_PRIVATE_GET_FUNC(nonpointer, NOT_POINTER);
PAGE_PRIVATE_GET_FUNC(reference, REF_RESOURCE);
PAGE_PRIVATE_GET_FUNC(inline, INLINE_INODE);
PAGE_PRIVATE_GET_FUNC(gcing, ONGOING_MIGRATION);
PAGE_PRIVATE_GET_FUNC(atomic, ATOMIC_WRITE);
PAGE_PRIVATE_GET_FUNC(dummy, DUMMY_WRITE);

PAGE_PRIVATE_SET_FUNC(reference, REF_RESOURCE);
PAGE_PRIVATE_SET_FUNC(inline, INLINE_INODE);
PAGE_PRIVATE_SET_FUNC(gcing, ONGOING_MIGRATION);
PAGE_PRIVATE_SET_FUNC(atomic, ATOMIC_WRITE);
PAGE_PRIVATE_SET_FUNC(dummy, DUMMY_WRITE);

PAGE_PRIVATE_CLEAR_FUNC(reference, REF_RESOURCE);
PAGE_PRIVATE_CLEAR_FUNC(inline, INLINE_INODE);
PAGE_PRIVATE_CLEAR_FUNC(gcing, ONGOING_MIGRATION);
PAGE_PRIVATE_CLEAR_FUNC(atomic, ATOMIC_WRITE);
PAGE_PRIVATE_CLEAR_FUNC(dummy, DUMMY_WRITE);

static inline unsigned long get_page_private_data(struct page *page)
{
	unsigned long data = page_private(page);

	if (!test_bit(PAGE_PRIVATE_NOT_POINTER, &data))
		return 0;
	return data >> PAGE_PRIVATE_MAX;
}

static inline void set_page_private_data(struct page *page, unsigned long data)
{
	if (!PagePrivate(page)) {
		get_page(page);
		SetPagePrivate(page);
		set_page_private(page, 0);
	}
	set_bit(PAGE_PRIVATE_NOT_POINTER, &page_private(page));
	page_private(page) |= data << PAGE_PRIVATE_MAX;
}

static inline void clear_page_private_data(struct page *page)
{
	page_private(page) &= (1 << PAGE_PRIVATE_MAX) - 1;
	if (page_private(page) == 1 << PAGE_PRIVATE_NOT_POINTER) {
		set_page_private(page, 0);
		if (PagePrivate(page)) {
			ClearPagePrivate(page);
			put_page(page);
		}
	}
}

/* For compression */
enum compress_algorithm_type {
	COMPRESS_LZO,
	COMPRESS_LZ4,
	COMPRESS_ZSTD,
	COMPRESS_LZORLE,
	COMPRESS_MAX,
};

enum compress_flag {
	COMPRESS_CHKSUM,
	COMPRESS_MAX_FLAG,
};

#define	COMPRESS_WATERMARK			20
#define	COMPRESS_PERCENT			20

#define COMPRESS_DATA_RESERVED_SIZE		4
struct compress_data {
	__le32 clen;			/* compressed data size */
	__le32 chksum;			/* compressed data chksum */
	__le32 reserved[COMPRESS_DATA_RESERVED_SIZE];	/* reserved */
	u8 cdata[];			/* compressed data */
};

#define COMPRESS_HEADER_SIZE	(sizeof(struct compress_data))

#define F2FS_COMPRESSED_PAGE_MAGIC	0xF5F2C000

#define	COMPRESS_LEVEL_OFFSET	8

/* compress context */
struct compress_ctx {
	struct inode *inode;		/* inode the context belong to */
	pgoff_t cluster_idx;		/* cluster index number */
	unsigned int cluster_size;	/* page count in cluster */
	unsigned int log_cluster_size;	/* log of cluster size */
	struct page **rpages;		/* pages store raw data in cluster */
	unsigned int nr_rpages;		/* total page number in rpages */
	struct page **cpages;		/* pages store compressed data in cluster */
	unsigned int nr_cpages;		/* total page number in cpages */
	unsigned int valid_nr_cpages;	/* valid page number in cpages */
	void *rbuf;			/* virtual mapped address on rpages */
	struct compress_data *cbuf;	/* virtual mapped address on cpages */
	size_t rlen;			/* valid data length in rbuf */
	size_t clen;			/* valid data length in cbuf */
	void *private;			/* payload buffer for specified compression algorithm */
	void *private2;			/* extra payload buffer */
};

/* compress context for write IO path */
struct compress_io_ctx {
	u32 magic;			/* magic number to indicate page is compressed */
	struct inode *inode;		/* inode the context belong to */
	struct page **rpages;		/* pages store raw data in cluster */
	unsigned int nr_rpages;		/* total page number in rpages */
	atomic_t pending_pages;		/* in-flight compressed page count */
};

/* Context for decompressing one cluster on the read IO path */
struct decompress_io_ctx {
	u32 magic;			/* magic number to indicate page is compressed */
	struct inode *inode;		/* inode the context belong to */
	pgoff_t cluster_idx;		/* cluster index number */
	unsigned int cluster_size;	/* page count in cluster */
	unsigned int log_cluster_size;	/* log of cluster size */
	struct page **rpages;		/* pages store raw data in cluster */
	unsigned int nr_rpages;		/* total page number in rpages */
	struct page **cpages;		/* pages store compressed data in cluster */
	unsigned int nr_cpages;		/* total page number in cpages */
	struct page **tpages;		/* temp pages to pad holes in cluster */
	void *rbuf;			/* virtual mapped address on rpages */
	struct compress_data *cbuf;	/* virtual mapped address on cpages */
	size_t rlen;			/* valid data length in rbuf */
	size_t clen;			/* valid data length in cbuf */

	/*
	 * The number of compressed pages remaining to be read in this cluster.
	 * This is initially nr_cpages.  It is decremented by 1 each time a page
	 * has been read (or failed to be read).  When it reaches 0, the cluster
	 * is decompressed (or an error is reported).
	 *
	 * If an error occurs before all the pages have been submitted for I/O,
	 * then this will never reach 0.  In this case the I/O submitter is
	 * responsible for calling f2fs_decompress_end_io() instead.
	 */
	atomic_t remaining_pages;

	/*
	 * Number of references to this decompress_io_ctx.
	 *
	 * One reference is held for I/O completion.  This reference is dropped
	 * after the pagecache pages are updated and unlocked -- either after
	 * decompression (and verity if enabled), or after an error.
	 *
	 * In addition, each compressed page holds a reference while it is in a
	 * bio.  These references are necessary prevent compressed pages from
	 * being freed while they are still in a bio.
	 */
	refcount_t refcnt;

	bool failed;			/* IO error occurred before decompression? */
	bool need_verity;		/* need fs-verity verification after decompression? */
	void *private;			/* payload buffer for specified decompression algorithm */
	void *private2;			/* extra payload buffer */
	struct work_struct verity_work;	/* work to verify the decompressed pages */
	struct work_struct free_work;	/* work for late free this structure itself */
};

#define NULL_CLUSTER			((unsigned int)(~0))
#define MIN_COMPRESS_LOG_SIZE		2
#define MAX_COMPRESS_LOG_SIZE		8
#define MAX_COMPRESS_WINDOW_SIZE(log_size)	((PAGE_SIZE) << (log_size))

enum sec_stat_cp_type {
	STAT_CP_ALL,
	STAT_CP_BG,
	STAT_CP_FSYNC,
	NR_STAT_CP,
};

struct f2fs_sec_stat_info {
	u64 gc_count[2];		/* FG_GC, BG_GC */
	u64 gc_node_seg_count[2];
	u64 gc_data_seg_count[2];
	u64 gc_node_blk_count[2];
	u64 gc_data_blk_count[2];
	u64 gc_ttime[2];

	u64 cp_cnt[NR_STAT_CP];		/* total, balance, fsync */
	u64 cpr_cnt[NR_CP_REASON];	/* cp reason by fsync */
	u64 cp_max_interval;		/* max checkpoint interval */
	u64 alloc_seg_type[2];		/* LFS, SSR */
	u64 alloc_blk_count[2];
	atomic64_t inplace_count;	/* atomic */
	u64 fsync_count;
	u64 fsync_dirty_pages;
	u64 hot_file_written_blocks;	/* db, db-journal, db-wal, db-shm */
	u64 cold_file_written_blocks;
	u64 warm_file_written_blocks;

	u64 max_inmem_pages;		/* get_pages(sbi, F2FS_INMEM_PAGES) */
	u64 drop_inmem_all;
	u64 drop_inmem_files;
	u64 kwritten_byte;
	u32 fs_por_error;
	u32 fs_error;
	u32 max_undiscard_blks;		/* # of undiscard blocks */
};

struct f2fs_sec_fsck_info {
	u64 fsck_read_bytes;
	u64 fsck_written_bytes;
	u64 fsck_elapsed_time;
	u32 fsck_exit_code;
	u32 valid_node_count;
	u32 valid_inode_count;
};

struct f2fs_sec_heimdallfs_stat {
	u32 nr_pkgs;
	u64 nr_pkg_blks;
	u32 nr_comp_pkgs;
	u64 nr_comp_pkg_blks;
	u64 nr_comp_saved_blks;
};

#ifdef CONFIG_F2FS_SEC_BLOCK_OPERATIONS_DEBUG
#define F2FS_SEC_BLKOPS_ENTRIES		10
#define F2FS_SEC_BLKOPS_LOGGING_THR	5		// > 5 Secs -> logging
enum sec_blkops_dbg_type {
	F2FS_SEC_DBG_DENTS,
	F2FS_SEC_DBG_IMETA,
	F2FS_SEC_DBG_NODES,

	NR_F2FS_SEC_DBG_ENTRY,
};

struct f2fs_sec_blkops_entry {
	unsigned int nr_ops;
	unsigned long long cumulative_jiffies;
};

struct f2fs_sec_blkops_dbg {
	unsigned long long start_time;
	unsigned long long end_time;
	unsigned int entry_idx;
	unsigned int step;
	int ret_val;
	struct f2fs_sec_blkops_entry entry[NR_F2FS_SEC_DBG_ENTRY];
};
#endif
#ifdef CONFIG_F2FS_ML_BASED_STREAM_SEPARATION
#define STREAMID_PARAMS	11
#endif
struct f2fs_sb_info {
	struct super_block *sb;			/* pointer to VFS super block */
	struct proc_dir_entry *s_proc;		/* proc entry */
	struct f2fs_super_block *raw_super;	/* raw super block pointer */
	struct f2fs_rwsem sb_lock;		/* lock for raw super block */
	int valid_super_block;			/* valid super block no */
	unsigned long s_flag;				/* flags for sbi */
	struct mutex writepages;		/* mutex for writepages() */

#ifdef CONFIG_BLK_DEV_ZONED
	unsigned int blocks_per_blkz;		/* F2FS blocks per zone */
	unsigned int log_blocks_per_blkz;	/* log2 F2FS blocks per zone */
#endif

	/* for node-related operations */
	struct f2fs_nm_info *nm_info;		/* node manager */
	struct inode *node_inode;		/* cache node blocks */

	/* for segment-related operations */
	struct f2fs_sm_info *sm_info;		/* segment manager */

	/* for bio operations */
	struct f2fs_bio_info *write_io[NR_PAGE_TYPE];	/* for write bios */
	/* keep migration IO order for LFS mode */
	struct f2fs_rwsem io_order_lock;
	mempool_t *write_io_dummy;		/* Dummy pages */
	pgoff_t page_eio_ofs[NR_PAGE_TYPE];	/* EIO page offset */
	int page_eio_cnt[NR_PAGE_TYPE];		/* EIO count */

	/* for checkpoint */
	struct f2fs_checkpoint *ckpt;		/* raw checkpoint pointer */
	int cur_cp_pack;			/* remain current cp pack */
	spinlock_t cp_lock;			/* for flag in ckpt */
	struct inode *meta_inode;		/* cache meta blocks */
	struct f2fs_rwsem cp_global_sem;	/* checkpoint procedure lock */
	struct f2fs_rwsem cp_rwsem;		/* blocking FS operations */
	struct f2fs_rwsem node_write;		/* locking node writes */
	struct f2fs_rwsem node_change;	/* locking node change */
	wait_queue_head_t cp_wait;
	unsigned long last_time[MAX_TIME];	/* to store time in jiffies */
	long interval_time[MAX_TIME];		/* to store thresholds */
	struct ckpt_req_control cprc_info;	/* for checkpoint request control */

	struct inode_management im[MAX_INO_ENTRY];	/* manage inode cache */

	spinlock_t fsync_node_lock;		/* for node entry lock */
	struct list_head fsync_node_list;	/* node list head */
	unsigned int fsync_seg_id;		/* sequence id */
	unsigned int fsync_node_num;		/* number of node entries */

	/* for orphan inode, use 0'th array */
	unsigned int max_orphans;		/* max orphan inodes */

	/* for inode management */
	struct list_head inode_list[NR_INODE_TYPE];	/* dirty inode list */
	spinlock_t inode_lock[NR_INODE_TYPE];	/* for dirty inode list lock */
	struct mutex flush_lock;		/* for flush exclusion */

	/* for extent tree cache */
	struct radix_tree_root extent_tree_root;/* cache extent cache entries */
	struct mutex extent_tree_lock;	/* locking extent radix tree */
	struct list_head extent_list;		/* lru list for shrinker */
	spinlock_t extent_lock;			/* locking extent lru list */
	atomic_t total_ext_tree;		/* extent tree count */
	struct list_head zombie_list;		/* extent zombie tree list */
	atomic_t total_zombie_tree;		/* extent zombie tree count */
	atomic_t total_ext_node;		/* extent info count */

	/* basic filesystem units */
	unsigned int log_sectors_per_block;	/* log2 sectors per block */
	unsigned int log_blocksize;		/* log2 block size */
	unsigned int blocksize;			/* block size */
	unsigned int root_ino_num;		/* root inode number*/
	unsigned int node_ino_num;		/* node inode number*/
	unsigned int meta_ino_num;		/* meta inode number*/
	unsigned int log_blocks_per_seg;	/* log2 blocks per segment */
	unsigned int blocks_per_seg;		/* blocks per segment */
	unsigned int unusable_blocks_per_sec;	/* unusable blocks per section */
	unsigned int segs_per_sec;		/* segments per section */
	unsigned int secs_per_zone;		/* sections per zone */
	unsigned int total_sections;		/* total section count */
	unsigned int total_node_count;		/* total node block count */
	unsigned int total_valid_node_count;	/* valid node block count */
	int dir_level;				/* directory level */
	int readdir_ra;				/* readahead inode in readdir */
	u64 max_io_bytes;			/* max io bytes to merge IOs */

	block_t user_block_count;		/* # of user blocks */
	block_t total_valid_block_count;	/* # of valid blocks */
	block_t discard_blks;			/* discard command candidats */
	block_t last_valid_block_count;		/* for recovery */
	block_t reserved_blocks;		/* configurable reserved blocks */
	block_t current_reserved_blocks;	/* current reserved blocks */

	/* Additional tracking for no checkpoint mode */
	block_t unusable_block_count;		/* # of blocks saved by last cp */

	unsigned int nquota_files;		/* # of quota sysfile */
	struct f2fs_rwsem quota_sem;		/* blocking cp for flags */

	/* # of pages, see count_type */
	atomic_t nr_pages[NR_COUNT_TYPE];
	/* # of allocated blocks */
	struct percpu_counter alloc_valid_block_count;
	/* # of node block writes as roll forward recovery */
	struct percpu_counter rf_node_block_count;

	/* writeback control */
	atomic_t wb_sync_req[META];	/* count # of WB_SYNC threads */

	/* valid inode count */
	struct percpu_counter total_valid_inode_count;

	struct f2fs_mount_info mount_opt;	/* mount options */

	/* for cleaning operations */
	struct f2fs_rwsem gc_lock;		/*
						 * semaphore for GC, avoid
						 * race between GC and GC or CP
						 */
	struct f2fs_gc_kthread	*gc_thread;	/* GC thread */
	struct atgc_management am;		/* atgc management */
	unsigned int cur_victim_sec;		/* current victim section num */
	unsigned int gc_mode;			/* current GC state */
	unsigned int next_victim_seg[2];	/* next segment in victim section */
	spinlock_t gc_urgent_high_lock;
	unsigned int gc_urgent_high_remaining;	/* remaining trial count for GC_URGENT_HIGH */

	/* for skip statistic */
	unsigned long long skipped_gc_rwsem;		/* FG_GC only */

	/* threshold for gc trials on pinned files */
	u64 gc_pin_file_threshold;
	struct f2fs_rwsem pin_sem;

	/* maximum # of trials to find a victim segment for SSR and GC */
	unsigned int max_victim_search;
	/* migration granularity of garbage collection, unit: segment */
	unsigned int migration_granularity;

	/*
	 * for stat information.
	 * one is for the LFS mode, and the other is for the SSR mode.
	 */
#ifdef CONFIG_F2FS_STAT_FS
	struct f2fs_stat_info *stat_info;	/* FS status information */
	atomic_t meta_count[META_MAX];		/* # of meta blocks */
	unsigned int segment_count[2];		/* # of allocated segments */
	unsigned int block_count[2];		/* # of allocated blocks */
	atomic_t inplace_count;		/* # of inplace update */
	atomic64_t total_hit_ext;		/* # of lookup extent cache */
	atomic64_t read_hit_rbtree;		/* # of hit rbtree extent node */
	atomic64_t read_hit_largest;		/* # of hit largest extent node */
	atomic64_t read_hit_cached;		/* # of hit cached extent node */
	atomic_t inline_xattr;			/* # of inline_xattr inodes */
	atomic_t inline_inode;			/* # of inline_data inodes */
	atomic_t inline_dir;			/* # of inline_dentry inodes */
	atomic_t compr_inode;			/* # of compressed inodes */
	atomic64_t compr_blocks;		/* # of compressed blocks */
	atomic_t atomic_files;			/* # of opened atomic file */
	atomic_t max_aw_cnt;			/* max # of atomic writes */
	unsigned int io_skip_bggc;		/* skip background gc for in-flight IO */
	unsigned int other_skip_bggc;		/* skip background gc for other reasons */
	unsigned int ndirty_inode[NR_INODE_TYPE];	/* # of dirty inodes */
#endif
	spinlock_t stat_lock;			/* lock for stat operations */

	/* to attach REQ_META|REQ_FUA flags */
	unsigned int data_io_flag;
	unsigned int node_io_flag;

	/* For sysfs suppport */
	struct kobject s_kobj;			/* /sys/fs/f2fs/<devname> */
	struct completion s_kobj_unregister;

	struct kobject s_stat_kobj;		/* /sys/fs/f2fs/<devname>/stat */
	struct completion s_stat_kobj_unregister;

	struct kobject s_feature_list_kobj;		/* /sys/fs/f2fs/<devname>/feature_list */
	struct completion s_feature_list_kobj_unregister;

	/* For shrinker support */
	struct list_head s_list;
	struct mutex umount_mutex;
	unsigned int shrinker_run_no;

	/* For multi devices */
	int s_ndevs;				/* number of devices */
	struct f2fs_dev_info *devs;		/* for device list */
	unsigned int dirty_device;		/* for checkpoint data flush */
	spinlock_t dev_lock;			/* protect dirty_device */
	bool aligned_blksize;			/* all devices has the same logical blksize */

	/* For write statistics */
	u64 sectors_written_start;
	u64 kbytes_written;

	/* Reference to checksum algorithm driver via cryptoapi */
	struct crypto_shash *s_chksum_driver;

	/* Precomputed FS UUID checksum for seeding other checksums */
	__u32 s_chksum_seed;

	struct workqueue_struct *post_read_wq;	/* post read workqueue */

	unsigned char errors[MAX_F2FS_ERRORS];	/* error flags */
	spinlock_t error_lock;			/* protect errors array */
	bool error_dirty;			/* errors of sb is dirty */

	struct kmem_cache *inline_xattr_slab;	/* inline xattr entry */
	unsigned int inline_xattr_slab_size;	/* default inline xattr slab size */

	/* For reclaimed segs statistics per each GC mode */
	unsigned int gc_segment_mode;		/* GC state for reclaimed segments */
	unsigned int gc_reclaimed_segs[MAX_GC_MODE];	/* Reclaimed segs for each mode */

	unsigned long seq_file_ra_mul;		/* multiplier for ra_pages of seq. files in fadvise */

	int max_fragment_chunk;			/* max chunk size for block fragmentation mode */
	int max_fragment_hole;			/* max hole size for block fragmentation mode */

	/* For atomic write statistics */
	atomic64_t current_atomic_write;
	s64 peak_atomic_write;
	u64 committed_atomic_block;
	u64 revoked_atomic_block;

#ifdef CONFIG_F2FS_FS_COMPRESSION
	struct kmem_cache *page_array_slab;	/* page array entry */
	unsigned int page_array_slab_size;	/* default page array slab size */

	/* For runtime compression statistics */
	u64 compr_written_block;
	u64 compr_saved_block;
	u32 compr_new_inode;

	/* For compressed block cache */
	struct inode *compress_inode;		/* cache compressed blocks */
	unsigned int compress_percent;		/* cache page percentage */
	unsigned int compress_watermark;	/* cache page watermark */
	atomic_t compress_page_hit;		/* cache hit count */
#endif

#ifdef CONFIG_F2FS_IOSTAT
	/* For app/fs IO statistics */
	spinlock_t iostat_lock;
	unsigned long long rw_iostat[NR_IO_TYPE];
	unsigned long long prev_rw_iostat[NR_IO_TYPE];
	bool iostat_enable;
	unsigned long iostat_next_period;
	unsigned int iostat_period_ms;

	/* For io latency related statistics info in one iostat period */
	spinlock_t iostat_lat_lock;
	struct iostat_lat_info *iostat_io_lat;
#endif

	unsigned int sec_hqm_preserve;
	struct f2fs_sec_stat_info sec_stat;
	struct f2fs_sec_fsck_info sec_fsck_stat;

	struct f2fs_sec_heimdallfs_stat sec_heimdallfs_stat;

	/* To gather information of fragmentation */
	unsigned int s_sec_part_best_extents;
	unsigned int s_sec_part_current_extents;
	unsigned int s_sec_part_score;
	unsigned int s_sec_defrag_writes_kb;
	unsigned int s_sec_num_apps;
	unsigned int s_sec_capacity_apps_kb;

	unsigned int s_sec_cond_fua_mode;

#ifdef CONFIG_F2FS_SEC_BLOCK_OPERATIONS_DEBUG
	unsigned int s_sec_blkops_total;
	unsigned long long s_sec_blkops_max_elapsed;
	struct f2fs_sec_blkops_dbg s_sec_dbg_entries[F2FS_SEC_BLKOPS_ENTRIES];
	struct f2fs_sec_blkops_dbg s_sec_dbg_max_entry;
#endif

#ifdef CONFIG_F2FS_ML_BASED_STREAM_SEPARATION
	long long logistic_bias;
	long long logistic_threshold;
	long long logistic_scale[STREAMID_PARAMS];
	int mp_uid;
	int streamid_enable;
#endif
};

#ifdef CONFIG_F2FS_FAULT_INJECTION
#define f2fs_show_injection_info(sbi, type)					\
	printk_ratelimited("%sF2FS-fs (%s) : inject %s in %s of %pS\n",	\
		KERN_INFO, sbi->sb->s_id,				\
		f2fs_fault_name[type],					\
		__func__, __builtin_return_address(0))
static inline bool time_to_inject(struct f2fs_sb_info *sbi, int type)
{
	struct f2fs_fault_info *ffi = &F2FS_OPTION(sbi).fault_info;

	if (!ffi->inject_rate)
		return false;

	if (!IS_FAULT_SET(ffi, type))
		return false;

	atomic_inc(&ffi->inject_ops);
	if (atomic_read(&ffi->inject_ops) >= ffi->inject_rate) {
		atomic_set(&ffi->inject_ops, 0);
		return true;
	}
	return false;
}
#else
#define f2fs_show_injection_info(sbi, type) do { } while (0)
static inline bool time_to_inject(struct f2fs_sb_info *sbi, int type)
{
	return false;
}
#endif

/*
 * Test if the mounted volume is a multi-device volume.
 *   - For a single regular disk volume, sbi->s_ndevs is 0.
 *   - For a single zoned disk volume, sbi->s_ndevs is 1.
 *   - For a multi-device volume, sbi->s_ndevs is always 2 or more.
 */
static inline bool f2fs_is_multi_device(struct f2fs_sb_info *sbi)
{
	return sbi->s_ndevs > 1;
}

/* For write statistics (legacy support) */
#define BD_PART_WRITTEN(s) ((f2fs_get_sectors_written(s) -	\
					  (s)->sectors_written_start) >> 1)
static inline void f2fs_update_time(struct f2fs_sb_info *sbi, int type)
{
	unsigned long now = jiffies;

	sbi->last_time[type] = now;

	/* DISCARD_TIME and GC_TIME are based on REQ_TIME */
	if (type == REQ_TIME) {
		sbi->last_time[DISCARD_TIME] = now;
		sbi->last_time[GC_TIME] = now;
	}
}

static inline bool f2fs_time_over(struct f2fs_sb_info *sbi, int type)
{
	unsigned long interval = sbi->interval_time[type] * HZ;

	return time_after(jiffies, sbi->last_time[type] + interval);
}

static inline unsigned int f2fs_time_to_wait(struct f2fs_sb_info *sbi,
						int type)
{
	unsigned long interval = sbi->interval_time[type] * HZ;
	unsigned int wait_ms = 0;
	long delta;

	delta = (sbi->last_time[type] + interval) - jiffies;
	if (delta > 0)
		wait_ms = jiffies_to_msecs(delta);

	return wait_ms;
}

/*
 * SEC Specific Patch
 * <------ SB -----><----------- CP -------------><-------- .... ----->
 * [SB0][SB1]....[ ][CP1][CP Payload...]...[CP2]....
 *                ^ (cp_blkaddr - 1) Reserved block for extra flags
 * - struct f2fs_sb_extra_flag_blk
 *   - need_fsck : force fsck request flags - F2FS_SEC_EXTRA_FSC_MAGIC
 *   - spo_counter : count by fsck (!CP_UMOUNT)
 *   - rsvd
 */
void f2fs_set_sb_extra_flag(struct f2fs_sb_info *sbi, int flag);
void f2fs_get_fsck_stat(struct f2fs_sb_info *sbi);

/*
 * Inline functions
 */
static inline u32 __f2fs_crc32(struct f2fs_sb_info *sbi, u32 crc,
			      const void *address, unsigned int length)
{
	struct {
		struct shash_desc shash;
		char ctx[4];
	} desc;
	int err;

	BUG_ON(crypto_shash_descsize(sbi->s_chksum_driver) != sizeof(desc.ctx));

	desc.shash.tfm = sbi->s_chksum_driver;
	*(u32 *)desc.ctx = crc;

	err = crypto_shash_update(&desc.shash, address, length);
	BUG_ON(err);

	return *(u32 *)desc.ctx;
}

static inline u32 f2fs_crc32(struct f2fs_sb_info *sbi, const void *address,
			   unsigned int length)
{
	return __f2fs_crc32(sbi, F2FS_SUPER_MAGIC, address, length);
}

static inline bool f2fs_crc_valid(struct f2fs_sb_info *sbi, __u32 blk_crc,
				  void *buf, size_t buf_size)
{
	return f2fs_crc32(sbi, buf, buf_size) == blk_crc;
}

static inline u32 f2fs_chksum(struct f2fs_sb_info *sbi, u32 crc,
			      const void *address, unsigned int length)
{
	return __f2fs_crc32(sbi, crc, address, length);
}

static inline struct f2fs_inode_info *F2FS_I(struct inode *inode)
{
	return container_of(inode, struct f2fs_inode_info, vfs_inode);
}

static inline struct f2fs_sb_info *F2FS_SB(struct super_block *sb)
{
	return sb->s_fs_info;
}

static inline struct f2fs_sb_info *F2FS_I_SB(struct inode *inode)
{
	return F2FS_SB(inode->i_sb);
}

static inline struct f2fs_sb_info *F2FS_M_SB(struct address_space *mapping)
{
	return F2FS_I_SB(mapping->host);
}

static inline struct f2fs_sb_info *F2FS_P_SB(struct page *page)
{
	return F2FS_M_SB(page_file_mapping(page));
}

static inline struct f2fs_super_block *F2FS_RAW_SUPER(struct f2fs_sb_info *sbi)
{
	return (struct f2fs_super_block *)(sbi->raw_super);
}

static inline struct f2fs_checkpoint *F2FS_CKPT(struct f2fs_sb_info *sbi)
{
	return (struct f2fs_checkpoint *)(sbi->ckpt);
}

static inline struct f2fs_node *F2FS_NODE(struct page *page)
{
	return (struct f2fs_node *)page_address(page);
}

static inline struct f2fs_inode *F2FS_INODE(struct page *page)
{
	return &((struct f2fs_node *)page_address(page))->i;
}

static inline struct f2fs_nm_info *NM_I(struct f2fs_sb_info *sbi)
{
	return (struct f2fs_nm_info *)(sbi->nm_info);
}

static inline struct f2fs_sm_info *SM_I(struct f2fs_sb_info *sbi)
{
	return (struct f2fs_sm_info *)(sbi->sm_info);
}

static inline struct sit_info *SIT_I(struct f2fs_sb_info *sbi)
{
	return (struct sit_info *)(SM_I(sbi)->sit_info);
}

static inline struct free_segmap_info *FREE_I(struct f2fs_sb_info *sbi)
{
	return (struct free_segmap_info *)(SM_I(sbi)->free_info);
}

static inline struct dirty_seglist_info *DIRTY_I(struct f2fs_sb_info *sbi)
{
	return (struct dirty_seglist_info *)(SM_I(sbi)->dirty_info);
}

static inline struct address_space *META_MAPPING(struct f2fs_sb_info *sbi)
{
	return sbi->meta_inode->i_mapping;
}

static inline struct address_space *NODE_MAPPING(struct f2fs_sb_info *sbi)
{
	return sbi->node_inode->i_mapping;
}

static inline bool is_sbi_flag_set(struct f2fs_sb_info *sbi, unsigned int type)
{
	return test_bit(type, &sbi->s_flag);
}

static inline void set_sbi_flag(struct f2fs_sb_info *sbi, unsigned int type)
{
	set_bit(type, &sbi->s_flag);
}

static inline void clear_sbi_flag(struct f2fs_sb_info *sbi, unsigned int type)
{
	clear_bit(type, &sbi->s_flag);
}

static inline unsigned long long cur_cp_version(struct f2fs_checkpoint *cp)
{
	return le64_to_cpu(cp->checkpoint_ver);
}

static inline unsigned long f2fs_qf_ino(struct super_block *sb, int type)
{
	if (type < F2FS_MAX_QUOTAS)
		return le32_to_cpu(F2FS_SB(sb)->raw_super->qf_ino[type]);
	return 0;
}

static inline __u64 cur_cp_crc(struct f2fs_checkpoint *cp)
{
	size_t crc_offset = le32_to_cpu(cp->checksum_offset);
	return le32_to_cpu(*((__le32 *)((unsigned char *)cp + crc_offset)));
}

static inline bool __is_set_ckpt_flags(struct f2fs_checkpoint *cp, unsigned int f)
{
	unsigned int ckpt_flags = le32_to_cpu(cp->ckpt_flags);

	return ckpt_flags & f;
}

static inline bool is_set_ckpt_flags(struct f2fs_sb_info *sbi, unsigned int f)
{
	return __is_set_ckpt_flags(F2FS_CKPT(sbi), f);
}

static inline void __set_ckpt_flags(struct f2fs_checkpoint *cp, unsigned int f)
{
	unsigned int ckpt_flags;

	ckpt_flags = le32_to_cpu(cp->ckpt_flags);
	ckpt_flags |= f;
	cp->ckpt_flags = cpu_to_le32(ckpt_flags);
}

static inline void set_ckpt_flags(struct f2fs_sb_info *sbi, unsigned int f)
{
	unsigned long flags;

	spin_lock_irqsave(&sbi->cp_lock, flags);
	__set_ckpt_flags(F2FS_CKPT(sbi), f);
	spin_unlock_irqrestore(&sbi->cp_lock, flags);
}

static inline void __clear_ckpt_flags(struct f2fs_checkpoint *cp, unsigned int f)
{
	unsigned int ckpt_flags;

	ckpt_flags = le32_to_cpu(cp->ckpt_flags);
	ckpt_flags &= (~f);
	cp->ckpt_flags = cpu_to_le32(ckpt_flags);
}

static inline void clear_ckpt_flags(struct f2fs_sb_info *sbi, unsigned int f)
{
	unsigned long flags;

	spin_lock_irqsave(&sbi->cp_lock, flags);
	__clear_ckpt_flags(F2FS_CKPT(sbi), f);
	spin_unlock_irqrestore(&sbi->cp_lock, flags);
}

#define init_f2fs_rwsem(sem)					\
do {								\
	static struct lock_class_key __key;			\
								\
	__init_f2fs_rwsem((sem), #sem, &__key);			\
} while (0)

static inline void __init_f2fs_rwsem(struct f2fs_rwsem *sem,
		const char *sem_name, struct lock_class_key *key)
{
	__init_rwsem(&sem->internal_rwsem, sem_name, key);
#ifdef CONFIG_F2FS_UNFAIR_RWSEM
	init_waitqueue_head(&sem->read_waiters);
#endif
}

static inline int f2fs_rwsem_is_locked(struct f2fs_rwsem *sem)
{
	return rwsem_is_locked(&sem->internal_rwsem);
}

static inline int f2fs_rwsem_is_contended(struct f2fs_rwsem *sem)
{
	return rwsem_is_contended(&sem->internal_rwsem);
}

static inline void f2fs_down_read(struct f2fs_rwsem *sem)
{
#ifdef CONFIG_F2FS_UNFAIR_RWSEM
	wait_event(sem->read_waiters, down_read_trylock(&sem->internal_rwsem));
#else
	down_read(&sem->internal_rwsem);
#endif
}

static inline int f2fs_down_read_trylock(struct f2fs_rwsem *sem)
{
	return down_read_trylock(&sem->internal_rwsem);
}

static inline void f2fs_up_read(struct f2fs_rwsem *sem)
{
	up_read(&sem->internal_rwsem);
}

static inline void f2fs_down_write(struct f2fs_rwsem *sem)
{
	down_write(&sem->internal_rwsem);
}

#ifdef CONFIG_DEBUG_LOCK_ALLOC
static inline void f2fs_down_read_nested(struct f2fs_rwsem *sem, int subclass)
{
	down_read_nested(&sem->internal_rwsem, subclass);
}

static inline void f2fs_down_write_nested(struct f2fs_rwsem *sem, int subclass)
{
	down_write_nested(&sem->internal_rwsem, subclass);
}
#else
#define f2fs_down_read_nested(sem, subclass) f2fs_down_read(sem)
#define f2fs_down_write_nested(sem, subclass) f2fs_down_write(sem)
#endif

static inline int f2fs_down_write_trylock(struct f2fs_rwsem *sem)
{
	return down_write_trylock(&sem->internal_rwsem);
}

static inline void f2fs_up_write(struct f2fs_rwsem *sem)
{
	up_write(&sem->internal_rwsem);
#ifdef CONFIG_F2FS_UNFAIR_RWSEM
	wake_up_all(&sem->read_waiters);
#endif
}

static inline void f2fs_lock_op(struct f2fs_sb_info *sbi)
{
	f2fs_down_read(&sbi->cp_rwsem);
}

static inline int f2fs_trylock_op(struct f2fs_sb_info *sbi)
{
	if (time_to_inject(sbi, FAULT_LOCK_OP)) {
		f2fs_show_injection_info(sbi, FAULT_LOCK_OP);
		return 0;
	}
	return f2fs_down_read_trylock(&sbi->cp_rwsem);
}

static inline void f2fs_unlock_op(struct f2fs_sb_info *sbi)
{
	f2fs_up_read(&sbi->cp_rwsem);
}

static inline void f2fs_lock_all(struct f2fs_sb_info *sbi)
{
	f2fs_down_write(&sbi->cp_rwsem);
}

static inline void f2fs_unlock_all(struct f2fs_sb_info *sbi)
{
	f2fs_up_write(&sbi->cp_rwsem);
}

static inline int __get_cp_reason(struct f2fs_sb_info *sbi)
{
	int reason = CP_SYNC;

	if (test_opt(sbi, FASTBOOT))
		reason = CP_FASTBOOT;
	if (is_sbi_flag_set(sbi, SBI_IS_CLOSE))
		reason = CP_UMOUNT;
	return reason;
}

static inline bool __remain_node_summaries(int reason)
{
	return (reason & (CP_UMOUNT | CP_FASTBOOT));
}

static inline bool __exist_node_summaries(struct f2fs_sb_info *sbi)
{
	return (is_set_ckpt_flags(sbi, CP_UMOUNT_FLAG) ||
			is_set_ckpt_flags(sbi, CP_FASTBOOT_FLAG));
}

/*
 * Check whether the inode has blocks or not
 */
static inline int F2FS_HAS_BLOCKS(struct inode *inode)
{
	block_t xattr_block = F2FS_I(inode)->i_xattr_nid ? 1 : 0;

	return (inode->i_blocks >> F2FS_LOG_SECTORS_PER_BLOCK) > xattr_block;
}

static inline bool f2fs_has_xattr_block(unsigned int ofs)
{
	return ofs == XATTR_NODE_OFFSET;
}

static inline bool __allow_reserved_blocks(struct f2fs_sb_info *sbi,
					struct inode *inode, bool cap)
{
	if (!inode)
		return true;
	if (!test_opt(sbi, RESERVE_ROOT))
		return false;
	if (IS_NOQUOTA(inode))
		return true;
	if (uid_eq(F2FS_OPTION(sbi).s_resuid, current_fsuid()))
		return true;
	if (!gid_eq(F2FS_OPTION(sbi).s_resgid, GLOBAL_ROOT_GID) &&
					in_group_p(F2FS_OPTION(sbi).s_resgid))
		return true;
	if (cap && capable(CAP_SYS_RESOURCE))
		return true;
	return false;
}

static inline void f2fs_i_blocks_write(struct inode *, block_t, bool, bool);
static inline int inc_valid_block_count(struct f2fs_sb_info *sbi,
				 struct inode *inode, blkcnt_t *count)
{
	blkcnt_t diff = 0, release = 0;
	block_t avail_user_block_count;
	int ret;

	ret = dquot_reserve_block(inode, *count);
	if (ret)
		return ret;

	if (time_to_inject(sbi, FAULT_BLOCK)) {
		f2fs_show_injection_info(sbi, FAULT_BLOCK);
		release = *count;
		goto release_quota;
	}

	/*
	 * let's increase this in prior to actual block count change in order
	 * for f2fs_sync_file to avoid data races when deciding checkpoint.
	 */
	percpu_counter_add(&sbi->alloc_valid_block_count, (*count));

	spin_lock(&sbi->stat_lock);
	sbi->total_valid_block_count += (block_t)(*count);
	avail_user_block_count = sbi->user_block_count -
					sbi->current_reserved_blocks;

	if (!__allow_reserved_blocks(sbi, inode, true))
		avail_user_block_count -= F2FS_OPTION(sbi).root_reserved_blocks;

	if (F2FS_IO_ALIGNED(sbi))
		avail_user_block_count -= sbi->blocks_per_seg *
				SM_I(sbi)->additional_reserved_segments;

	if (unlikely(is_sbi_flag_set(sbi, SBI_CP_DISABLED))) {
		if (avail_user_block_count > sbi->unusable_block_count)
			avail_user_block_count -= sbi->unusable_block_count;
		else
			avail_user_block_count = 0;
	}
	if (unlikely(sbi->total_valid_block_count > avail_user_block_count)) {
		diff = sbi->total_valid_block_count - avail_user_block_count;
		if (diff > *count)
			diff = *count;
		*count -= diff;
		release = diff;
		sbi->total_valid_block_count -= diff;
		if (!*count) {
			spin_unlock(&sbi->stat_lock);
			goto enospc;
		}
	}
	spin_unlock(&sbi->stat_lock);

	if (unlikely(release)) {
		percpu_counter_sub(&sbi->alloc_valid_block_count, release);
		dquot_release_reservation_block(inode, release);
	}
	f2fs_i_blocks_write(inode, *count, true, true);
	return 0;

enospc:
	percpu_counter_sub(&sbi->alloc_valid_block_count, release);
release_quota:
	dquot_release_reservation_block(inode, release);
	return -ENOSPC;
}

__printf(2, 3)
void f2fs_printk(struct f2fs_sb_info *sbi, const char *fmt, ...);

#define f2fs_err(sbi, fmt, ...)						\
	f2fs_printk(sbi, KERN_ERR fmt, ##__VA_ARGS__)
#define f2fs_warn(sbi, fmt, ...)					\
	f2fs_printk(sbi, KERN_WARNING fmt, ##__VA_ARGS__)
#define f2fs_notice(sbi, fmt, ...)					\
	f2fs_printk(sbi, KERN_NOTICE fmt, ##__VA_ARGS__)
#define f2fs_info(sbi, fmt, ...)					\
	f2fs_printk(sbi, KERN_INFO fmt, ##__VA_ARGS__)
#define f2fs_debug(sbi, fmt, ...)					\
	f2fs_printk(sbi, KERN_DEBUG fmt, ##__VA_ARGS__)

static inline void dec_valid_block_count(struct f2fs_sb_info *sbi,
						struct inode *inode,
						block_t count)
{
	blkcnt_t sectors = count << F2FS_LOG_SECTORS_PER_BLOCK;

	spin_lock(&sbi->stat_lock);
	f2fs_bug_on(sbi, sbi->total_valid_block_count < (block_t) count);
	sbi->total_valid_block_count -= (block_t)count;
	if (sbi->reserved_blocks &&
		sbi->current_reserved_blocks < sbi->reserved_blocks)
		sbi->current_reserved_blocks = min(sbi->reserved_blocks,
					sbi->current_reserved_blocks + count);
	spin_unlock(&sbi->stat_lock);
	if (unlikely(inode->i_blocks < sectors)) {
		f2fs_warn(sbi, "Inconsistent i_blocks, ino:%lu, iblocks:%llu, sectors:%llu",
			  inode->i_ino,
			  (unsigned long long)inode->i_blocks,
			  (unsigned long long)sectors);
		set_sbi_flag(sbi, SBI_NEED_FSCK);
		return;
	}
	f2fs_i_blocks_write(inode, count, false, true);
}

static inline void inc_page_count(struct f2fs_sb_info *sbi, int count_type)
{
	atomic_inc(&sbi->nr_pages[count_type]);

	if (count_type == F2FS_DIRTY_DENTS ||
			count_type == F2FS_DIRTY_NODES ||
			count_type == F2FS_DIRTY_META ||
			count_type == F2FS_DIRTY_QDATA ||
			count_type == F2FS_DIRTY_IMETA)
		set_sbi_flag(sbi, SBI_IS_DIRTY);
}

static inline void inode_inc_dirty_pages(struct inode *inode)
{
	atomic_inc(&F2FS_I(inode)->dirty_pages);
	inc_page_count(F2FS_I_SB(inode), S_ISDIR(inode->i_mode) ?
				F2FS_DIRTY_DENTS : F2FS_DIRTY_DATA);
	if (IS_NOQUOTA(inode))
		inc_page_count(F2FS_I_SB(inode), F2FS_DIRTY_QDATA);
}

static inline void dec_page_count(struct f2fs_sb_info *sbi, int count_type)
{
	atomic_dec(&sbi->nr_pages[count_type]);
}

static inline void inode_dec_dirty_pages(struct inode *inode)
{
	if (!S_ISDIR(inode->i_mode) && !S_ISREG(inode->i_mode) &&
			!S_ISLNK(inode->i_mode))
		return;

	atomic_dec(&F2FS_I(inode)->dirty_pages);
	dec_page_count(F2FS_I_SB(inode), S_ISDIR(inode->i_mode) ?
				F2FS_DIRTY_DENTS : F2FS_DIRTY_DATA);
	if (IS_NOQUOTA(inode))
		dec_page_count(F2FS_I_SB(inode), F2FS_DIRTY_QDATA);
}

static inline void inc_atomic_write_cnt(struct inode *inode)
{
	struct f2fs_sb_info *sbi = F2FS_I_SB(inode);
	struct f2fs_inode_info *fi = F2FS_I(inode);
	u64 current_write;

	fi->atomic_write_cnt++;
	atomic64_inc(&sbi->current_atomic_write);
	current_write = atomic64_read(&sbi->current_atomic_write);
	if (current_write > sbi->peak_atomic_write)
		sbi->peak_atomic_write = current_write;
}

static inline void release_atomic_write_cnt(struct inode *inode)
{
	struct f2fs_sb_info *sbi = F2FS_I_SB(inode);
	struct f2fs_inode_info *fi = F2FS_I(inode);

	atomic64_sub(fi->atomic_write_cnt, &sbi->current_atomic_write);
	fi->atomic_write_cnt = 0;
}

static inline s64 get_pages(struct f2fs_sb_info *sbi, int count_type)
{
	return atomic_read(&sbi->nr_pages[count_type]);
}

static inline int get_dirty_pages(struct inode *inode)
{
	return atomic_read(&F2FS_I(inode)->dirty_pages);
}

static inline int get_blocktype_secs(struct f2fs_sb_info *sbi, int block_type)
{
	unsigned int pages_per_sec = sbi->segs_per_sec * sbi->blocks_per_seg;
	unsigned int segs = (get_pages(sbi, block_type) + pages_per_sec - 1) >>
						sbi->log_blocks_per_seg;

	return segs / sbi->segs_per_sec;
}

static inline block_t valid_user_blocks(struct f2fs_sb_info *sbi)
{
	return sbi->total_valid_block_count;
}

static inline block_t discard_blocks(struct f2fs_sb_info *sbi)
{
	return sbi->discard_blks;
}

static inline unsigned long __bitmap_size(struct f2fs_sb_info *sbi, int flag)
{
	struct f2fs_checkpoint *ckpt = F2FS_CKPT(sbi);

	/* return NAT or SIT bitmap */
	if (flag == NAT_BITMAP)
		return le32_to_cpu(ckpt->nat_ver_bitmap_bytesize);
	else if (flag == SIT_BITMAP)
		return le32_to_cpu(ckpt->sit_ver_bitmap_bytesize);

	return 0;
}

static inline block_t __cp_payload(struct f2fs_sb_info *sbi)
{
	return le32_to_cpu(F2FS_RAW_SUPER(sbi)->cp_payload);
}

static inline void *__bitmap_ptr(struct f2fs_sb_info *sbi, int flag)
{
	struct f2fs_checkpoint *ckpt = F2FS_CKPT(sbi);
	void *tmp_ptr = &ckpt->sit_nat_version_bitmap;
	int offset;

	if (is_set_ckpt_flags(sbi, CP_LARGE_NAT_BITMAP_FLAG)) {
		offset = (flag == SIT_BITMAP) ?
			le32_to_cpu(ckpt->nat_ver_bitmap_bytesize) : 0;
		/*
		 * if large_nat_bitmap feature is enabled, leave checksum
		 * protection for all nat/sit bitmaps.
		 */
		return tmp_ptr + offset + sizeof(__le32);
	}

	if (__cp_payload(sbi) > 0) {
		if (flag == NAT_BITMAP)
			return &ckpt->sit_nat_version_bitmap;
		else
			return (unsigned char *)ckpt + F2FS_BLKSIZE;
	} else {
		offset = (flag == NAT_BITMAP) ?
			le32_to_cpu(ckpt->sit_ver_bitmap_bytesize) : 0;
		return tmp_ptr + offset;
	}
}

static inline block_t __start_cp_addr(struct f2fs_sb_info *sbi)
{
	block_t start_addr = le32_to_cpu(F2FS_RAW_SUPER(sbi)->cp_blkaddr);

	if (sbi->cur_cp_pack == 2)
		start_addr += sbi->blocks_per_seg;
	return start_addr;
}

static inline block_t __start_cp_next_addr(struct f2fs_sb_info *sbi)
{
	block_t start_addr = le32_to_cpu(F2FS_RAW_SUPER(sbi)->cp_blkaddr);

	if (sbi->cur_cp_pack == 1)
		start_addr += sbi->blocks_per_seg;
	return start_addr;
}

static inline void __set_cp_next_pack(struct f2fs_sb_info *sbi)
{
	sbi->cur_cp_pack = (sbi->cur_cp_pack == 1) ? 2 : 1;
}

static inline block_t __start_sum_addr(struct f2fs_sb_info *sbi)
{
	return le32_to_cpu(F2FS_CKPT(sbi)->cp_pack_start_sum);
}

static inline int inc_valid_node_count(struct f2fs_sb_info *sbi,
					struct inode *inode, bool is_inode)
{
	block_t	valid_block_count;
	unsigned int valid_node_count, user_block_count;
	int err;

	if (is_inode) {
		if (inode) {
			err = dquot_alloc_inode(inode);
			if (err)
				return err;
		}
	} else {
		err = dquot_reserve_block(inode, 1);
		if (err)
			return err;
	}

	if (time_to_inject(sbi, FAULT_BLOCK)) {
		f2fs_show_injection_info(sbi, FAULT_BLOCK);
		goto enospc;
	}

	spin_lock(&sbi->stat_lock);

	valid_block_count = sbi->total_valid_block_count +
					sbi->current_reserved_blocks + 1;

	if (!__allow_reserved_blocks(sbi, inode, false))
		valid_block_count += F2FS_OPTION(sbi).root_reserved_blocks;

	if (F2FS_IO_ALIGNED(sbi))
		valid_block_count += sbi->blocks_per_seg *
				SM_I(sbi)->additional_reserved_segments;

	user_block_count = sbi->user_block_count;
	if (unlikely(is_sbi_flag_set(sbi, SBI_CP_DISABLED)))
		user_block_count -= sbi->unusable_block_count;

	if (unlikely(valid_block_count > user_block_count)) {
		spin_unlock(&sbi->stat_lock);
		goto enospc;
	}

	valid_node_count = sbi->total_valid_node_count + 1;
	if (unlikely(valid_node_count > sbi->total_node_count)) {
		spin_unlock(&sbi->stat_lock);
		goto enospc;
	}

	sbi->total_valid_node_count++;
	sbi->total_valid_block_count++;
	spin_unlock(&sbi->stat_lock);

	if (inode) {
		if (is_inode)
			f2fs_mark_inode_dirty_sync(inode, true);
		else
			f2fs_i_blocks_write(inode, 1, true, true);
	}

	percpu_counter_inc(&sbi->alloc_valid_block_count);
	return 0;

enospc:
	if (is_inode) {
		if (inode)
			dquot_free_inode(inode);
	} else {
		dquot_release_reservation_block(inode, 1);
	}
	return -ENOSPC;
}

static inline void dec_valid_node_count(struct f2fs_sb_info *sbi,
					struct inode *inode, bool is_inode)
{
	spin_lock(&sbi->stat_lock);

	if (unlikely(!sbi->total_valid_block_count ||
			!sbi->total_valid_node_count)) {
		f2fs_warn(sbi, "dec_valid_node_count: inconsistent block counts, total_valid_block:%u, total_valid_node:%u",
			  sbi->total_valid_block_count,
			  sbi->total_valid_node_count);
		set_sbi_flag(sbi, SBI_NEED_FSCK);
	} else {
		sbi->total_valid_block_count--;
		sbi->total_valid_node_count--;
	}

	if (sbi->reserved_blocks &&
		sbi->current_reserved_blocks < sbi->reserved_blocks)
		sbi->current_reserved_blocks++;

	spin_unlock(&sbi->stat_lock);

	if (is_inode) {
		dquot_free_inode(inode);
	} else {
		if (unlikely(inode->i_blocks == 0)) {
			f2fs_warn(sbi, "dec_valid_node_count: inconsistent i_blocks, ino:%lu, iblocks:%llu",
				  inode->i_ino,
				  (unsigned long long)inode->i_blocks);
			set_sbi_flag(sbi, SBI_NEED_FSCK);
			return;
		}
		f2fs_i_blocks_write(inode, 1, false, true);
	}
}

static inline unsigned int valid_node_count(struct f2fs_sb_info *sbi)
{
	return sbi->total_valid_node_count;
}

static inline void inc_valid_inode_count(struct f2fs_sb_info *sbi)
{
	percpu_counter_inc(&sbi->total_valid_inode_count);
}

static inline void dec_valid_inode_count(struct f2fs_sb_info *sbi)
{
	percpu_counter_dec(&sbi->total_valid_inode_count);
}

static inline s64 valid_inode_count(struct f2fs_sb_info *sbi)
{
	return percpu_counter_sum_positive(&sbi->total_valid_inode_count);
}

static inline struct page *f2fs_grab_cache_page(struct address_space *mapping,
						pgoff_t index, bool for_write)
{
	struct page *page;

	if (IS_ENABLED(CONFIG_F2FS_FAULT_INJECTION)) {
		if (!for_write)
			page = find_get_page_flags(mapping, index,
							FGP_LOCK | FGP_ACCESSED);
		else
			page = find_lock_page(mapping, index);
		if (page)
			return page;

		if (time_to_inject(F2FS_M_SB(mapping), FAULT_PAGE_ALLOC)) {
			f2fs_show_injection_info(F2FS_M_SB(mapping),
							FAULT_PAGE_ALLOC);
			return NULL;
		}
	}

	if (!for_write)
		return grab_cache_page(mapping, index);
	return grab_cache_page_write_begin(mapping, index, AOP_FLAG_NOFS);
}

static inline struct page *f2fs_pagecache_get_page(
				struct address_space *mapping, pgoff_t index,
				int fgp_flags, gfp_t gfp_mask)
{
	if (time_to_inject(F2FS_M_SB(mapping), FAULT_PAGE_GET)) {
		f2fs_show_injection_info(F2FS_M_SB(mapping), FAULT_PAGE_GET);
		return NULL;
	}

	return pagecache_get_page(mapping, index, fgp_flags, gfp_mask);
}

static inline void f2fs_copy_page(struct page *src, struct page *dst)
{
	char *src_kaddr = kmap(src);
	char *dst_kaddr = kmap(dst);

	memcpy(dst_kaddr, src_kaddr, PAGE_SIZE);
	kunmap(dst);
	kunmap(src);
}

static inline void f2fs_put_page(struct page *page, int unlock)
{
	if (!page)
		return;

	if (unlock) {
		f2fs_bug_on(F2FS_P_SB(page), !PageLocked(page));
		unlock_page(page);
	}
	put_page(page);
}

static inline void f2fs_put_dnode(struct dnode_of_data *dn)
{
	if (dn->node_page)
		f2fs_put_page(dn->node_page, 1);
	if (dn->inode_page && dn->node_page != dn->inode_page)
		f2fs_put_page(dn->inode_page, 0);
	dn->node_page = NULL;
	dn->inode_page = NULL;
}

static inline struct kmem_cache *f2fs_kmem_cache_create(const char *name,
					size_t size)
{
	return kmem_cache_create(name, size, 0, SLAB_RECLAIM_ACCOUNT, NULL);
}

static inline void *f2fs_kmem_cache_alloc_nofail(struct kmem_cache *cachep,
						gfp_t flags)
{
	void *entry;

	entry = kmem_cache_alloc(cachep, flags);
	if (!entry)
		entry = kmem_cache_alloc(cachep, flags | __GFP_NOFAIL);
	return entry;
}

static inline void *f2fs_kmem_cache_alloc(struct kmem_cache *cachep,
			gfp_t flags, bool nofail, struct f2fs_sb_info *sbi)
{
	if (nofail)
		return f2fs_kmem_cache_alloc_nofail(cachep, flags);

	if (time_to_inject(sbi, FAULT_SLAB_ALLOC)) {
		f2fs_show_injection_info(sbi, FAULT_SLAB_ALLOC);
		return NULL;
	}

	return kmem_cache_alloc(cachep, flags);
}

static inline bool is_inflight_io(struct f2fs_sb_info *sbi, int type)
{
	if (get_pages(sbi, F2FS_RD_DATA) || get_pages(sbi, F2FS_RD_NODE) ||
		get_pages(sbi, F2FS_RD_META) || get_pages(sbi, F2FS_WB_DATA) ||
		get_pages(sbi, F2FS_WB_CP_DATA) ||
		get_pages(sbi, F2FS_DIO_READ) ||
		get_pages(sbi, F2FS_DIO_WRITE))
		return true;

	if (type != DISCARD_TIME && SM_I(sbi) && SM_I(sbi)->dcc_info &&
			atomic_read(&SM_I(sbi)->dcc_info->queued_discard))
		return true;

	if (SM_I(sbi) && SM_I(sbi)->fcc_info &&
			atomic_read(&SM_I(sbi)->fcc_info->queued_flush))
		return true;
	return false;
}

static inline bool is_idle(struct f2fs_sb_info *sbi, int type)
{
	if (sbi->gc_mode == GC_URGENT_HIGH)
		return true;

	if (is_inflight_io(sbi, type))
		return false;

	if (sbi->gc_mode == GC_URGENT_MID)
		return true;

	if (sbi->gc_mode == GC_URGENT_LOW &&
			(type == DISCARD_TIME || type == GC_TIME))
		return true;

	return f2fs_time_over(sbi, type);
}

static inline void f2fs_radix_tree_insert(struct radix_tree_root *root,
				unsigned long index, void *item)
{
	while (radix_tree_insert(root, index, item))
		cond_resched();
}

#define RAW_IS_INODE(p)	((p)->footer.nid == (p)->footer.ino)

static inline bool IS_INODE(struct page *page)
{
	struct f2fs_node *p = F2FS_NODE(page);

	return RAW_IS_INODE(p);
}

static inline int offset_in_addr(struct f2fs_inode *i)
{
	return (i->i_inline & F2FS_EXTRA_ATTR) ?
			(le16_to_cpu(i->i_extra_isize) / sizeof(__le32)) : 0;
}

static inline __le32 *blkaddr_in_node(struct f2fs_node *node)
{
	return RAW_IS_INODE(node) ? node->i.i_addr : node->dn.addr;
}

static inline int f2fs_has_extra_attr(struct inode *inode);
static inline block_t data_blkaddr(struct inode *inode,
			struct page *node_page, unsigned int offset)
{
	struct f2fs_node *raw_node;
	__le32 *addr_array;
	int base = 0;
	bool is_inode = IS_INODE(node_page);

	raw_node = F2FS_NODE(node_page);

	if (is_inode) {
		if (!inode)
			/* from GC path only */
			base = offset_in_addr(&raw_node->i);
		else if (f2fs_has_extra_attr(inode))
			base = get_extra_isize(inode);
	}

	addr_array = blkaddr_in_node(raw_node);
	return le32_to_cpu(addr_array[base + offset]);
}

static inline block_t f2fs_data_blkaddr(struct dnode_of_data *dn)
{
	return data_blkaddr(dn->inode, dn->node_page, dn->ofs_in_node);
}

static inline int f2fs_test_bit(unsigned int nr, char *addr)
{
	int mask;

	addr += (nr >> 3);
	mask = 1 << (7 - (nr & 0x07));
	return mask & *addr;
}

static inline void f2fs_set_bit(unsigned int nr, char *addr)
{
	int mask;

	addr += (nr >> 3);
	mask = 1 << (7 - (nr & 0x07));
	*addr |= mask;
}

static inline void f2fs_clear_bit(unsigned int nr, char *addr)
{
	int mask;

	addr += (nr >> 3);
	mask = 1 << (7 - (nr & 0x07));
	*addr &= ~mask;
}

static inline int f2fs_test_and_set_bit(unsigned int nr, char *addr)
{
	int mask;
	int ret;

	addr += (nr >> 3);
	mask = 1 << (7 - (nr & 0x07));
	ret = mask & *addr;
	*addr |= mask;
	return ret;
}

static inline int f2fs_test_and_clear_bit(unsigned int nr, char *addr)
{
	int mask;
	int ret;

	addr += (nr >> 3);
	mask = 1 << (7 - (nr & 0x07));
	ret = mask & *addr;
	*addr &= ~mask;
	return ret;
}

static inline void f2fs_change_bit(unsigned int nr, char *addr)
{
	int mask;

	addr += (nr >> 3);
	mask = 1 << (7 - (nr & 0x07));
	*addr ^= mask;
}

/*
 * On-disk inode flags (f2fs_inode::i_flags)
 */
#define F2FS_COMPR_FL			0x00000004 /* Compress file */
#define F2FS_SYNC_FL			0x00000008 /* Synchronous updates */
#define F2FS_IMMUTABLE_FL		0x00000010 /* Immutable file */
#define F2FS_APPEND_FL			0x00000020 /* writes to file may only append */
#define F2FS_NODUMP_FL			0x00000040 /* do not dump file */
#define F2FS_NOATIME_FL			0x00000080 /* do not update atime */
#define F2FS_NOCOMP_FL			0x00000400 /* Don't compress */
#define F2FS_INDEX_FL			0x00001000 /* hash-indexed directory */
#define F2FS_DIRSYNC_FL			0x00010000 /* dirsync behaviour (directories only) */
#define F2FS_PROJINHERIT_FL		0x20000000 /* Create with parents projid */
#define F2FS_CASEFOLD_FL		0x40000000 /* Casefolded file */

/* Flags that should be inherited by new inodes from their parent. */
#define F2FS_FL_INHERITED (F2FS_SYNC_FL | F2FS_NODUMP_FL | F2FS_NOATIME_FL | \
			   F2FS_DIRSYNC_FL | F2FS_PROJINHERIT_FL | \
			   F2FS_CASEFOLD_FL | F2FS_COMPR_FL | F2FS_NOCOMP_FL)

/* Flags that are appropriate for regular files (all but dir-specific ones). */
#define F2FS_REG_FLMASK		(~(F2FS_DIRSYNC_FL | F2FS_PROJINHERIT_FL | \
				F2FS_CASEFOLD_FL))

/* Flags that are appropriate for non-directories/regular files. */
#define F2FS_OTHER_FLMASK	(F2FS_NODUMP_FL | F2FS_NOATIME_FL)

static inline __u32 f2fs_mask_flags(umode_t mode, __u32 flags)
{
	if (S_ISDIR(mode))
		return flags;
	else if (S_ISREG(mode))
		return flags & F2FS_REG_FLMASK;
	else
		return flags & F2FS_OTHER_FLMASK;
}

static inline void __mark_inode_dirty_flag(struct inode *inode,
						int flag, bool set)
{
	switch (flag) {
	case FI_INLINE_XATTR:
	case FI_INLINE_DATA:
	case FI_INLINE_DENTRY:
	case FI_NEW_INODE:
		if (set)
			return;
		fallthrough;
	case FI_DATA_EXIST:
	case FI_INLINE_DOTS:
	case FI_PIN_FILE:
	case FI_COMPRESS_RELEASED:
		f2fs_mark_inode_dirty_sync(inode, true);
	}
}

static inline void set_inode_flag(struct inode *inode, int flag)
{
	set_bit(flag, F2FS_I(inode)->flags);
	__mark_inode_dirty_flag(inode, flag, true);
}

static inline int is_inode_flag_set(struct inode *inode, int flag)
{
	return test_bit(flag, F2FS_I(inode)->flags);
}

static inline void clear_inode_flag(struct inode *inode, int flag)
{
	clear_bit(flag, F2FS_I(inode)->flags);
	__mark_inode_dirty_flag(inode, flag, false);
}

static inline bool f2fs_verity_in_progress(struct inode *inode)
{
	return IS_ENABLED(CONFIG_FS_VERITY) &&
	       is_inode_flag_set(inode, FI_VERITY_IN_PROGRESS);
}

static inline void set_acl_inode(struct inode *inode, umode_t mode)
{
	F2FS_I(inode)->i_acl_mode = mode;
	set_inode_flag(inode, FI_ACL_MODE);
	f2fs_mark_inode_dirty_sync(inode, false);
}

static inline void f2fs_i_links_write(struct inode *inode, bool inc)
{
	if (inc)
		inc_nlink(inode);
	else
		drop_nlink(inode);
	f2fs_mark_inode_dirty_sync(inode, true);
}

static inline void f2fs_i_blocks_write(struct inode *inode,
					block_t diff, bool add, bool claim)
{
	bool clean = !is_inode_flag_set(inode, FI_DIRTY_INODE);
	bool recover = is_inode_flag_set(inode, FI_AUTO_RECOVER);

	/* add = 1, claim = 1 should be dquot_reserve_block in pair */
	if (add) {
		if (claim)
			dquot_claim_block(inode, diff);
		else
			dquot_alloc_block_nofail(inode, diff);
	} else {
		dquot_free_block(inode, diff);
	}

	f2fs_mark_inode_dirty_sync(inode, true);
	if (clean || recover)
		set_inode_flag(inode, FI_AUTO_RECOVER);
}

static inline bool f2fs_is_atomic_file(struct inode *inode);

static inline void f2fs_i_size_write(struct inode *inode, loff_t i_size)
{
	bool clean = !is_inode_flag_set(inode, FI_DIRTY_INODE);
	bool recover = is_inode_flag_set(inode, FI_AUTO_RECOVER);

	if (i_size_read(inode) == i_size)
		return;

	i_size_write(inode, i_size);

	if (f2fs_is_atomic_file(inode))
		return;

	f2fs_mark_inode_dirty_sync(inode, true);
	if (clean || recover)
		set_inode_flag(inode, FI_AUTO_RECOVER);
}

static inline void f2fs_i_depth_write(struct inode *inode, unsigned int depth)
{
	F2FS_I(inode)->i_current_depth = depth;
	f2fs_mark_inode_dirty_sync(inode, true);
}

static inline void f2fs_i_gc_failures_write(struct inode *inode,
					unsigned int count)
{
	F2FS_I(inode)->i_gc_failures[GC_FAILURE_PIN] = count;
	f2fs_mark_inode_dirty_sync(inode, true);
}

static inline void f2fs_i_xnid_write(struct inode *inode, nid_t xnid)
{
	F2FS_I(inode)->i_xattr_nid = xnid;
	f2fs_mark_inode_dirty_sync(inode, true);
}

static inline void f2fs_i_pino_write(struct inode *inode, nid_t pino)
{
	F2FS_I(inode)->i_pino = pino;
	f2fs_mark_inode_dirty_sync(inode, true);
}

static inline void get_inline_info(struct inode *inode, struct f2fs_inode *ri)
{
	struct f2fs_inode_info *fi = F2FS_I(inode);

	if (ri->i_inline & F2FS_INLINE_XATTR)
		set_bit(FI_INLINE_XATTR, fi->flags);
	if (ri->i_inline & F2FS_INLINE_DATA)
		set_bit(FI_INLINE_DATA, fi->flags);
	if (ri->i_inline & F2FS_INLINE_DENTRY)
		set_bit(FI_INLINE_DENTRY, fi->flags);
	if (ri->i_inline & F2FS_DATA_EXIST)
		set_bit(FI_DATA_EXIST, fi->flags);
	if (ri->i_inline & F2FS_INLINE_DOTS)
		set_bit(FI_INLINE_DOTS, fi->flags);
	if (ri->i_inline & F2FS_EXTRA_ATTR)
		set_bit(FI_EXTRA_ATTR, fi->flags);
	if (ri->i_inline & F2FS_PIN_FILE)
		set_bit(FI_PIN_FILE, fi->flags);
	if (ri->i_inline & F2FS_COMPRESS_RELEASED)
		set_bit(FI_COMPRESS_RELEASED, fi->flags);
}

static inline void set_raw_inline(struct inode *inode, struct f2fs_inode *ri)
{
	ri->i_inline = 0;

	if (is_inode_flag_set(inode, FI_INLINE_XATTR))
		ri->i_inline |= F2FS_INLINE_XATTR;
	if (is_inode_flag_set(inode, FI_INLINE_DATA))
		ri->i_inline |= F2FS_INLINE_DATA;
	if (is_inode_flag_set(inode, FI_INLINE_DENTRY))
		ri->i_inline |= F2FS_INLINE_DENTRY;
	if (is_inode_flag_set(inode, FI_DATA_EXIST))
		ri->i_inline |= F2FS_DATA_EXIST;
	if (is_inode_flag_set(inode, FI_INLINE_DOTS))
		ri->i_inline |= F2FS_INLINE_DOTS;
	if (is_inode_flag_set(inode, FI_EXTRA_ATTR))
		ri->i_inline |= F2FS_EXTRA_ATTR;
	if (is_inode_flag_set(inode, FI_PIN_FILE))
		ri->i_inline |= F2FS_PIN_FILE;
	if (is_inode_flag_set(inode, FI_COMPRESS_RELEASED))
		ri->i_inline |= F2FS_COMPRESS_RELEASED;
}

static inline int f2fs_has_extra_attr(struct inode *inode)
{
	return is_inode_flag_set(inode, FI_EXTRA_ATTR);
}

static inline int f2fs_has_inline_xattr(struct inode *inode)
{
	return is_inode_flag_set(inode, FI_INLINE_XATTR);
}

static inline int f2fs_compressed_file(struct inode *inode)
{
	return S_ISREG(inode->i_mode) &&
		is_inode_flag_set(inode, FI_COMPRESSED_FILE);
}

static inline bool f2fs_need_compress_data(struct inode *inode)
{
	int compress_mode = F2FS_OPTION(F2FS_I_SB(inode)).compress_mode;

	if (!f2fs_compressed_file(inode))
		return false;

	if (compress_mode == COMPR_MODE_FS)
		return true;
	else if (compress_mode == COMPR_MODE_USER &&
			is_inode_flag_set(inode, FI_ENABLE_COMPRESS))
		return true;

	return false;
}

static inline unsigned int addrs_per_inode(struct inode *inode)
{
	unsigned int addrs = CUR_ADDRS_PER_INODE(inode) -
				get_inline_xattr_addrs(inode);

	if (!f2fs_compressed_file(inode))
		return addrs;
	return ALIGN_DOWN(addrs, F2FS_I(inode)->i_cluster_size);
}

static inline unsigned int addrs_per_block(struct inode *inode)
{
	if (!f2fs_compressed_file(inode))
		return DEF_ADDRS_PER_BLOCK;
	return ALIGN_DOWN(DEF_ADDRS_PER_BLOCK, F2FS_I(inode)->i_cluster_size);
}

static inline void *inline_xattr_addr(struct inode *inode, struct page *page)
{
	struct f2fs_inode *ri = F2FS_INODE(page);

	return (void *)&(ri->i_addr[DEF_ADDRS_PER_INODE -
					get_inline_xattr_addrs(inode)]);
}

static inline int inline_xattr_size(struct inode *inode)
{
	if (f2fs_has_inline_xattr(inode))
		return get_inline_xattr_addrs(inode) * sizeof(__le32);
	return 0;
}

static inline int f2fs_has_inline_data(struct inode *inode)
{
	return is_inode_flag_set(inode, FI_INLINE_DATA);
}

static inline int f2fs_exist_data(struct inode *inode)
{
	return is_inode_flag_set(inode, FI_DATA_EXIST);
}

static inline int f2fs_has_inline_dots(struct inode *inode)
{
	return is_inode_flag_set(inode, FI_INLINE_DOTS);
}

static inline int f2fs_is_mmap_file(struct inode *inode)
{
	return is_inode_flag_set(inode, FI_MMAP_FILE);
}

static inline bool f2fs_is_pinned_file(struct inode *inode)
{
	return is_inode_flag_set(inode, FI_PIN_FILE);
}

static inline bool f2fs_is_atomic_file(struct inode *inode)
{
	return is_inode_flag_set(inode, FI_ATOMIC_FILE);
}

static inline bool f2fs_is_cow_file(struct inode *inode)
{
	return is_inode_flag_set(inode, FI_COW_FILE);
}

static inline bool f2fs_is_first_block_written(struct inode *inode)
{
	return is_inode_flag_set(inode, FI_FIRST_BLOCK_WRITTEN);
}

static inline bool f2fs_is_drop_cache(struct inode *inode)
{
	return is_inode_flag_set(inode, FI_DROP_CACHE);
}

static inline void *inline_data_addr(struct inode *inode, struct page *page)
{
	struct f2fs_inode *ri = F2FS_INODE(page);
	int extra_size = get_extra_isize(inode);

	return (void *)&(ri->i_addr[extra_size + DEF_INLINE_RESERVED_SIZE]);
}

static inline int f2fs_has_inline_dentry(struct inode *inode)
{
	return is_inode_flag_set(inode, FI_INLINE_DENTRY);
}

static inline int is_file(struct inode *inode, int type)
{
	return F2FS_I(inode)->i_advise & type;
}

static inline void set_file(struct inode *inode, int type)
{
	if (is_file(inode, type))
		return;
	F2FS_I(inode)->i_advise |= type;
	f2fs_mark_inode_dirty_sync(inode, true);
}

static inline void clear_file(struct inode *inode, int type)
{
	if (!is_file(inode, type))
		return;
	F2FS_I(inode)->i_advise &= ~type;
	f2fs_mark_inode_dirty_sync(inode, true);
}

static inline bool f2fs_is_time_consistent(struct inode *inode)
{
	if (!timespec64_equal(F2FS_I(inode)->i_disk_time, &inode->i_atime))
		return false;
	if (!timespec64_equal(F2FS_I(inode)->i_disk_time + 1, &inode->i_ctime))
		return false;
	if (!timespec64_equal(F2FS_I(inode)->i_disk_time + 2, &inode->i_mtime))
		return false;
	if (!timespec64_equal(F2FS_I(inode)->i_disk_time + 3,
						&F2FS_I(inode)->i_crtime))
		return false;
	return true;
}

static inline bool f2fs_skip_inode_update(struct inode *inode, int dsync)
{
	bool ret;

	if (dsync) {
		struct f2fs_sb_info *sbi = F2FS_I_SB(inode);

		spin_lock(&sbi->inode_lock[DIRTY_META]);
		ret = list_empty(&F2FS_I(inode)->gdirty_list);
		spin_unlock(&sbi->inode_lock[DIRTY_META]);
		return ret;
	}
	if (!is_inode_flag_set(inode, FI_AUTO_RECOVER) ||
			file_keep_isize(inode) ||
			i_size_read(inode) & ~PAGE_MASK)
		return false;

	if (!f2fs_is_time_consistent(inode))
		return false;

	spin_lock(&F2FS_I(inode)->i_size_lock);
	ret = F2FS_I(inode)->last_disk_size == i_size_read(inode);
	spin_unlock(&F2FS_I(inode)->i_size_lock);

	return ret;
}

static inline bool f2fs_readonly(struct super_block *sb)
{
	return sb_rdonly(sb);
}

static inline bool f2fs_cp_error(struct f2fs_sb_info *sbi)
{
	return is_set_ckpt_flags(sbi, CP_ERROR_FLAG);
}

static inline bool is_dot_dotdot(const u8 *name, size_t len)
{
	if (len == 1 && name[0] == '.')
		return true;

	if (len == 2 && name[0] == '.' && name[1] == '.')
		return true;

	return false;
}

static inline void *f2fs_kmalloc(struct f2fs_sb_info *sbi,
					size_t size, gfp_t flags)
{
	if (time_to_inject(sbi, FAULT_KMALLOC)) {
		f2fs_show_injection_info(sbi, FAULT_KMALLOC);
		return NULL;
	}

	return kmalloc(size, flags);
}

static inline void *f2fs_kzalloc(struct f2fs_sb_info *sbi,
					size_t size, gfp_t flags)
{
	return f2fs_kmalloc(sbi, size, flags | __GFP_ZERO);
}

static inline void *f2fs_kvmalloc(struct f2fs_sb_info *sbi,
					size_t size, gfp_t flags)
{
	if (time_to_inject(sbi, FAULT_KVMALLOC)) {
		f2fs_show_injection_info(sbi, FAULT_KVMALLOC);
		return NULL;
	}

	return kvmalloc(size, flags);
}

static inline void *f2fs_kvzalloc(struct f2fs_sb_info *sbi,
					size_t size, gfp_t flags)
{
	return f2fs_kvmalloc(sbi, size, flags | __GFP_ZERO);
}

static inline int get_extra_isize(struct inode *inode)
{
	return F2FS_I(inode)->i_extra_isize / sizeof(__le32);
}

static inline int get_inline_xattr_addrs(struct inode *inode)
{
	return F2FS_I(inode)->i_inline_xattr_size;
}

#define f2fs_get_inode_mode(i) \
	((is_inode_flag_set(i, FI_ACL_MODE)) ? \
	 (F2FS_I(i)->i_acl_mode) : ((i)->i_mode))

#define F2FS_TOTAL_EXTRA_ATTR_SIZE			\
	(offsetof(struct f2fs_inode, i_extra_end) -	\
	offsetof(struct f2fs_inode, i_extra_isize))	\

#define F2FS_COMPRESS_SUPPORT_EXTRA_ATTR_SIZE	\
	(offsetof(struct f2fs_inode, i_compress_flag) -	\
	 offsetof(struct f2fs_inode, i_extra_isize) +	\
	 sizeof_field(struct f2fs_inode, i_compress_flag))	\

#define F2FS_OLD_ATTRIBUTE_SIZE	(offsetof(struct f2fs_inode, i_addr))
#define F2FS_FITS_IN_INODE(f2fs_inode, extra_isize, field)		\
		((offsetof(typeof(*(f2fs_inode)), field) +	\
		sizeof((f2fs_inode)->field))			\
		<= (F2FS_OLD_ATTRIBUTE_SIZE + (extra_isize)))	\

#define __is_large_section(sbi)		((sbi)->segs_per_sec > 1)

#define __is_meta_io(fio) (PAGE_TYPE_OF_BIO((fio)->type) == META)

bool f2fs_is_valid_blkaddr(struct f2fs_sb_info *sbi,
					block_t blkaddr, int type);
static inline void verify_blkaddr(struct f2fs_sb_info *sbi,
					block_t blkaddr, int type)
{
	if (!f2fs_is_valid_blkaddr(sbi, blkaddr, type)) {
		f2fs_err(sbi, "invalid blkaddr: %u, type: %d, run fsck to fix.",
			 blkaddr, type);
		f2fs_bug_on(sbi, 1);
	}
}

static inline bool __is_valid_data_blkaddr(block_t blkaddr)
{
	if (blkaddr == NEW_ADDR || blkaddr == NULL_ADDR ||
			blkaddr == COMPRESS_ADDR)
		return false;
	return true;
}

/* @fs.sec -- 23c33f110b35408f8559496c6095c768 -- */
enum F2FS_SEC_FUA_MODE {
	F2FS_SEC_FUA_NONE = 0,
	F2FS_SEC_FUA_ROOT,
	F2FS_SEC_FUA_DIR,

	NR_F2FS_SEC_FUA_MODE,
};

#define __f2fs_is_cold_node(page)			\
	(le32_to_cpu(F2FS_NODE(page)->footer.flag) & (1 << COLD_BIT_SHIFT))

static inline void f2fs_cond_set_fua(struct f2fs_io_info *fio)
{
	struct f2fs_sb_info *sbi = fio->sbi;
	struct page *page = fio->page;
	struct inode *inode = page->mapping->host;

	if (!sbi->s_sec_cond_fua_mode)
		return;

	if (fio->type == META)
		fio->op_flags |= REQ_PREFLUSH | REQ_FUA;
	else if (IS_NOQUOTA(inode) ||
			(fio->ino == f2fs_qf_ino(sbi->sb, USRQUOTA) ||
			 fio->ino == f2fs_qf_ino(sbi->sb, GRPQUOTA) ||
			 fio->ino == f2fs_qf_ino(sbi->sb, PRJQUOTA)))
		fio->op_flags |= REQ_FUA;
	else if (sbi->s_sec_cond_fua_mode == F2FS_SEC_FUA_ROOT &&
			fio->ino == F2FS_ROOT_INO(sbi))
		fio->op_flags |= REQ_FUA;
	else if (sbi->s_sec_cond_fua_mode == F2FS_SEC_FUA_DIR &&
			((fio->type == NODE && !__f2fs_is_cold_node(page)) ||
			 (fio->type == DATA && S_ISDIR(inode->i_mode))))
		fio->op_flags |= REQ_FUA;
	// Directory Inode or Indirect Node -> COLD_BIT X
	// ref. set_cold_node()

	/*
	 * P221011-01695
	 * flush_group: Process group in which file's is very important.
	 * e.g., system_server, keystore, etc.
	 */
	if (fio->type == DATA && !(fio->op_flags & REQ_FUA) &&
			in_group_p(F2FS_OPTION(sbi).flush_group)) {
		if (f2fs_is_atomic_file(inode))
			fio->op_flags |= REQ_FUA;
	}
}

/*
 * file.c
 */
int f2fs_sync_file(struct file *file, loff_t start, loff_t end, int datasync);
void f2fs_truncate_data_blocks(struct dnode_of_data *dn);
int f2fs_do_truncate_blocks(struct inode *inode, u64 from, bool lock);
int f2fs_truncate_blocks(struct inode *inode, u64 from, bool lock);
int f2fs_truncate(struct inode *inode);
int f2fs_getattr(struct user_namespace *mnt_userns, const struct path *path,
		 struct kstat *stat, u32 request_mask, unsigned int flags);
int f2fs_setattr(struct user_namespace *mnt_userns, struct dentry *dentry,
		 struct iattr *attr);
int f2fs_truncate_hole(struct inode *inode, pgoff_t pg_start, pgoff_t pg_end);
void f2fs_truncate_data_blocks_range(struct dnode_of_data *dn, int count);
int f2fs_precache_extents(struct inode *inode);
int f2fs_fileattr_get(struct dentry *dentry, struct fileattr *fa);
int f2fs_fileattr_set(struct user_namespace *mnt_userns,
		      struct dentry *dentry, struct fileattr *fa);
long f2fs_ioctl(struct file *filp, unsigned int cmd, unsigned long arg);
long f2fs_compat_ioctl(struct file *file, unsigned int cmd, unsigned long arg);
int f2fs_transfer_project_quota(struct inode *inode, kprojid_t kprojid);
int f2fs_pin_file_control(struct inode *inode, bool inc);

/*
 * inode.c
 */
void f2fs_set_inode_flags(struct inode *inode);
bool f2fs_inode_chksum_verify(struct f2fs_sb_info *sbi, struct page *page);
void f2fs_inode_chksum_set(struct f2fs_sb_info *sbi, struct page *page);
struct inode *f2fs_iget(struct super_block *sb, unsigned long ino);
struct inode *f2fs_iget_retry(struct super_block *sb, unsigned long ino);
int f2fs_try_to_free_nats(struct f2fs_sb_info *sbi, int nr_shrink);
void f2fs_update_inode(struct inode *inode, struct page *node_page);
void f2fs_update_inode_page(struct inode *inode);
int f2fs_write_inode(struct inode *inode, struct writeback_control *wbc);
void f2fs_evict_inode(struct inode *inode);
void f2fs_handle_failed_inode(struct inode *inode);

/*
 * namei.c
 */
int f2fs_update_extension_list(struct f2fs_sb_info *sbi, const char *name,
							bool hot, bool set);
struct dentry *f2fs_get_parent(struct dentry *child);
int f2fs_get_tmpfile(struct user_namespace *mnt_userns, struct inode *dir,
		     struct inode **new_inode);

/*
 * dir.c
 */
unsigned char f2fs_get_de_type(struct f2fs_dir_entry *de);
int f2fs_init_casefolded_name(const struct inode *dir,
			      struct f2fs_filename *fname);
int f2fs_setup_filename(struct inode *dir, const struct qstr *iname,
			int lookup, struct f2fs_filename *fname);
int f2fs_prepare_lookup(struct inode *dir, struct dentry *dentry,
			struct f2fs_filename *fname);
void f2fs_free_filename(struct f2fs_filename *fname);
struct f2fs_dir_entry *f2fs_find_target_dentry(const struct f2fs_dentry_ptr *d,
			const struct f2fs_filename *fname, int *max_slots);
int f2fs_fill_dentries(struct dir_context *ctx, struct f2fs_dentry_ptr *d,
			unsigned int start_pos, struct fscrypt_str *fstr);
void f2fs_do_make_empty_dir(struct inode *inode, struct inode *parent,
			struct f2fs_dentry_ptr *d);
struct page *f2fs_init_inode_metadata(struct inode *inode, struct inode *dir,
			const struct f2fs_filename *fname, struct page *dpage);
void f2fs_update_parent_metadata(struct inode *dir, struct inode *inode,
			unsigned int current_depth);
int f2fs_room_for_filename(const void *bitmap, int slots, int max_slots);
void f2fs_drop_nlink(struct inode *dir, struct inode *inode);
struct f2fs_dir_entry *__f2fs_find_entry(struct inode *dir,
					 const struct f2fs_filename *fname,
					 struct page **res_page);
struct f2fs_dir_entry *f2fs_find_entry(struct inode *dir,
			const struct qstr *child, struct page **res_page);
struct f2fs_dir_entry *f2fs_parent_dir(struct inode *dir, struct page **p);
ino_t f2fs_inode_by_name(struct inode *dir, const struct qstr *qstr,
			struct page **page);
void f2fs_set_link(struct inode *dir, struct f2fs_dir_entry *de,
			struct page *page, struct inode *inode);
bool f2fs_has_enough_room(struct inode *dir, struct page *ipage,
			  const struct f2fs_filename *fname);
void f2fs_update_dentry(nid_t ino, umode_t mode, struct f2fs_dentry_ptr *d,
			const struct fscrypt_str *name, f2fs_hash_t name_hash,
			unsigned int bit_pos);
int f2fs_add_regular_entry(struct inode *dir, const struct f2fs_filename *fname,
			struct inode *inode, nid_t ino, umode_t mode);
int f2fs_add_dentry(struct inode *dir, const struct f2fs_filename *fname,
			struct inode *inode, nid_t ino, umode_t mode);
int f2fs_do_add_link(struct inode *dir, const struct qstr *name,
			struct inode *inode, nid_t ino, umode_t mode);
void f2fs_delete_entry(struct f2fs_dir_entry *dentry, struct page *page,
			struct inode *dir, struct inode *inode);
int f2fs_do_tmpfile(struct inode *inode, struct inode *dir);
bool f2fs_empty_dir(struct inode *dir);

static inline int f2fs_add_link(struct dentry *dentry, struct inode *inode)
{
	if (fscrypt_is_nokey_name(dentry))
		return -ENOKEY;
	return f2fs_do_add_link(d_inode(dentry->d_parent), &dentry->d_name,
				inode, inode->i_ino, inode->i_mode);
}

/*
 * super.c
 */
int f2fs_inode_dirtied(struct inode *inode, bool sync);
void f2fs_inode_synced(struct inode *inode);
int f2fs_dquot_initialize(struct inode *inode);
int f2fs_enable_quota_files(struct f2fs_sb_info *sbi, bool rdonly);
int f2fs_quota_sync(struct super_block *sb, int type);
loff_t max_file_blocks(struct inode *inode);
void f2fs_quota_off_umount(struct super_block *sb);
void f2fs_handle_stop(struct f2fs_sb_info *sbi, unsigned char reason);
void f2fs_handle_error(struct f2fs_sb_info *sbi, unsigned char error);
int f2fs_commit_super(struct f2fs_sb_info *sbi, bool recover);
int f2fs_sync_fs(struct super_block *sb, int sync);
int f2fs_sanity_check_ckpt(struct f2fs_sb_info *sbi);

/*
 * hash.c
 */
void f2fs_hash_filename(const struct inode *dir, struct f2fs_filename *fname);

/*
 * node.c
 */
struct node_info;

int f2fs_check_nid_range(struct f2fs_sb_info *sbi, nid_t nid);
bool f2fs_available_free_memory(struct f2fs_sb_info *sbi, int type);
bool f2fs_in_warm_node_list(struct f2fs_sb_info *sbi, struct page *page);
void f2fs_init_fsync_node_info(struct f2fs_sb_info *sbi);
void f2fs_del_fsync_node_entry(struct f2fs_sb_info *sbi, struct page *page);
void f2fs_reset_fsync_node_info(struct f2fs_sb_info *sbi);
int f2fs_need_dentry_mark(struct f2fs_sb_info *sbi, nid_t nid);
bool f2fs_is_checkpointed_node(struct f2fs_sb_info *sbi, nid_t nid);
bool f2fs_need_inode_block_update(struct f2fs_sb_info *sbi, nid_t ino);
int f2fs_get_node_info(struct f2fs_sb_info *sbi, nid_t nid,
				struct node_info *ni, bool checkpoint_context);
pgoff_t f2fs_get_next_page_offset(struct dnode_of_data *dn, pgoff_t pgofs);
int f2fs_get_dnode_of_data(struct dnode_of_data *dn, pgoff_t index, int mode);
int f2fs_truncate_inode_blocks(struct inode *inode, pgoff_t from);
int f2fs_truncate_xattr_node(struct inode *inode);
int f2fs_wait_on_node_pages_writeback(struct f2fs_sb_info *sbi,
					unsigned int seq_id);
bool f2fs_nat_bitmap_enabled(struct f2fs_sb_info *sbi);
int f2fs_remove_inode_page(struct inode *inode);
struct page *f2fs_new_inode_page(struct inode *inode);
struct page *f2fs_new_node_page(struct dnode_of_data *dn, unsigned int ofs);
void f2fs_ra_node_page(struct f2fs_sb_info *sbi, nid_t nid);
struct page *f2fs_get_node_page(struct f2fs_sb_info *sbi, pgoff_t nid);
struct page *f2fs_get_node_page_ra(struct page *parent, int start);
int f2fs_move_node_page(struct page *node_page, int gc_type);
void f2fs_flush_inline_data(struct f2fs_sb_info *sbi);
int f2fs_fsync_node_pages(struct f2fs_sb_info *sbi, struct inode *inode,
			struct writeback_control *wbc, bool atomic,
			unsigned int *seq_id);
int f2fs_sync_node_pages(struct f2fs_sb_info *sbi,
			struct writeback_control *wbc,
			bool do_balance, enum iostat_type io_type);
int f2fs_build_free_nids(struct f2fs_sb_info *sbi, bool sync, bool mount);
bool f2fs_alloc_nid(struct f2fs_sb_info *sbi, nid_t *nid);
void f2fs_alloc_nid_done(struct f2fs_sb_info *sbi, nid_t nid);
void f2fs_alloc_nid_failed(struct f2fs_sb_info *sbi, nid_t nid);
int f2fs_try_to_free_nids(struct f2fs_sb_info *sbi, int nr_shrink);
int f2fs_recover_inline_xattr(struct inode *inode, struct page *page);
int f2fs_recover_xattr_data(struct inode *inode, struct page *page);
int f2fs_recover_inode_page(struct f2fs_sb_info *sbi, struct page *page);
int f2fs_restore_node_summary(struct f2fs_sb_info *sbi,
			unsigned int segno, struct f2fs_summary_block *sum);
void f2fs_enable_nat_bits(struct f2fs_sb_info *sbi);
int f2fs_flush_nat_entries(struct f2fs_sb_info *sbi, struct cp_control *cpc);
int f2fs_build_node_manager(struct f2fs_sb_info *sbi);
void f2fs_destroy_node_manager(struct f2fs_sb_info *sbi);
int __init f2fs_create_node_manager_caches(void);
void f2fs_destroy_node_manager_caches(void);

/*
 * segment.c
 */
bool f2fs_need_SSR(struct f2fs_sb_info *sbi);
int f2fs_commit_atomic_write(struct inode *inode);
void f2fs_abort_atomic_write(struct inode *inode, bool clean);
void f2fs_balance_fs(struct f2fs_sb_info *sbi, bool need);
void f2fs_balance_fs_bg(struct f2fs_sb_info *sbi, bool from_bg);
int f2fs_issue_flush(struct f2fs_sb_info *sbi, nid_t ino);
int f2fs_create_flush_cmd_control(struct f2fs_sb_info *sbi);
int f2fs_flush_device_cache(struct f2fs_sb_info *sbi);
void f2fs_destroy_flush_cmd_control(struct f2fs_sb_info *sbi, bool free);
void f2fs_invalidate_blocks(struct f2fs_sb_info *sbi, block_t addr);
bool f2fs_is_checkpointed_data(struct f2fs_sb_info *sbi, block_t blkaddr);
int f2fs_start_discard_thread(struct f2fs_sb_info *sbi);
void f2fs_drop_discard_cmd(struct f2fs_sb_info *sbi);
void f2fs_stop_discard_thread(struct f2fs_sb_info *sbi);
bool f2fs_issue_discard_timeout(struct f2fs_sb_info *sbi);
void f2fs_clear_prefree_segments(struct f2fs_sb_info *sbi,
					struct cp_control *cpc);
void f2fs_dirty_to_prefree(struct f2fs_sb_info *sbi);
block_t f2fs_get_unusable_blocks(struct f2fs_sb_info *sbi);
int f2fs_disable_cp_again(struct f2fs_sb_info *sbi, block_t unusable);
void f2fs_release_discard_addrs(struct f2fs_sb_info *sbi);
int f2fs_npages_for_summary_flush(struct f2fs_sb_info *sbi, bool for_ra);
bool f2fs_segment_has_free_slot(struct f2fs_sb_info *sbi, int segno);
int f2fs_init_inmem_curseg(struct f2fs_sb_info *sbi);
void f2fs_save_inmem_curseg(struct f2fs_sb_info *sbi);
void f2fs_restore_inmem_curseg(struct f2fs_sb_info *sbi);
void f2fs_get_new_segment(struct f2fs_sb_info *sbi,
			unsigned int *newseg, bool new_sec, int dir);
int f2fs_allocate_segment_for_resize(struct f2fs_sb_info *sbi, int type,
					unsigned int start, unsigned int end);
void f2fs_allocate_new_section(struct f2fs_sb_info *sbi, int type, bool force);
int f2fs_allocate_new_segments(struct f2fs_sb_info *sbi);
int f2fs_trim_fs(struct f2fs_sb_info *sbi, struct fstrim_range *range);
bool f2fs_exist_trim_candidates(struct f2fs_sb_info *sbi,
					struct cp_control *cpc);
struct page *f2fs_get_sum_page(struct f2fs_sb_info *sbi, unsigned int segno);
void f2fs_update_meta_page(struct f2fs_sb_info *sbi, void *src,
					block_t blk_addr);
void f2fs_do_write_meta_page(struct f2fs_sb_info *sbi, struct page *page,
						enum iostat_type io_type);
void f2fs_do_write_node_page(unsigned int nid, struct f2fs_io_info *fio);
void f2fs_outplace_write_data(struct dnode_of_data *dn,
			struct f2fs_io_info *fio);
int f2fs_inplace_write_data(struct f2fs_io_info *fio);
void f2fs_do_replace_block(struct f2fs_sb_info *sbi, struct f2fs_summary *sum,
			block_t old_blkaddr, block_t new_blkaddr,
			bool recover_curseg, bool recover_newaddr,
			bool from_gc);
void f2fs_replace_block(struct f2fs_sb_info *sbi, struct dnode_of_data *dn,
			block_t old_addr, block_t new_addr,
			unsigned char version, bool recover_curseg,
			bool recover_newaddr);
<<<<<<< HEAD
#ifdef CONFIG_F2FS_SEC_SUPPORT_DNODE_RELOCATION
void f2fs_relocate_ofs_in_node_of_block(struct f2fs_sb_info *sbi,
			struct dnode_of_data *dn,
			block_t blkaddr, unsigned char version);
#endif
void f2fs_allocate_data_block(struct f2fs_sb_info *sbi, struct page *page,
=======
int f2fs_allocate_data_block(struct f2fs_sb_info *sbi, struct page *page,
>>>>>>> 61d32e73
			block_t old_blkaddr, block_t *new_blkaddr,
			struct f2fs_summary *sum, int type,
			struct f2fs_io_info *fio);
void f2fs_update_device_state(struct f2fs_sb_info *sbi, nid_t ino,
					block_t blkaddr, unsigned int blkcnt);
void f2fs_wait_on_page_writeback(struct page *page,
			enum page_type type, bool ordered, bool locked);
void f2fs_wait_on_block_writeback(struct inode *inode, block_t blkaddr);
void f2fs_wait_on_block_writeback_range(struct inode *inode, block_t blkaddr,
								block_t len);
void f2fs_write_data_summaries(struct f2fs_sb_info *sbi, block_t start_blk);
void f2fs_write_node_summaries(struct f2fs_sb_info *sbi, block_t start_blk);
int f2fs_lookup_journal_in_cursum(struct f2fs_journal *journal, int type,
			unsigned int val, int alloc);
void f2fs_flush_sit_entries(struct f2fs_sb_info *sbi, struct cp_control *cpc);
int f2fs_fix_curseg_write_pointer(struct f2fs_sb_info *sbi);
int f2fs_check_write_pointer(struct f2fs_sb_info *sbi);
int f2fs_build_segment_manager(struct f2fs_sb_info *sbi);
void f2fs_destroy_segment_manager(struct f2fs_sb_info *sbi);
int __init f2fs_create_segment_manager_caches(void);
void f2fs_destroy_segment_manager_caches(void);
int f2fs_rw_hint_to_seg_type(enum rw_hint hint);
enum rw_hint f2fs_io_type_to_rw_hint(struct f2fs_sb_info *sbi,
			enum page_type type, enum temp_type temp);
unsigned int f2fs_usable_segs_in_sec(struct f2fs_sb_info *sbi,
			unsigned int segno);
unsigned int f2fs_usable_blks_in_seg(struct f2fs_sb_info *sbi,
			unsigned int segno);

#define DEF_FRAGMENT_SIZE	4
#define MIN_FRAGMENT_SIZE	1
#define MAX_FRAGMENT_SIZE	512

static inline bool f2fs_need_rand_seg(struct f2fs_sb_info *sbi)
{
	return F2FS_OPTION(sbi).fs_mode == FS_MODE_FRAGMENT_SEG ||
		F2FS_OPTION(sbi).fs_mode == FS_MODE_FRAGMENT_BLK;
}

/*
 * checkpoint.c
 */
void f2fs_stop_checkpoint(struct f2fs_sb_info *sbi, bool end_io,
							unsigned char reason);
void f2fs_flush_ckpt_thread(struct f2fs_sb_info *sbi);
struct page *f2fs_grab_meta_page(struct f2fs_sb_info *sbi, pgoff_t index);
struct page *f2fs_get_meta_page(struct f2fs_sb_info *sbi, pgoff_t index);
struct page *f2fs_get_meta_page_retry(struct f2fs_sb_info *sbi, pgoff_t index);
struct page *f2fs_get_tmp_page(struct f2fs_sb_info *sbi, pgoff_t index);
bool f2fs_is_valid_blkaddr(struct f2fs_sb_info *sbi,
					block_t blkaddr, int type);
int f2fs_ra_meta_pages(struct f2fs_sb_info *sbi, block_t start, int nrpages,
			int type, bool sync);
void f2fs_ra_meta_pages_cond(struct f2fs_sb_info *sbi, pgoff_t index,
							unsigned int ra_blocks);
long f2fs_sync_meta_pages(struct f2fs_sb_info *sbi, enum page_type type,
			long nr_to_write, enum iostat_type io_type);
void f2fs_add_ino_entry(struct f2fs_sb_info *sbi, nid_t ino, int type);
void f2fs_remove_ino_entry(struct f2fs_sb_info *sbi, nid_t ino, int type);
void f2fs_release_ino_entry(struct f2fs_sb_info *sbi, bool all);
bool f2fs_exist_written_data(struct f2fs_sb_info *sbi, nid_t ino, int mode);
void f2fs_set_dirty_device(struct f2fs_sb_info *sbi, nid_t ino,
					unsigned int devidx, int type);
bool f2fs_is_dirty_device(struct f2fs_sb_info *sbi, nid_t ino,
					unsigned int devidx, int type);
int f2fs_sync_inode_meta(struct f2fs_sb_info *sbi);
int f2fs_acquire_orphan_inode(struct f2fs_sb_info *sbi);
void f2fs_release_orphan_inode(struct f2fs_sb_info *sbi);
void f2fs_add_orphan_inode(struct inode *inode);
void f2fs_remove_orphan_inode(struct f2fs_sb_info *sbi, nid_t ino);
int f2fs_recover_orphan_inodes(struct f2fs_sb_info *sbi);
int f2fs_get_valid_checkpoint(struct f2fs_sb_info *sbi);
void f2fs_update_dirty_page(struct inode *inode, struct page *page);
void f2fs_remove_dirty_inode(struct inode *inode);
int f2fs_sync_dirty_inodes(struct f2fs_sb_info *sbi, enum inode_type type,
								bool from_cp);
void f2fs_wait_on_all_pages(struct f2fs_sb_info *sbi, int type);
u64 f2fs_get_sectors_written(struct f2fs_sb_info *sbi);
int f2fs_write_checkpoint(struct f2fs_sb_info *sbi, struct cp_control *cpc);
void f2fs_init_ino_entry_info(struct f2fs_sb_info *sbi);
int __init f2fs_create_checkpoint_caches(void);
void f2fs_destroy_checkpoint_caches(void);
int f2fs_issue_checkpoint(struct f2fs_sb_info *sbi);
int f2fs_start_ckpt_thread(struct f2fs_sb_info *sbi);
void f2fs_stop_ckpt_thread(struct f2fs_sb_info *sbi);
void f2fs_init_ckpt_req_control(struct f2fs_sb_info *sbi);

/*
 * data.c
 */
int __init f2fs_init_bioset(void);
void f2fs_destroy_bioset(void);
int f2fs_init_bio_entry_cache(void);
void f2fs_destroy_bio_entry_cache(void);
void f2fs_submit_bio(struct f2fs_sb_info *sbi,
				struct bio *bio, enum page_type type);
void f2fs_submit_merged_write(struct f2fs_sb_info *sbi, enum page_type type);
void f2fs_submit_merged_write_cond(struct f2fs_sb_info *sbi,
				struct inode *inode, struct page *page,
				nid_t ino, enum page_type type);
void f2fs_submit_merged_ipu_write(struct f2fs_sb_info *sbi,
					struct bio **bio, struct page *page);
void f2fs_flush_merged_writes(struct f2fs_sb_info *sbi);
int f2fs_submit_page_bio(struct f2fs_io_info *fio);
int f2fs_merge_page_bio(struct f2fs_io_info *fio);
void f2fs_submit_page_write(struct f2fs_io_info *fio);
struct block_device *f2fs_target_device(struct f2fs_sb_info *sbi,
			block_t blk_addr, struct bio *bio);
int f2fs_target_device_index(struct f2fs_sb_info *sbi, block_t blkaddr);
void f2fs_set_data_blkaddr(struct dnode_of_data *dn);
void f2fs_update_data_blkaddr(struct dnode_of_data *dn, block_t blkaddr);
int f2fs_reserve_new_blocks(struct dnode_of_data *dn, blkcnt_t count);
int f2fs_reserve_new_block(struct dnode_of_data *dn);
int f2fs_get_block(struct dnode_of_data *dn, pgoff_t index);
int f2fs_reserve_block(struct dnode_of_data *dn, pgoff_t index);
struct page *f2fs_get_read_data_page(struct inode *inode, pgoff_t index,
			int op_flags, bool for_write);
struct page *f2fs_find_data_page(struct inode *inode, pgoff_t index);
struct page *f2fs_get_lock_data_page(struct inode *inode, pgoff_t index,
			bool for_write);
struct page *f2fs_get_new_data_page(struct inode *inode,
			struct page *ipage, pgoff_t index, bool new_i_size);
int f2fs_do_write_data_page(struct f2fs_io_info *fio);
void f2fs_do_map_lock(struct f2fs_sb_info *sbi, int flag, bool lock);
int f2fs_map_blocks(struct inode *inode, struct f2fs_map_blocks *map,
			int create, int flag);
int f2fs_fiemap(struct inode *inode, struct fiemap_extent_info *fieinfo,
			u64 start, u64 len);
int f2fs_encrypt_one_page(struct f2fs_io_info *fio);
bool f2fs_should_update_inplace(struct inode *inode, struct f2fs_io_info *fio);
bool f2fs_should_update_outplace(struct inode *inode, struct f2fs_io_info *fio);
int f2fs_write_single_data_page(struct page *page, int *submitted,
				struct bio **bio, sector_t *last_block,
				struct writeback_control *wbc,
				enum iostat_type io_type,
				int compr_blocks, bool allow_balance);
void f2fs_write_failed(struct inode *inode, loff_t to);
void f2fs_invalidate_page(struct page *page, unsigned int offset,
			unsigned int length);
int f2fs_release_page(struct page *page, gfp_t wait);
#ifdef CONFIG_MIGRATION
int f2fs_migrate_page(struct address_space *mapping, struct page *newpage,
			struct page *page, enum migrate_mode mode);
#endif
bool f2fs_overwrite_io(struct inode *inode, loff_t pos, size_t len);
void f2fs_clear_page_cache_dirty_tag(struct page *page);
int f2fs_init_post_read_processing(void);
void f2fs_destroy_post_read_processing(void);
int f2fs_init_post_read_wq(struct f2fs_sb_info *sbi);
void f2fs_destroy_post_read_wq(struct f2fs_sb_info *sbi);
extern const struct iomap_ops f2fs_iomap_ops;

/*
 * gc.c
 */
int f2fs_start_gc_thread(struct f2fs_sb_info *sbi);
void f2fs_stop_gc_thread(struct f2fs_sb_info *sbi);
block_t f2fs_start_bidx_of_node(unsigned int node_ofs, struct inode *inode);
int __f2fs_gc(struct f2fs_sb_info *sbi, bool sync, bool background, bool force,
			unsigned int segno, bool init_unable_victim_map);
void f2fs_build_gc_manager(struct f2fs_sb_info *sbi);
int f2fs_resize_fs(struct file *filp, __u64 block_count);
int __init f2fs_create_garbage_collection_cache(void);
void f2fs_destroy_garbage_collection_cache(void);
static inline int f2fs_gc(struct f2fs_sb_info *sbi, bool sync, bool background,
			bool force, unsigned int segno) {
	return __f2fs_gc(sbi, sync,background, force, segno, true);
}

/*
 * recovery.c
 */
int f2fs_recover_fsync_data(struct f2fs_sb_info *sbi, bool check_only);
bool f2fs_space_for_roll_forward(struct f2fs_sb_info *sbi);
int __init f2fs_create_recovery_cache(void);
void f2fs_destroy_recovery_cache(void);

/*
 * debug.c
 */
#ifdef CONFIG_F2FS_STAT_FS
struct f2fs_stat_info {
	struct list_head stat_list;
	struct f2fs_sb_info *sbi;
	int all_area_segs, sit_area_segs, nat_area_segs, ssa_area_segs;
	int main_area_segs, main_area_sections, main_area_zones;
	unsigned long long hit_largest, hit_cached, hit_rbtree;
	unsigned long long hit_total, total_ext;
	int ext_tree, zombie_tree, ext_node;
	int ndirty_node, ndirty_dent, ndirty_meta, ndirty_imeta;
	int ndirty_data, ndirty_qdata;
	unsigned int ndirty_dirs, ndirty_files, nquota_files, ndirty_all;
	int nats, dirty_nats, sits, dirty_sits;
	int free_nids, avail_nids, alloc_nids;
	int total_count, utilization;
	int bg_gc, nr_wb_cp_data, nr_wb_data;
	int nr_rd_data, nr_rd_node, nr_rd_meta;
	int nr_dio_read, nr_dio_write;
	unsigned int io_skip_bggc, other_skip_bggc;
	int nr_flushing, nr_flushed, flush_list_empty;
	int nr_discarding, nr_discarded;
	int nr_discard_cmd;
	unsigned int undiscard_blks;
	int nr_issued_ckpt, nr_total_ckpt, nr_queued_ckpt;
	unsigned int cur_ckpt_time, peak_ckpt_time;
	int inline_xattr, inline_inode, inline_dir, append, update, orphans;
	int compr_inode;
	unsigned long long compr_blocks;
	int aw_cnt, max_aw_cnt;
	unsigned int valid_count, valid_node_count, valid_inode_count, discard_blks;
	unsigned int bimodal, avg_vblocks;
	int util_free, util_valid, util_invalid;
	int rsvd_segs, overp_segs;
	int dirty_count, node_pages, meta_pages, compress_pages;
	int compress_page_hit;
	int prefree_count, call_count, cp_count, bg_cp_count;
	int tot_segs, node_segs, data_segs, free_segs, free_secs;
	int bg_node_segs, bg_data_segs;
	int tot_blks, data_blks, node_blks;
	int bg_data_blks, bg_node_blks;
	int curseg[NR_CURSEG_TYPE];
	int cursec[NR_CURSEG_TYPE];
	int curzone[NR_CURSEG_TYPE];
	unsigned int dirty_seg[NR_CURSEG_TYPE];
	unsigned int full_seg[NR_CURSEG_TYPE];
	unsigned int valid_blks[NR_CURSEG_TYPE];

	unsigned int meta_count[META_MAX];
	unsigned int segment_count[2];
	unsigned int block_count[2];
	unsigned int inplace_count;
	unsigned long long base_mem, cache_mem, page_mem;
};

static inline struct f2fs_stat_info *F2FS_STAT(struct f2fs_sb_info *sbi)
{
	return (struct f2fs_stat_info *)sbi->stat_info;
}

#define stat_inc_cp_count(si)		((si)->cp_count++)
#define stat_inc_bg_cp_count(si)	((si)->bg_cp_count++)
#define stat_inc_call_count(si)		((si)->call_count++)
#define stat_inc_bggc_count(si)		((si)->bg_gc++)
#define stat_io_skip_bggc_count(sbi)	((sbi)->io_skip_bggc++)
#define stat_other_skip_bggc_count(sbi)	((sbi)->other_skip_bggc++)
#define stat_inc_dirty_inode(sbi, type)	((sbi)->ndirty_inode[type]++)
#define stat_dec_dirty_inode(sbi, type)	((sbi)->ndirty_inode[type]--)
#define stat_inc_total_hit(sbi)		(atomic64_inc(&(sbi)->total_hit_ext))
#define stat_inc_rbtree_node_hit(sbi)	(atomic64_inc(&(sbi)->read_hit_rbtree))
#define stat_inc_largest_node_hit(sbi)	(atomic64_inc(&(sbi)->read_hit_largest))
#define stat_inc_cached_node_hit(sbi)	(atomic64_inc(&(sbi)->read_hit_cached))
#define stat_inc_inline_xattr(inode)					\
	do {								\
		if (f2fs_has_inline_xattr(inode))			\
			(atomic_inc(&F2FS_I_SB(inode)->inline_xattr));	\
	} while (0)
#define stat_dec_inline_xattr(inode)					\
	do {								\
		if (f2fs_has_inline_xattr(inode))			\
			(atomic_dec(&F2FS_I_SB(inode)->inline_xattr));	\
	} while (0)
#define stat_inc_inline_inode(inode)					\
	do {								\
		if (f2fs_has_inline_data(inode))			\
			(atomic_inc(&F2FS_I_SB(inode)->inline_inode));	\
	} while (0)
#define stat_dec_inline_inode(inode)					\
	do {								\
		if (f2fs_has_inline_data(inode))			\
			(atomic_dec(&F2FS_I_SB(inode)->inline_inode));	\
	} while (0)
#define stat_inc_inline_dir(inode)					\
	do {								\
		if (f2fs_has_inline_dentry(inode))			\
			(atomic_inc(&F2FS_I_SB(inode)->inline_dir));	\
	} while (0)
#define stat_dec_inline_dir(inode)					\
	do {								\
		if (f2fs_has_inline_dentry(inode))			\
			(atomic_dec(&F2FS_I_SB(inode)->inline_dir));	\
	} while (0)
#define stat_inc_compr_inode(inode)					\
	do {								\
		if (f2fs_compressed_file(inode))			\
			(atomic_inc(&F2FS_I_SB(inode)->compr_inode));	\
	} while (0)
#define stat_dec_compr_inode(inode)					\
	do {								\
		if (f2fs_compressed_file(inode))			\
			(atomic_dec(&F2FS_I_SB(inode)->compr_inode));	\
	} while (0)
#define stat_add_compr_blocks(inode, blocks)				\
		(atomic64_add(blocks, &F2FS_I_SB(inode)->compr_blocks))
#define stat_sub_compr_blocks(inode, blocks)				\
		(atomic64_sub(blocks, &F2FS_I_SB(inode)->compr_blocks))
#define stat_inc_atomic_inode(inode)					\
			(atomic_inc(&F2FS_I_SB(inode)->atomic_files))
#define stat_dec_atomic_inode(inode)					\
			(atomic_dec(&F2FS_I_SB(inode)->atomic_files))
#define stat_inc_meta_count(sbi, blkaddr)				\
	do {								\
		if (blkaddr < SIT_I(sbi)->sit_base_addr)		\
			atomic_inc(&(sbi)->meta_count[META_CP]);	\
		else if (blkaddr < NM_I(sbi)->nat_blkaddr)		\
			atomic_inc(&(sbi)->meta_count[META_SIT]);	\
		else if (blkaddr < SM_I(sbi)->ssa_blkaddr)		\
			atomic_inc(&(sbi)->meta_count[META_NAT]);	\
		else if (blkaddr < SM_I(sbi)->main_blkaddr)		\
			atomic_inc(&(sbi)->meta_count[META_SSA]);	\
	} while (0)
#define stat_inc_seg_type(sbi, curseg)					\
		((sbi)->segment_count[(curseg)->alloc_type]++)
#define stat_inc_block_count(sbi, curseg)				\
		((sbi)->block_count[(curseg)->alloc_type]++)
#define stat_inc_inplace_blocks(sbi)					\
		(atomic_inc(&(sbi)->inplace_count))
#define stat_update_max_atomic_write(inode)				\
	do {								\
		int cur = atomic_read(&F2FS_I_SB(inode)->atomic_files);	\
		int max = atomic_read(&F2FS_I_SB(inode)->max_aw_cnt);	\
		if (cur > max)						\
			atomic_set(&F2FS_I_SB(inode)->max_aw_cnt, cur);	\
	} while (0)
#define stat_inc_seg_count(sbi, type, gc_type)				\
	do {								\
		struct f2fs_stat_info *si = F2FS_STAT(sbi);		\
		si->tot_segs++;						\
		if ((type) == SUM_TYPE_DATA) {				\
			si->data_segs++;				\
			si->bg_data_segs += (gc_type == BG_GC) ? 1 : 0;	\
		} else {						\
			si->node_segs++;				\
			si->bg_node_segs += (gc_type == BG_GC) ? 1 : 0;	\
		}							\
	} while (0)

#define stat_inc_tot_blk_count(si, blks)				\
	((si)->tot_blks += (blks))

#define stat_inc_data_blk_count(sbi, blks, gc_type)			\
	do {								\
		struct f2fs_stat_info *si = F2FS_STAT(sbi);		\
		stat_inc_tot_blk_count(si, blks);			\
		si->data_blks += (blks);				\
		si->bg_data_blks += ((gc_type) == BG_GC) ? (blks) : 0;	\
	} while (0)

#define stat_inc_node_blk_count(sbi, blks, gc_type)			\
	do {								\
		struct f2fs_stat_info *si = F2FS_STAT(sbi);		\
		stat_inc_tot_blk_count(si, blks);			\
		si->node_blks += (blks);				\
		si->bg_node_blks += ((gc_type) == BG_GC) ? (blks) : 0;	\
	} while (0)

int f2fs_build_stats(struct f2fs_sb_info *sbi);
void f2fs_destroy_stats(struct f2fs_sb_info *sbi);
void __init f2fs_create_root_stats(void);
void f2fs_destroy_root_stats(void);
void f2fs_update_sit_info(struct f2fs_sb_info *sbi);
#else
#define stat_inc_cp_count(si)				do { } while (0)
#define stat_inc_bg_cp_count(si)			do { } while (0)
#define stat_inc_call_count(si)				do { } while (0)
#define stat_inc_bggc_count(si)				do { } while (0)
#define stat_io_skip_bggc_count(sbi)			do { } while (0)
#define stat_other_skip_bggc_count(sbi)			do { } while (0)
#define stat_inc_dirty_inode(sbi, type)			do { } while (0)
#define stat_dec_dirty_inode(sbi, type)			do { } while (0)
#define stat_inc_total_hit(sbi)				do { } while (0)
#define stat_inc_rbtree_node_hit(sbi)			do { } while (0)
#define stat_inc_largest_node_hit(sbi)			do { } while (0)
#define stat_inc_cached_node_hit(sbi)			do { } while (0)
#define stat_inc_inline_xattr(inode)			do { } while (0)
#define stat_dec_inline_xattr(inode)			do { } while (0)
#define stat_inc_inline_inode(inode)			do { } while (0)
#define stat_dec_inline_inode(inode)			do { } while (0)
#define stat_inc_inline_dir(inode)			do { } while (0)
#define stat_dec_inline_dir(inode)			do { } while (0)
#define stat_inc_compr_inode(inode)			do { } while (0)
#define stat_dec_compr_inode(inode)			do { } while (0)
#define stat_add_compr_blocks(inode, blocks)		do { } while (0)
#define stat_sub_compr_blocks(inode, blocks)		do { } while (0)
#define stat_inc_atomic_inode(inode)			do { } while (0)
#define stat_dec_atomic_inode(inode)			do { } while (0)
#define stat_update_max_atomic_write(inode)		do { } while (0)
#define stat_inc_meta_count(sbi, blkaddr)		do { } while (0)
#define stat_inc_seg_type(sbi, curseg)			do { } while (0)
#define stat_inc_block_count(sbi, curseg)		do { } while (0)
#define stat_inc_inplace_blocks(sbi)			do { } while (0)
#define stat_inc_seg_count(sbi, type, gc_type)		do { } while (0)
#define stat_inc_tot_blk_count(si, blks)		do { } while (0)
#define stat_inc_data_blk_count(sbi, blks, gc_type)	do { } while (0)
#define stat_inc_node_blk_count(sbi, blks, gc_type)	do { } while (0)

static inline int f2fs_build_stats(struct f2fs_sb_info *sbi) { return 0; }
static inline void f2fs_destroy_stats(struct f2fs_sb_info *sbi) { }
static inline void __init f2fs_create_root_stats(void) { }
static inline void f2fs_destroy_root_stats(void) { }
static inline void f2fs_update_sit_info(struct f2fs_sb_info *sbi) {}
#endif

extern const struct file_operations f2fs_dir_operations;
extern const struct file_operations f2fs_file_operations;
extern const struct inode_operations f2fs_file_inode_operations;
extern const struct address_space_operations f2fs_dblock_aops;
extern const struct address_space_operations f2fs_node_aops;
extern const struct address_space_operations f2fs_meta_aops;
extern const struct inode_operations f2fs_dir_inode_operations;
extern const struct inode_operations f2fs_symlink_inode_operations;
extern const struct inode_operations f2fs_encrypted_symlink_inode_operations;
extern const struct inode_operations f2fs_special_inode_operations;
extern struct kmem_cache *f2fs_inode_entry_slab;

/*
 * inline.c
 */
bool f2fs_may_inline_data(struct inode *inode);
bool f2fs_sanity_check_inline_data(struct inode *inode);
bool f2fs_may_inline_dentry(struct inode *inode);
void f2fs_do_read_inline_data(struct page *page, struct page *ipage);
void f2fs_truncate_inline_inode(struct inode *inode,
						struct page *ipage, u64 from);
int f2fs_read_inline_data(struct inode *inode, struct page *page);
int f2fs_convert_inline_page(struct dnode_of_data *dn, struct page *page);
int f2fs_convert_inline_inode(struct inode *inode);
int f2fs_try_convert_inline_dir(struct inode *dir, struct dentry *dentry);
int f2fs_write_inline_data(struct inode *inode, struct page *page);
int f2fs_recover_inline_data(struct inode *inode, struct page *npage);
struct f2fs_dir_entry *f2fs_find_in_inline_dir(struct inode *dir,
					const struct f2fs_filename *fname,
					struct page **res_page);
int f2fs_make_empty_inline_dir(struct inode *inode, struct inode *parent,
			struct page *ipage);
int f2fs_add_inline_entry(struct inode *dir, const struct f2fs_filename *fname,
			struct inode *inode, nid_t ino, umode_t mode);
void f2fs_delete_inline_entry(struct f2fs_dir_entry *dentry,
				struct page *page, struct inode *dir,
				struct inode *inode);
bool f2fs_empty_inline_dir(struct inode *dir);
int f2fs_read_inline_dir(struct file *file, struct dir_context *ctx,
			struct fscrypt_str *fstr);
int f2fs_inline_data_fiemap(struct inode *inode,
			struct fiemap_extent_info *fieinfo,
			__u64 start, __u64 len);

/*
 * shrinker.c
 */
unsigned long f2fs_shrink_count(struct shrinker *shrink,
			struct shrink_control *sc);
unsigned long f2fs_shrink_scan(struct shrinker *shrink,
			struct shrink_control *sc);
void f2fs_join_shrinker(struct f2fs_sb_info *sbi);
void f2fs_leave_shrinker(struct f2fs_sb_info *sbi);

/*
 * extent_cache.c
 */
struct rb_entry *f2fs_lookup_rb_tree(struct rb_root_cached *root,
				struct rb_entry *cached_re, unsigned int ofs);
struct rb_node **f2fs_lookup_rb_tree_ext(struct f2fs_sb_info *sbi,
				struct rb_root_cached *root,
				struct rb_node **parent,
				unsigned long long key, bool *left_most);
struct rb_node **f2fs_lookup_rb_tree_for_insert(struct f2fs_sb_info *sbi,
				struct rb_root_cached *root,
				struct rb_node **parent,
				unsigned int ofs, bool *leftmost);
struct rb_entry *f2fs_lookup_rb_tree_ret(struct rb_root_cached *root,
		struct rb_entry *cached_re, unsigned int ofs,
		struct rb_entry **prev_entry, struct rb_entry **next_entry,
		struct rb_node ***insert_p, struct rb_node **insert_parent,
		bool force, bool *leftmost);
bool f2fs_check_rb_tree_consistence(struct f2fs_sb_info *sbi,
				struct rb_root_cached *root, bool check_key);
unsigned int f2fs_shrink_extent_tree(struct f2fs_sb_info *sbi, int nr_shrink);
void f2fs_init_extent_tree(struct inode *inode, struct page *ipage);
void f2fs_drop_extent_tree(struct inode *inode);
unsigned int f2fs_destroy_extent_node(struct inode *inode);
void f2fs_destroy_extent_tree(struct inode *inode);
bool f2fs_lookup_extent_cache(struct inode *inode, pgoff_t pgofs,
			struct extent_info *ei);
void f2fs_update_extent_cache(struct dnode_of_data *dn);
void f2fs_update_extent_cache_range(struct dnode_of_data *dn,
			pgoff_t fofs, block_t blkaddr, unsigned int len);
void f2fs_init_extent_cache_info(struct f2fs_sb_info *sbi);
int __init f2fs_create_extent_cache(void);
void f2fs_destroy_extent_cache(void);

/*
 * sysfs.c
 */
#define MIN_RA_MUL	2
#define MAX_RA_MUL	256

int __init f2fs_init_sysfs(void);
void f2fs_exit_sysfs(void);
int f2fs_register_sysfs(struct f2fs_sb_info *sbi);
void f2fs_unregister_sysfs(struct f2fs_sb_info *sbi);

/* verity.c */
extern const struct fsverity_operations f2fs_verityops;

/*
 * crypto support
 */
static inline bool f2fs_encrypted_file(struct inode *inode)
{
	return IS_ENCRYPTED(inode) && S_ISREG(inode->i_mode);
}

static inline void f2fs_set_encrypted_inode(struct inode *inode)
{
#ifdef CONFIG_FS_ENCRYPTION
	file_set_encrypt(inode);
	f2fs_set_inode_flags(inode);
#endif
}

/*
 * Returns true if the reads of the inode's data need to undergo some
 * postprocessing step, like decryption or authenticity verification.
 */
static inline bool f2fs_post_read_required(struct inode *inode)
{
	return f2fs_encrypted_file(inode) || fsverity_active(inode) ||
		f2fs_compressed_file(inode);
}

/*
 * compress.c
 */
#ifdef CONFIG_F2FS_FS_COMPRESSION
bool f2fs_is_compressed_page(struct page *page);
struct page *f2fs_compress_control_page(struct page *page);
int f2fs_prepare_compress_overwrite(struct inode *inode,
			struct page **pagep, pgoff_t index, void **fsdata);
bool f2fs_compress_write_end(struct inode *inode, void *fsdata,
					pgoff_t index, unsigned copied);
int f2fs_truncate_partial_cluster(struct inode *inode, u64 from, bool lock);
void f2fs_compress_write_end_io(struct bio *bio, struct page *page);
bool f2fs_is_compress_backend_ready(struct inode *inode);
int f2fs_init_compress_mempool(void);
void f2fs_destroy_compress_mempool(void);
void f2fs_decompress_cluster(struct decompress_io_ctx *dic, bool in_task);
void f2fs_end_read_compressed_page(struct page *page, bool failed,
				block_t blkaddr, bool in_task);
bool f2fs_cluster_is_empty(struct compress_ctx *cc);
bool f2fs_cluster_can_merge_page(struct compress_ctx *cc, pgoff_t index);
bool f2fs_sanity_check_cluster(struct dnode_of_data *dn);
void f2fs_compress_ctx_add_page(struct compress_ctx *cc, struct page *page);
int f2fs_write_multi_pages(struct compress_ctx *cc,
						int *submitted,
						struct writeback_control *wbc,
						enum iostat_type io_type);
int f2fs_is_compressed_cluster(struct inode *inode, pgoff_t index);
void f2fs_update_extent_tree_range_compressed(struct inode *inode,
				pgoff_t fofs, block_t blkaddr, unsigned int llen,
				unsigned int c_len);
int f2fs_read_multi_pages(struct compress_ctx *cc, struct bio **bio_ret,
				unsigned nr_pages, sector_t *last_block_in_bio,
				bool is_readahead, bool for_write);
struct decompress_io_ctx *f2fs_alloc_dic(struct compress_ctx *cc);
void f2fs_decompress_end_io(struct decompress_io_ctx *dic, bool failed,
				bool in_task);
void f2fs_put_page_dic(struct page *page, bool in_task);
unsigned int f2fs_cluster_blocks_are_contiguous(struct dnode_of_data *dn);
int f2fs_init_compress_ctx(struct compress_ctx *cc);
void f2fs_destroy_compress_ctx(struct compress_ctx *cc, bool reuse);
void f2fs_init_compress_info(struct f2fs_sb_info *sbi);
int f2fs_init_compress_inode(struct f2fs_sb_info *sbi);
void f2fs_destroy_compress_inode(struct f2fs_sb_info *sbi);
int f2fs_init_page_array_cache(struct f2fs_sb_info *sbi);
void f2fs_destroy_page_array_cache(struct f2fs_sb_info *sbi);
int __init f2fs_init_compress_cache(void);
void f2fs_destroy_compress_cache(void);
struct address_space *COMPRESS_MAPPING(struct f2fs_sb_info *sbi);
void f2fs_invalidate_compress_page(struct f2fs_sb_info *sbi, block_t blkaddr);
void f2fs_cache_compressed_page(struct f2fs_sb_info *sbi, struct page *page,
						nid_t ino, block_t blkaddr);
bool f2fs_load_compressed_page(struct f2fs_sb_info *sbi, struct page *page,
								block_t blkaddr);
void f2fs_invalidate_compress_pages(struct f2fs_sb_info *sbi, nid_t ino);
#define inc_compr_inode_stat(inode)					\
	do {								\
		struct f2fs_sb_info *sbi = F2FS_I_SB(inode);		\
		sbi->compr_new_inode++;					\
	} while (0)
#define add_compr_block_stat(inode, blocks)				\
	do {								\
		struct f2fs_sb_info *sbi = F2FS_I_SB(inode);		\
		int diff = F2FS_I(inode)->i_cluster_size - blocks;	\
		sbi->compr_written_block += blocks;			\
		sbi->compr_saved_block += diff;				\
	} while (0)
#else
static inline bool f2fs_is_compressed_page(struct page *page) { return false; }
static inline bool f2fs_is_compress_backend_ready(struct inode *inode)
{
	if (!f2fs_compressed_file(inode))
		return true;
	/* not support compression */
	return false;
}
static inline struct page *f2fs_compress_control_page(struct page *page)
{
	WARN_ON_ONCE(1);
	return ERR_PTR(-EINVAL);
}
static inline int f2fs_init_compress_mempool(void) { return 0; }
static inline void f2fs_destroy_compress_mempool(void) { }
static inline void f2fs_decompress_cluster(struct decompress_io_ctx *dic,
				bool in_task) { }
static inline void f2fs_end_read_compressed_page(struct page *page,
				bool failed, block_t blkaddr, bool in_task)
{
	WARN_ON_ONCE(1);
}
static inline void f2fs_put_page_dic(struct page *page, bool in_task)
{
	WARN_ON_ONCE(1);
}
static inline unsigned int f2fs_cluster_blocks_are_contiguous(struct dnode_of_data *dn) { return 0; }
static inline bool f2fs_sanity_check_cluster(struct dnode_of_data *dn) { return false; }
static inline int f2fs_init_compress_inode(struct f2fs_sb_info *sbi) { return 0; }
static inline void f2fs_destroy_compress_inode(struct f2fs_sb_info *sbi) { }
static inline int f2fs_init_page_array_cache(struct f2fs_sb_info *sbi) { return 0; }
static inline void f2fs_destroy_page_array_cache(struct f2fs_sb_info *sbi) { }
static inline int __init f2fs_init_compress_cache(void) { return 0; }
static inline void f2fs_destroy_compress_cache(void) { }
static inline void f2fs_invalidate_compress_page(struct f2fs_sb_info *sbi,
				block_t blkaddr) { }
static inline void f2fs_cache_compressed_page(struct f2fs_sb_info *sbi,
				struct page *page, nid_t ino, block_t blkaddr) { }
static inline bool f2fs_load_compressed_page(struct f2fs_sb_info *sbi,
				struct page *page, block_t blkaddr) { return false; }
static inline void f2fs_invalidate_compress_pages(struct f2fs_sb_info *sbi,
							nid_t ino) { }
#define inc_compr_inode_stat(inode)		do { } while (0)
static inline void f2fs_update_extent_tree_range_compressed(struct inode *inode,
				pgoff_t fofs, block_t blkaddr, unsigned int llen,
				unsigned int c_len) { }
#endif

static inline int set_compress_context(struct inode *inode)
{
#ifdef CONFIG_F2FS_FS_COMPRESSION
	struct f2fs_sb_info *sbi = F2FS_I_SB(inode);

	F2FS_I(inode)->i_compress_algorithm =
			F2FS_OPTION(sbi).compress_algorithm;
	F2FS_I(inode)->i_log_cluster_size =
			F2FS_OPTION(sbi).compress_log_size;
	F2FS_I(inode)->i_compress_flag =
			F2FS_OPTION(sbi).compress_chksum ?
				1 << COMPRESS_CHKSUM : 0;
	F2FS_I(inode)->i_cluster_size =
			1 << F2FS_I(inode)->i_log_cluster_size;
	if ((F2FS_I(inode)->i_compress_algorithm == COMPRESS_LZ4 ||
		F2FS_I(inode)->i_compress_algorithm == COMPRESS_ZSTD) &&
			F2FS_OPTION(sbi).compress_level)
		F2FS_I(inode)->i_compress_flag |=
				F2FS_OPTION(sbi).compress_level <<
				COMPRESS_LEVEL_OFFSET;
	F2FS_I(inode)->i_flags |= F2FS_COMPR_FL;
	set_inode_flag(inode, FI_COMPRESSED_FILE);
	stat_inc_compr_inode(inode);
	inc_compr_inode_stat(inode);
	f2fs_mark_inode_dirty_sync(inode, true);
	return 0;
#else
	return -EOPNOTSUPP;
#endif
}

static inline bool f2fs_disable_compressed_file(struct inode *inode)
{
	struct f2fs_inode_info *fi = F2FS_I(inode);

	if (!f2fs_compressed_file(inode))
		return true;
	if (S_ISREG(inode->i_mode) && F2FS_HAS_BLOCKS(inode))
		return false;

	fi->i_flags &= ~F2FS_COMPR_FL;
	stat_dec_compr_inode(inode);
	clear_inode_flag(inode, FI_COMPRESSED_FILE);
	f2fs_mark_inode_dirty_sync(inode, true);
	return true;
}

#define F2FS_FEATURE_FUNCS(name, flagname) \
static inline int f2fs_sb_has_##name(struct f2fs_sb_info *sbi) \
{ \
	return F2FS_HAS_FEATURE(sbi, F2FS_FEATURE_##flagname); \
}

F2FS_FEATURE_FUNCS(encrypt, ENCRYPT);
F2FS_FEATURE_FUNCS(blkzoned, BLKZONED);
F2FS_FEATURE_FUNCS(extra_attr, EXTRA_ATTR);
F2FS_FEATURE_FUNCS(project_quota, PRJQUOTA);
F2FS_FEATURE_FUNCS(inode_chksum, INODE_CHKSUM);
F2FS_FEATURE_FUNCS(flexible_inline_xattr, FLEXIBLE_INLINE_XATTR);
F2FS_FEATURE_FUNCS(quota_ino, QUOTA_INO);
F2FS_FEATURE_FUNCS(inode_crtime, INODE_CRTIME);
F2FS_FEATURE_FUNCS(lost_found, LOST_FOUND);
F2FS_FEATURE_FUNCS(verity, VERITY);
F2FS_FEATURE_FUNCS(sb_chksum, SB_CHKSUM);
F2FS_FEATURE_FUNCS(casefold, CASEFOLD);
F2FS_FEATURE_FUNCS(compression, COMPRESSION);
F2FS_FEATURE_FUNCS(readonly, RO);

static inline bool f2fs_may_extent_tree(struct inode *inode)
{
	struct f2fs_sb_info *sbi = F2FS_I_SB(inode);

	if (!test_opt(sbi, EXTENT_CACHE) ||
			is_inode_flag_set(inode, FI_NO_EXTENT) ||
			(is_inode_flag_set(inode, FI_COMPRESSED_FILE) &&
			 !f2fs_sb_has_readonly(sbi)))
		return false;

	/*
	 * for recovered files during mount do not create extents
	 * if shrinker is not registered.
	 */
	if (list_empty(&sbi->s_list))
		return false;

	return S_ISREG(inode->i_mode);
}

#ifdef CONFIG_BLK_DEV_ZONED
static inline bool f2fs_blkz_is_seq(struct f2fs_sb_info *sbi, int devi,
				    block_t blkaddr)
{
	unsigned int zno = blkaddr >> sbi->log_blocks_per_blkz;

	return test_bit(zno, FDEV(devi).blkz_seq);
}
#endif

static inline bool f2fs_hw_should_discard(struct f2fs_sb_info *sbi)
{
	return f2fs_sb_has_blkzoned(sbi);
}

static inline bool f2fs_bdev_support_discard(struct block_device *bdev)
{
	return blk_queue_discard(bdev_get_queue(bdev)) ||
	       bdev_is_zoned(bdev);
}

static inline bool f2fs_hw_support_discard(struct f2fs_sb_info *sbi)
{
	int i;

	if (!f2fs_is_multi_device(sbi))
		return f2fs_bdev_support_discard(sbi->sb->s_bdev);

	for (i = 0; i < sbi->s_ndevs; i++)
		if (f2fs_bdev_support_discard(FDEV(i).bdev))
			return true;
	return false;
}

static inline bool f2fs_realtime_discard_enable(struct f2fs_sb_info *sbi)
{
	return (test_opt(sbi, DISCARD) && f2fs_hw_support_discard(sbi)) ||
					f2fs_hw_should_discard(sbi);
}

static inline bool f2fs_hw_is_readonly(struct f2fs_sb_info *sbi)
{
	int i;

	if (!f2fs_is_multi_device(sbi))
		return bdev_read_only(sbi->sb->s_bdev);

	for (i = 0; i < sbi->s_ndevs; i++)
		if (bdev_read_only(FDEV(i).bdev))
			return true;
	return false;
}

static inline bool f2fs_dev_is_readonly(struct f2fs_sb_info *sbi)
{
	return f2fs_sb_has_readonly(sbi) || f2fs_hw_is_readonly(sbi);
}

static inline bool f2fs_lfs_mode(struct f2fs_sb_info *sbi)
{
	return F2FS_OPTION(sbi).fs_mode == FS_MODE_LFS;
}

static inline bool f2fs_low_mem_mode(struct f2fs_sb_info *sbi)
{
	return F2FS_OPTION(sbi).memory_mode == MEMORY_MODE_LOW;
}

static inline bool f2fs_may_compress(struct inode *inode)
{
	if (IS_SWAPFILE(inode) || f2fs_is_pinned_file(inode) ||
				f2fs_is_atomic_file(inode))
		return false;
	return S_ISREG(inode->i_mode) || S_ISDIR(inode->i_mode);
}

static inline void f2fs_i_compr_blocks_update(struct inode *inode,
						u64 blocks, bool add)
{
	struct f2fs_inode_info *fi = F2FS_I(inode);
	int diff = fi->i_cluster_size - blocks;

	/* don't update i_compr_blocks if saved blocks were released */
	if (!add && !atomic_read(&fi->i_compr_blocks))
		return;

	if (add) {
		atomic_add(diff, &fi->i_compr_blocks);
		stat_add_compr_blocks(inode, diff);
	} else {
		atomic_sub(diff, &fi->i_compr_blocks);
		stat_sub_compr_blocks(inode, diff);
	}
	f2fs_mark_inode_dirty_sync(inode, true);

	// P220216-05669
	if ((int)atomic_read(&fi->i_compr_blocks) < 0)
		ST_LOG("%s: inode(ino=%lu) has wrong i_compr_blocks. cluster_size:%u, blocks:%lu, add=%d, i_compr_blocks=%d, diff=%d", 
			__func__, inode->i_ino, F2FS_I(inode)->i_cluster_size, blocks, (int)add, (int)atomic_read(&fi->i_compr_blocks), diff);
}

static inline int block_unaligned_IO(struct inode *inode,
				struct kiocb *iocb, struct iov_iter *iter)
{
	unsigned int i_blkbits = READ_ONCE(inode->i_blkbits);
	unsigned int blocksize_mask = (1 << i_blkbits) - 1;
	loff_t offset = iocb->ki_pos;
	unsigned long align = offset | iov_iter_alignment(iter);

	return align & blocksize_mask;
}

static inline bool f2fs_allow_multi_device_dio(struct f2fs_sb_info *sbi,
								int flag)
{
	if (!f2fs_is_multi_device(sbi))
		return false;
	if (flag != F2FS_GET_BLOCK_DIO)
		return false;
	return sbi->aligned_blksize;
}

static inline bool f2fs_force_buffered_io(struct inode *inode,
				struct kiocb *iocb, struct iov_iter *iter)
{
	struct f2fs_sb_info *sbi = F2FS_I_SB(inode);
	int rw = iov_iter_rw(iter);

	if (!fscrypt_dio_supported(iocb, iter))
		return true;
	if (fsverity_active(inode))
		return true;
	if (f2fs_compressed_file(inode))
		return true;

	/* disallow direct IO if any of devices has unaligned blksize */
	if (f2fs_is_multi_device(sbi) && !sbi->aligned_blksize)
		return true;
	/*
	 * for blkzoned device, fallback direct IO to buffered IO, so
	 * all IOs can be serialized by log-structured write.
	 */
	if (f2fs_sb_has_blkzoned(sbi))
		return true;
	if (f2fs_lfs_mode(sbi) && (rw == WRITE)) {
		if (block_unaligned_IO(inode, iocb, iter))
			return true;
		if (F2FS_IO_ALIGNED(sbi))
			return true;
	}
	if (is_sbi_flag_set(F2FS_I_SB(inode), SBI_CP_DISABLED))
		return true;

	return false;
}

static inline bool f2fs_need_verity(const struct inode *inode, pgoff_t idx)
{
	return fsverity_active(inode) &&
	       idx < DIV_ROUND_UP(inode->i_size, PAGE_SIZE);
}

#ifdef CONFIG_F2FS_FAULT_INJECTION
extern void f2fs_build_fault_attr(struct f2fs_sb_info *sbi, unsigned int rate,
							unsigned int type);
#else
#define f2fs_build_fault_attr(sbi, rate, type)		do { } while (0)
#endif

static inline bool is_journalled_quota(struct f2fs_sb_info *sbi)
{
#ifdef CONFIG_QUOTA
	if (f2fs_sb_has_quota_ino(sbi))
		return true;
	if (F2FS_OPTION(sbi).s_qf_names[USRQUOTA] ||
		F2FS_OPTION(sbi).s_qf_names[GRPQUOTA] ||
		F2FS_OPTION(sbi).s_qf_names[PRJQUOTA])
		return true;
#endif
	return false;
}

static inline bool f2fs_block_unit_discard(struct f2fs_sb_info *sbi)
{
	return F2FS_OPTION(sbi).discard_unit == DISCARD_UNIT_BLOCK;
}

static inline void f2fs_io_schedule_timeout(long timeout)
{
	set_current_state(TASK_UNINTERRUPTIBLE);
	io_schedule_timeout(timeout);
}

static inline void f2fs_handle_page_eio(struct f2fs_sb_info *sbi, pgoff_t ofs,
					enum page_type type)
{
	if (unlikely(f2fs_cp_error(sbi)))
		return;

	if (ofs == sbi->page_eio_ofs[type]) {
		if (sbi->page_eio_cnt[type]++ == MAX_RETRY_PAGE_EIO)
			set_ckpt_flags(sbi, CP_ERROR_FLAG);
	} else {
		sbi->page_eio_ofs[type] = ofs;
		sbi->page_eio_cnt[type] = 0;
	}
}

#define EFSBADCRC	EBADMSG		/* Bad CRC detected */
#define EFSCORRUPTED	EUCLEAN		/* Filesystem is corrupted */

#endif /* _LINUX_F2FS_H */<|MERGE_RESOLUTION|>--- conflicted
+++ resolved
@@ -3998,16 +3998,12 @@
 			block_t old_addr, block_t new_addr,
 			unsigned char version, bool recover_curseg,
 			bool recover_newaddr);
-<<<<<<< HEAD
 #ifdef CONFIG_F2FS_SEC_SUPPORT_DNODE_RELOCATION
 void f2fs_relocate_ofs_in_node_of_block(struct f2fs_sb_info *sbi,
 			struct dnode_of_data *dn,
 			block_t blkaddr, unsigned char version);
 #endif
-void f2fs_allocate_data_block(struct f2fs_sb_info *sbi, struct page *page,
-=======
 int f2fs_allocate_data_block(struct f2fs_sb_info *sbi, struct page *page,
->>>>>>> 61d32e73
 			block_t old_blkaddr, block_t *new_blkaddr,
 			struct f2fs_summary *sum, int type,
 			struct f2fs_io_info *fio);
