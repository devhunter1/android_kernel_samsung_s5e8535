--- conflicted
+++ resolved
@@ -205,20 +205,7 @@
 	clear_inode_flag(inode, FI_ATOMIC_FILE);
 	stat_dec_atomic_inode(inode);
 
-<<<<<<< HEAD
-	/* increase reference count with clean state */
-	get_page(page);
-	mutex_lock(&F2FS_I(inode)->inmem_lock);
-	list_add_tail(&new->list, &F2FS_I(inode)->inmem_pages);
-	inc_page_count(F2FS_I_SB(inode), F2FS_INMEM_PAGES);
-	if (F2FS_I_SB(inode)->sec_stat.max_inmem_pages < 
-			get_pages(F2FS_I_SB(inode), F2FS_INMEM_PAGES))
-		F2FS_I_SB(inode)->sec_stat.max_inmem_pages = 
-			get_pages(F2FS_I_SB(inode), F2FS_INMEM_PAGES);
-	mutex_unlock(&F2FS_I(inode)->inmem_lock);
-=======
 	F2FS_I(inode)->atomic_write_task = NULL;
->>>>>>> 46b8053e
 
 	if (clean) {
 		truncate_inode_pages_final(inode->i_mapping);
@@ -276,56 +263,9 @@
 		f2fs_truncate_data_blocks_range(&dn, 1);
 		dec_valid_block_count(sbi, F2FS_I(inode)->cow_inode, count);
 
-<<<<<<< HEAD
-void f2fs_drop_inmem_pages_all(struct f2fs_sb_info *sbi, bool gc_failure)
-{
-	struct list_head *head = &sbi->inode_list[ATOMIC_FILE];
-	struct inode *inode;
-	struct f2fs_inode_info *fi;
-	unsigned int count = sbi->atomic_files;
-	unsigned int looped = 0;
-
-	sbi->sec_stat.drop_inmem_all++;
-next:
-	spin_lock(&sbi->inode_lock[ATOMIC_FILE]);
-	if (list_empty(head)) {
-		spin_unlock(&sbi->inode_lock[ATOMIC_FILE]);
-		return;
-	}
-	fi = list_first_entry(head, struct f2fs_inode_info, inmem_ilist);
-	inode = igrab(&fi->vfs_inode);
-	if (inode)
-		list_move_tail(&fi->inmem_ilist, head);
-	sbi->sec_stat.drop_inmem_files++;
-	spin_unlock(&sbi->inode_lock[ATOMIC_FILE]);
-
-	if (inode) {
-		if (gc_failure) {
-			if (!fi->i_gc_failures[GC_FAILURE_ATOMIC])
-				goto skip;
-		}
-		set_inode_flag(inode, FI_ATOMIC_REVOKE_REQUEST);
-		f2fs_drop_inmem_pages(inode);
-skip:
-		iput(inode);
-	}
-	f2fs_io_schedule_timeout(DEFAULT_IO_TIMEOUT);
-	if (gc_failure) {
-		if (++looped >= count)
-			return;
-	}
-	goto next;
-}
-
-void f2fs_drop_inmem_pages(struct inode *inode)
-{
-	struct f2fs_sb_info *sbi = F2FS_I_SB(inode);
-	struct f2fs_inode_info *fi = F2FS_I(inode);
-=======
 		f2fs_replace_block(sbi, &dn, dn.data_blkaddr, new_addr,
 					ni.version, true, false);
 	}
->>>>>>> 46b8053e
 
 	f2fs_put_dnode(&dn);
 
