--- conflicted
+++ resolved
@@ -2507,15 +2507,10 @@
 		if (dir == ALLOC_RIGHT) {
 			secno = find_next_zero_bit(free_i->free_secmap,
 							MAIN_SECS(sbi), 0);
-<<<<<<< HEAD
-			if (unlikely(secno >= MAIN_SECS(sbi)))
-				goto unlock_bug_on;
-=======
 			if (secno >= MAIN_SECS(sbi)) {
 				ret = -ENOSPC;
 				goto out_unlock;
 			}
->>>>>>> 61d32e73
 		} else {
 			go_left = 1;
 			left_start = hint - 1;
@@ -2531,16 +2526,10 @@
 		}
 		left_start = find_next_zero_bit(free_i->free_secmap,
 							MAIN_SECS(sbi), 0);
-<<<<<<< HEAD
-		if (unlikely(left_start >= MAIN_SECS(sbi)))
-			goto unlock_bug_on;
-
-=======
 		if (left_start >= MAIN_SECS(sbi)) {
 			ret = -ENOSPC;
 			goto out_unlock;
 		}
->>>>>>> 61d32e73
 		break;
 	}
 	secno = left_start;
@@ -2579,26 +2568,18 @@
 got_it:
 	/* set it as dirty segment in free segmap */
 	if (unlikely(test_bit(segno, free_i->free_segmap)))
-		goto unlock_bug_on;
+		goto out_unlock;
 
 	__set_inuse(sbi, segno);
 	*newseg = segno;
 out_unlock:
 	spin_unlock(&free_i->segmap_lock);
-<<<<<<< HEAD
-	return;
-
-unlock_bug_on:
-	spin_unlock(&free_i->segmap_lock);
-	f2fs_bug_on(sbi, true);
-=======
 
 	if (ret) {
 		f2fs_stop_checkpoint(sbi, false, STOP_CP_REASON_NO_SEGMENT);
 		f2fs_bug_on(sbi, 1);
 	}
 	return ret;
->>>>>>> 61d32e73
 }
 
 static void reset_curseg(struct f2fs_sb_info *sbi, int type, int modified)
@@ -2782,7 +2763,7 @@
 	/* W/A - prevent panic while shutdown */
 	if (unlikely(ignore_fs_panic && IS_ERR(sum_page))) {
 		//pr_err("%s: Ignore panic err=%ld\n", __func__, PTR_ERR(sum_page));
-		return;
+		return 0;
 	}
 
 	sum_node = (struct f2fs_summary_block *)page_address(sum_page);
@@ -2980,11 +2961,7 @@
 		ret = new_curseg(sbi, type, false);
 
 	stat_inc_seg_type(sbi, curseg);
-<<<<<<< HEAD
-	sbi->sec_stat.alloc_seg_type[curseg->alloc_type]++;
-=======
 	return ret;
->>>>>>> 61d32e73
 }
 
 int f2fs_allocate_segment_for_resize(struct f2fs_sb_info *sbi, int type,
