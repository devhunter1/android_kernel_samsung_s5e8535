--- conflicted
+++ resolved
@@ -157,15 +157,6 @@
 
 	rv = wait_event_killable(recv_wq, (op->done != 0));
 	if (rv == -ERESTARTSYS) {
-<<<<<<< HEAD
-		log_debug(ls, "%s: wait killed %llx", __func__,
-			  (unsigned long long)number);
-		spin_lock(&ops_lock);
-		list_del(&op->list);
-		spin_unlock(&ops_lock);
-		dlm_release_plock_op(op);
-		do_unlock_close(ls, number, file, fl);
-=======
 		spin_lock(&ops_lock);
 		list_del(&op->list);
 		spin_unlock(&ops_lock);
@@ -174,7 +165,6 @@
 			  (unsigned long long)number, op->info.pid);
 		dlm_release_plock_op(op);
 		do_unlock_close(&op->info);
->>>>>>> 61cfd264
 		goto out;
 	}
 
@@ -460,20 +450,6 @@
 	 * to userspace, so match the result with the first non-waiting op.
 	 */
 	spin_lock(&ops_lock);
-<<<<<<< HEAD
-	list_for_each_entry(op, &recv_list, list) {
-		if (op->info.fsid == info.fsid &&
-		    op->info.number == info.number &&
-		    op->info.owner == info.owner) {
-			list_del_init(&op->list);
-			memcpy(&op->info, &info, sizeof(info));
-			if (op->data)
-				do_callback = 1;
-			else
-				op->done = 1;
-			found = 1;
-			break;
-=======
 	if (info.wait) {
 		list_for_each_entry(iter, &recv_list, list) {
 			if (iter->info.fsid == info.fsid &&
@@ -487,7 +463,6 @@
 				op = iter;
 				break;
 			}
->>>>>>> 61cfd264
 		}
 	} else {
 		list_for_each_entry(iter, &recv_list, list) {
