// SPDX-License-Identifier: GPL-2.0-only
/*
 *
 * Copyright (C) 2011 Novell Inc.
 */

#include <linux/fs.h>
#include <linux/slab.h>
#include <linux/cred.h>
#include <linux/xattr.h>
#include <linux/posix_acl.h>
#include <linux/ratelimit.h>
#include <linux/fiemap.h>
#include <linux/fileattr.h>
#include <linux/security.h>
#include <linux/namei.h>
#include "overlayfs.h"


int ovl_setattr(struct user_namespace *mnt_userns, struct dentry *dentry,
		struct iattr *attr)
{
	int err;
	bool full_copy_up = false;
	struct dentry *upperdentry;
	const struct cred *old_cred;

	err = setattr_prepare(&init_user_ns, dentry, attr);
	if (err)
		return err;

	err = ovl_want_write(dentry);
	if (err)
		goto out;

	if (attr->ia_valid & ATTR_SIZE) {
		/* Truncate should trigger data copy up as well */
		full_copy_up = true;
	}

	if (!full_copy_up)
		err = ovl_copy_up(dentry);
	else
		err = ovl_copy_up_with_data(dentry);
	if (!err) {
		struct inode *winode = NULL;

		upperdentry = ovl_dentry_upper(dentry);

		if (attr->ia_valid & ATTR_SIZE) {
			winode = d_inode(upperdentry);
			err = get_write_access(winode);
			if (err)
				goto out_drop_write;
		}

		if (attr->ia_valid & (ATTR_KILL_SUID|ATTR_KILL_SGID))
			attr->ia_valid &= ~ATTR_MODE;

		/*
		 * We might have to translate ovl file into real file object
		 * once use cases emerge.  For now, simply don't let underlying
		 * filesystem rely on attr->ia_file
		 */
		attr->ia_valid &= ~ATTR_FILE;

		/*
		 * If open(O_TRUNC) is done, VFS calls ->setattr with ATTR_OPEN
		 * set.  Overlayfs does not pass O_TRUNC flag to underlying
		 * filesystem during open -> do not pass ATTR_OPEN.  This
		 * disables optimization in fuse which assumes open(O_TRUNC)
		 * already set file size to 0.  But we never passed O_TRUNC to
		 * fuse.  So by clearing ATTR_OPEN, fuse will be forced to send
		 * setattr request to server.
		 */
		attr->ia_valid &= ~ATTR_OPEN;

		inode_lock(upperdentry->d_inode);
		old_cred = ovl_override_creds(dentry->d_sb);
		err = notify_change(&init_user_ns, upperdentry, attr, NULL);
		ovl_revert_creds(dentry->d_sb, old_cred);
		if (!err)
			ovl_copyattr(dentry->d_inode);
		inode_unlock(upperdentry->d_inode);

		if (winode)
			put_write_access(winode);
	}
out_drop_write:
	ovl_drop_write(dentry);
out:
	return err;
}

static void ovl_map_dev_ino(struct dentry *dentry, struct kstat *stat, int fsid)
{
	bool samefs = ovl_same_fs(dentry->d_sb);
	unsigned int xinobits = ovl_xino_bits(dentry->d_sb);
	unsigned int xinoshift = 64 - xinobits;

	if (samefs) {
		/*
		 * When all layers are on the same fs, all real inode
		 * number are unique, so we use the overlay st_dev,
		 * which is friendly to du -x.
		 */
		stat->dev = dentry->d_sb->s_dev;
		return;
	} else if (xinobits) {
		/*
		 * All inode numbers of underlying fs should not be using the
		 * high xinobits, so we use high xinobits to partition the
		 * overlay st_ino address space. The high bits holds the fsid
		 * (upper fsid is 0). The lowest xinobit is reserved for mapping
		 * the non-persistent inode numbers range in case of overflow.
		 * This way all overlay inode numbers are unique and use the
		 * overlay st_dev.
		 */
		if (likely(!(stat->ino >> xinoshift))) {
			stat->ino |= ((u64)fsid) << (xinoshift + 1);
			stat->dev = dentry->d_sb->s_dev;
			return;
		} else if (ovl_xino_warn(dentry->d_sb)) {
			pr_warn_ratelimited("inode number too big (%pd2, ino=%llu, xinobits=%d)\n",
					    dentry, stat->ino, xinobits);
		}
	}

	/* The inode could not be mapped to a unified st_ino address space */
	if (S_ISDIR(dentry->d_inode->i_mode)) {
		/*
		 * Always use the overlay st_dev for directories, so 'find
		 * -xdev' will scan the entire overlay mount and won't cross the
		 * overlay mount boundaries.
		 *
		 * If not all layers are on the same fs the pair {real st_ino;
		 * overlay st_dev} is not unique, so use the non persistent
		 * overlay st_ino for directories.
		 */
		stat->dev = dentry->d_sb->s_dev;
		stat->ino = dentry->d_inode->i_ino;
	} else {
		/*
		 * For non-samefs setup, if we cannot map all layers st_ino
		 * to a unified address space, we need to make sure that st_dev
		 * is unique per underlying fs, so we use the unique anonymous
		 * bdev assigned to the underlying fs.
		 */
		stat->dev = OVL_FS(dentry->d_sb)->fs[fsid].pseudo_dev;
	}
}

int ovl_getattr(struct user_namespace *mnt_userns, const struct path *path,
		struct kstat *stat, u32 request_mask, unsigned int flags)
{
	struct dentry *dentry = path->dentry;
	enum ovl_path_type type;
	struct path realpath;
	const struct cred *old_cred;
	struct inode *inode = d_inode(dentry);
	bool is_dir = S_ISDIR(inode->i_mode);
	int fsid = 0;
	int err;
	bool metacopy_blocks = false;

	metacopy_blocks = ovl_is_metacopy_dentry(dentry);

	type = ovl_path_real(dentry, &realpath);
	old_cred = ovl_override_creds(dentry->d_sb);
	err = vfs_getattr(&realpath, stat, request_mask, flags);
	if (err)
		goto out;

	/* Report the effective immutable/append-only STATX flags */
	generic_fill_statx_attr(inode, stat);

	/*
	 * For non-dir or same fs, we use st_ino of the copy up origin.
	 * This guaranties constant st_dev/st_ino across copy up.
	 * With xino feature and non-samefs, we use st_ino of the copy up
	 * origin masked with high bits that represent the layer id.
	 *
	 * If lower filesystem supports NFS file handles, this also guaranties
	 * persistent st_ino across mount cycle.
	 */
	if (!is_dir || ovl_same_dev(dentry->d_sb)) {
		if (!OVL_TYPE_UPPER(type)) {
			fsid = ovl_layer_lower(dentry)->fsid;
		} else if (OVL_TYPE_ORIGIN(type)) {
			struct kstat lowerstat;
			u32 lowermask = STATX_INO | STATX_BLOCKS |
					(!is_dir ? STATX_NLINK : 0);

			ovl_path_lower(dentry, &realpath);
			err = vfs_getattr(&realpath, &lowerstat,
					  lowermask, flags);
			if (err)
				goto out;

			/*
			 * Lower hardlinks may be broken on copy up to different
			 * upper files, so we cannot use the lower origin st_ino
			 * for those different files, even for the same fs case.
			 *
			 * Similarly, several redirected dirs can point to the
			 * same dir on a lower layer. With the "verify_lower"
			 * feature, we do not use the lower origin st_ino, if
			 * we haven't verified that this redirect is unique.
			 *
			 * With inodes index enabled, it is safe to use st_ino
			 * of an indexed origin. The index validates that the
			 * upper hardlink is not broken and that a redirected
			 * dir is the only redirect to that origin.
			 */
			if (ovl_test_flag(OVL_INDEX, d_inode(dentry)) ||
			    (!ovl_verify_lower(dentry->d_sb) &&
			     (is_dir || lowerstat.nlink == 1))) {
				fsid = ovl_layer_lower(dentry)->fsid;
				stat->ino = lowerstat.ino;
			}

			/*
			 * If we are querying a metacopy dentry and lower
			 * dentry is data dentry, then use the blocks we
			 * queried just now. We don't have to do additional
			 * vfs_getattr(). If lower itself is metacopy, then
			 * additional vfs_getattr() is unavoidable.
			 */
			if (metacopy_blocks &&
			    realpath.dentry == ovl_dentry_lowerdata(dentry)) {
				stat->blocks = lowerstat.blocks;
				metacopy_blocks = false;
			}
		}

		if (metacopy_blocks) {
			/*
			 * If lower is not same as lowerdata or if there was
			 * no origin on upper, we can end up here.
			 */
			struct kstat lowerdatastat;
			u32 lowermask = STATX_BLOCKS;

			ovl_path_lowerdata(dentry, &realpath);
			err = vfs_getattr(&realpath, &lowerdatastat,
					  lowermask, flags);
			if (err)
				goto out;
			stat->blocks = lowerdatastat.blocks;
		}
	}

	ovl_map_dev_ino(dentry, stat, fsid);

	/*
	 * It's probably not worth it to count subdirs to get the
	 * correct link count.  nlink=1 seems to pacify 'find' and
	 * other utilities.
	 */
	if (is_dir && OVL_TYPE_MERGE(type))
		stat->nlink = 1;

	/*
	 * Return the overlay inode nlinks for indexed upper inodes.
	 * Overlay inode nlink counts the union of the upper hardlinks
	 * and non-covered lower hardlinks. It does not include the upper
	 * index hardlink.
	 */
	if (!is_dir && ovl_test_flag(OVL_INDEX, d_inode(dentry)))
		stat->nlink = dentry->d_inode->i_nlink;

out:
	ovl_revert_creds(dentry->d_sb, old_cred);

	return err;
}

int ovl_permission(struct user_namespace *mnt_userns,
		   struct inode *inode, int mask)
{
	struct inode *upperinode = ovl_inode_upper(inode);
	struct inode *realinode = upperinode ?: ovl_inode_lower(inode);
	struct path realpath;
	const struct cred *old_cred;
	int err;

	/* Careful in RCU walk mode */
	realinode = ovl_i_path_real(inode, &realpath);
	if (!realinode) {
		WARN_ON(!(mask & MAY_NOT_BLOCK));
		return -ECHILD;
	}

	/*
	 * Check overlay inode with the creds of task and underlying inode
	 * with creds of mounter
	 */
	err = generic_permission(&init_user_ns, inode, mask);
	if (err)
		return err;

	old_cred = ovl_override_creds(inode->i_sb);
	if (!upperinode &&
	    !special_file(realinode->i_mode) && mask & MAY_WRITE) {
		mask &= ~(MAY_WRITE | MAY_APPEND);
		/* Make sure mounter can read file for copy up later */
		mask |= MAY_READ;
	}
	err = inode_permission(&init_user_ns, realinode, mask);
	ovl_revert_creds(inode->i_sb, old_cred);

	return err;
}

static const char *ovl_get_link(struct dentry *dentry,
				struct inode *inode,
				struct delayed_call *done)
{
	const struct cred *old_cred;
	const char *p;

	if (!dentry)
		return ERR_PTR(-ECHILD);

	old_cred = ovl_override_creds(dentry->d_sb);
	p = vfs_get_link(ovl_dentry_real(dentry), done);
	ovl_revert_creds(dentry->d_sb, old_cred);
	return p;
}

bool ovl_is_private_xattr(struct super_block *sb, const char *name)
{
	struct ovl_fs *ofs = sb->s_fs_info;

	if (ofs->config.userxattr)
		return strncmp(name, OVL_XATTR_USER_PREFIX,
			       sizeof(OVL_XATTR_USER_PREFIX) - 1) == 0;
	else
		return strncmp(name, OVL_XATTR_TRUSTED_PREFIX,
			       sizeof(OVL_XATTR_TRUSTED_PREFIX) - 1) == 0;
}

int ovl_xattr_set(struct dentry *dentry, struct inode *inode, const char *name,
		  const void *value, size_t size, int flags)
{
	int err;
	struct dentry *upperdentry = ovl_i_dentry_upper(inode);
	struct dentry *realdentry = upperdentry ?: ovl_dentry_lower(dentry);
	const struct cred *old_cred;

	err = ovl_want_write(dentry);
	if (err)
		goto out;

	if (!value && !upperdentry) {
		old_cred = ovl_override_creds(dentry->d_sb);
		err = vfs_getxattr(&init_user_ns, realdentry, name, NULL, 0);
		ovl_revert_creds(dentry->d_sb, old_cred);
		if (err < 0)
			goto out_drop_write;
	}

	if (!upperdentry) {
		err = ovl_copy_up(dentry);
		if (err)
			goto out_drop_write;

		realdentry = ovl_dentry_upper(dentry);
	}

	old_cred = ovl_override_creds(dentry->d_sb);
	if (value)
		err = vfs_setxattr(&init_user_ns, realdentry, name, value, size,
				   flags);
	else {
		WARN_ON(flags != XATTR_REPLACE);
		err = vfs_removexattr(&init_user_ns, realdentry, name);
	}
	ovl_revert_creds(dentry->d_sb, old_cred);

	/* copy c/mtime */
	ovl_copyattr(inode);

out_drop_write:
	ovl_drop_write(dentry);
out:
	return err;
}

int ovl_xattr_get(struct dentry *dentry, struct inode *inode, const char *name,
		  void *value, size_t size)
{
	ssize_t res;
	const struct cred *old_cred;
	struct dentry *realdentry =
		ovl_i_dentry_upper(inode) ?: ovl_dentry_lower(dentry);

	old_cred = ovl_override_creds(dentry->d_sb);
	res = vfs_getxattr(&init_user_ns, realdentry, name, value, size);
	ovl_revert_creds(dentry->d_sb, old_cred);
	return res;
}

static bool ovl_can_list(struct super_block *sb, const char *s)
{
	/* Never list private (.overlay) */
	if (ovl_is_private_xattr(sb, s))
		return false;

	/* List all non-trusted xattrs */
	if (strncmp(s, XATTR_TRUSTED_PREFIX, XATTR_TRUSTED_PREFIX_LEN) != 0)
		return true;

	/* list other trusted for superuser only */
	return ns_capable_noaudit(&init_user_ns, CAP_SYS_ADMIN);
}

ssize_t ovl_listxattr(struct dentry *dentry, char *list, size_t size)
{
	struct dentry *realdentry = ovl_dentry_real(dentry);
	ssize_t res;
	size_t len;
	char *s;
	const struct cred *old_cred;

	old_cred = ovl_override_creds(dentry->d_sb);
	res = vfs_listxattr(realdentry, list, size);
	ovl_revert_creds(dentry->d_sb, old_cred);
	if (res <= 0 || size == 0)
		return res;

	/* filter out private xattrs */
	for (s = list, len = res; len;) {
		size_t slen = strnlen(s, len) + 1;

		/* underlying fs providing us with an broken xattr list? */
		if (WARN_ON(slen > len))
			return -EIO;

		len -= slen;
		if (!ovl_can_list(dentry->d_sb, s)) {
			res -= slen;
			memmove(s, s + slen, len);
		} else {
			s += slen;
		}
	}

	return res;
}

struct posix_acl *ovl_get_acl(struct inode *inode, int type, bool rcu)
{
	struct inode *realinode;
	const struct cred *old_cred;
	struct posix_acl *acl;
	struct path realpath;

	if (!IS_ENABLED(CONFIG_FS_POSIX_ACL))
		return NULL;

	/* Careful in RCU walk mode */
	realinode = ovl_i_path_real(inode, &realpath);
	if (!realinode) {
		WARN_ON(!rcu);
		return ERR_PTR(-ECHILD);
	}

<<<<<<< HEAD
=======
	if (!IS_ENABLED(CONFIG_FS_POSIX_ACL))
		return NULL;

	if (!realinode) {
		WARN_ON(!rcu);
		return ERR_PTR(-ECHILD);
	}

>>>>>>> 83c56fba
	if (!IS_POSIXACL(realinode))
		return NULL;

	if (rcu)
		return get_cached_acl_rcu(realinode, type);

	old_cred = ovl_override_creds(inode->i_sb);
	acl = get_acl(realinode, type);
	ovl_revert_creds(inode->i_sb, old_cred);

	return acl;
}

int ovl_update_time(struct inode *inode, struct timespec64 *ts, int flags)
{
	if (flags & S_ATIME) {
		struct ovl_fs *ofs = inode->i_sb->s_fs_info;
		struct path upperpath = {
			.mnt = ovl_upper_mnt(ofs),
			.dentry = ovl_upperdentry_dereference(OVL_I(inode)),
		};

		if (upperpath.dentry) {
			touch_atime(&upperpath);
			inode->i_atime = d_inode(upperpath.dentry)->i_atime;
		}
	}
	return 0;
}

static int ovl_fiemap(struct inode *inode, struct fiemap_extent_info *fieinfo,
		      u64 start, u64 len)
{
	int err;
	struct inode *realinode = ovl_inode_realdata(inode);
	const struct cred *old_cred;

	if (!realinode->i_op->fiemap)
		return -EOPNOTSUPP;

	old_cred = ovl_override_creds(inode->i_sb);
	err = realinode->i_op->fiemap(realinode, fieinfo, start, len);
	ovl_revert_creds(inode->i_sb, old_cred);

	return err;
}

/*
 * Work around the fact that security_file_ioctl() takes a file argument.
 * Introducing security_inode_fileattr_get/set() hooks would solve this issue
 * properly.
 */
static int ovl_security_fileattr(struct path *realpath, struct fileattr *fa,
				 bool set)
{
	struct file *file;
	unsigned int cmd;
	int err;

	file = dentry_open(realpath, O_RDONLY, current_cred());
	if (IS_ERR(file))
		return PTR_ERR(file);

	if (set)
		cmd = fa->fsx_valid ? FS_IOC_FSSETXATTR : FS_IOC_SETFLAGS;
	else
		cmd = fa->fsx_valid ? FS_IOC_FSGETXATTR : FS_IOC_GETFLAGS;

	err = security_file_ioctl(file, cmd, 0);
	fput(file);

	return err;
}

int ovl_real_fileattr_set(struct path *realpath, struct fileattr *fa)
{
	int err;

	err = ovl_security_fileattr(realpath, fa, true);
	if (err)
		return err;

	return vfs_fileattr_set(&init_user_ns, realpath->dentry, fa);
}

int ovl_fileattr_set(struct user_namespace *mnt_userns,
		     struct dentry *dentry, struct fileattr *fa)
{
	struct inode *inode = d_inode(dentry);
	struct path upperpath;
	const struct cred *old_cred;
	unsigned int flags;
	int err;

	err = ovl_want_write(dentry);
	if (err)
		goto out;

	err = ovl_copy_up(dentry);
	if (!err) {
		ovl_path_real(dentry, &upperpath);

		old_cred = ovl_override_creds(inode->i_sb);
		/*
		 * Store immutable/append-only flags in xattr and clear them
		 * in upper fileattr (in case they were set by older kernel)
		 * so children of "ovl-immutable" directories lower aliases of
		 * "ovl-immutable" hardlinks could be copied up.
		 * Clear xattr when flags are cleared.
		 */
		err = ovl_set_protattr(inode, upperpath.dentry, fa);
		if (!err)
			err = ovl_real_fileattr_set(&upperpath, fa);
		ovl_revert_creds(inode->i_sb, old_cred);

		/*
		 * Merge real inode flags with inode flags read from
		 * overlay.protattr xattr
		 */
		flags = ovl_inode_real(inode)->i_flags & OVL_COPY_I_FLAGS_MASK;

		BUILD_BUG_ON(OVL_PROT_I_FLAGS_MASK & ~OVL_COPY_I_FLAGS_MASK);
		flags |= inode->i_flags & OVL_PROT_I_FLAGS_MASK;
		inode_set_flags(inode, flags, OVL_COPY_I_FLAGS_MASK);

		/* Update ctime */
		ovl_copyattr(inode);
	}
	ovl_drop_write(dentry);
out:
	return err;
}

/* Convert inode protection flags to fileattr flags */
static void ovl_fileattr_prot_flags(struct inode *inode, struct fileattr *fa)
{
	BUILD_BUG_ON(OVL_PROT_FS_FLAGS_MASK & ~FS_COMMON_FL);
	BUILD_BUG_ON(OVL_PROT_FSX_FLAGS_MASK & ~FS_XFLAG_COMMON);

	if (inode->i_flags & S_APPEND) {
		fa->flags |= FS_APPEND_FL;
		fa->fsx_xflags |= FS_XFLAG_APPEND;
	}
	if (inode->i_flags & S_IMMUTABLE) {
		fa->flags |= FS_IMMUTABLE_FL;
		fa->fsx_xflags |= FS_XFLAG_IMMUTABLE;
	}
}

int ovl_real_fileattr_get(struct path *realpath, struct fileattr *fa)
{
	int err;

	err = ovl_security_fileattr(realpath, fa, false);
	if (err)
		return err;

	err = vfs_fileattr_get(realpath->dentry, fa);
	if (err == -ENOIOCTLCMD)
		err = -ENOTTY;
	return err;
}

int ovl_fileattr_get(struct dentry *dentry, struct fileattr *fa)
{
	struct inode *inode = d_inode(dentry);
	struct path realpath;
	const struct cred *old_cred;
	int err;

	ovl_path_real(dentry, &realpath);

	old_cred = ovl_override_creds(inode->i_sb);
	err = ovl_real_fileattr_get(&realpath, fa);
	ovl_fileattr_prot_flags(inode, fa);
	ovl_revert_creds(inode->i_sb, old_cred);

	return err;
}

static const struct inode_operations ovl_file_inode_operations = {
	.setattr	= ovl_setattr,
	.permission	= ovl_permission,
	.getattr	= ovl_getattr,
	.listxattr	= ovl_listxattr,
	.get_acl	= ovl_get_acl,
	.update_time	= ovl_update_time,
	.fiemap		= ovl_fiemap,
	.fileattr_get	= ovl_fileattr_get,
	.fileattr_set	= ovl_fileattr_set,
};

static const struct inode_operations ovl_symlink_inode_operations = {
	.setattr	= ovl_setattr,
	.get_link	= ovl_get_link,
	.getattr	= ovl_getattr,
	.listxattr	= ovl_listxattr,
	.update_time	= ovl_update_time,
};

static const struct inode_operations ovl_special_inode_operations = {
	.setattr	= ovl_setattr,
	.permission	= ovl_permission,
	.getattr	= ovl_getattr,
	.listxattr	= ovl_listxattr,
	.get_acl	= ovl_get_acl,
	.update_time	= ovl_update_time,
};

static const struct address_space_operations ovl_aops = {
	/* For O_DIRECT dentry_open() checks f_mapping->a_ops->direct_IO */
	.direct_IO		= noop_direct_IO,
};

/*
 * It is possible to stack overlayfs instance on top of another
 * overlayfs instance as lower layer. We need to annotate the
 * stackable i_mutex locks according to stack level of the super
 * block instance. An overlayfs instance can never be in stack
 * depth 0 (there is always a real fs below it).  An overlayfs
 * inode lock will use the lockdep annotation ovl_i_mutex_key[depth].
 *
 * For example, here is a snip from /proc/lockdep_chains after
 * dir_iterate of nested overlayfs:
 *
 * [...] &ovl_i_mutex_dir_key[depth]   (stack_depth=2)
 * [...] &ovl_i_mutex_dir_key[depth]#2 (stack_depth=1)
 * [...] &type->i_mutex_dir_key        (stack_depth=0)
 *
 * Locking order w.r.t ovl_want_write() is important for nested overlayfs.
 *
 * This chain is valid:
 * - inode->i_rwsem			(inode_lock[2])
 * - upper_mnt->mnt_sb->s_writers	(ovl_want_write[0])
 * - OVL_I(inode)->lock			(ovl_inode_lock[2])
 * - OVL_I(lowerinode)->lock		(ovl_inode_lock[1])
 *
 * And this chain is valid:
 * - inode->i_rwsem			(inode_lock[2])
 * - OVL_I(inode)->lock			(ovl_inode_lock[2])
 * - lowerinode->i_rwsem		(inode_lock[1])
 * - OVL_I(lowerinode)->lock		(ovl_inode_lock[1])
 *
 * But lowerinode->i_rwsem SHOULD NOT be acquired while ovl_want_write() is
 * held, because it is in reverse order of the non-nested case using the same
 * upper fs:
 * - inode->i_rwsem			(inode_lock[1])
 * - upper_mnt->mnt_sb->s_writers	(ovl_want_write[0])
 * - OVL_I(inode)->lock			(ovl_inode_lock[1])
 */
#define OVL_MAX_NESTING FILESYSTEM_MAX_STACK_DEPTH

static inline void ovl_lockdep_annotate_inode_mutex_key(struct inode *inode)
{
#ifdef CONFIG_LOCKDEP
	static struct lock_class_key ovl_i_mutex_key[OVL_MAX_NESTING];
	static struct lock_class_key ovl_i_mutex_dir_key[OVL_MAX_NESTING];
	static struct lock_class_key ovl_i_lock_key[OVL_MAX_NESTING];

	int depth = inode->i_sb->s_stack_depth - 1;

	if (WARN_ON_ONCE(depth < 0 || depth >= OVL_MAX_NESTING))
		depth = 0;

	if (S_ISDIR(inode->i_mode))
		lockdep_set_class(&inode->i_rwsem, &ovl_i_mutex_dir_key[depth]);
	else
		lockdep_set_class(&inode->i_rwsem, &ovl_i_mutex_key[depth]);

	lockdep_set_class(&OVL_I(inode)->lock, &ovl_i_lock_key[depth]);
#endif
}

static void ovl_next_ino(struct inode *inode)
{
	struct ovl_fs *ofs = inode->i_sb->s_fs_info;

	inode->i_ino = atomic_long_inc_return(&ofs->last_ino);
	if (unlikely(!inode->i_ino))
		inode->i_ino = atomic_long_inc_return(&ofs->last_ino);
}

static void ovl_map_ino(struct inode *inode, unsigned long ino, int fsid)
{
	int xinobits = ovl_xino_bits(inode->i_sb);
	unsigned int xinoshift = 64 - xinobits;

	/*
	 * When d_ino is consistent with st_ino (samefs or i_ino has enough
	 * bits to encode layer), set the same value used for st_ino to i_ino,
	 * so inode number exposed via /proc/locks and a like will be
	 * consistent with d_ino and st_ino values. An i_ino value inconsistent
	 * with d_ino also causes nfsd readdirplus to fail.
	 */
	inode->i_ino = ino;
	if (ovl_same_fs(inode->i_sb)) {
		return;
	} else if (xinobits && likely(!(ino >> xinoshift))) {
		inode->i_ino |= (unsigned long)fsid << (xinoshift + 1);
		return;
	}

	/*
	 * For directory inodes on non-samefs with xino disabled or xino
	 * overflow, we allocate a non-persistent inode number, to be used for
	 * resolving st_ino collisions in ovl_map_dev_ino().
	 *
	 * To avoid ino collision with legitimate xino values from upper
	 * layer (fsid 0), use the lowest xinobit to map the non
	 * persistent inode numbers to the unified st_ino address space.
	 */
	if (S_ISDIR(inode->i_mode)) {
		ovl_next_ino(inode);
		if (xinobits) {
			inode->i_ino &= ~0UL >> xinobits;
			inode->i_ino |= 1UL << xinoshift;
		}
	}
}

void ovl_inode_init(struct inode *inode, struct ovl_inode_params *oip,
		    unsigned long ino, int fsid)
{
	struct inode *realinode;
	struct ovl_inode *oi = OVL_I(inode);

	if (oip->upperdentry)
		oi->__upperdentry = oip->upperdentry;
	if (oip->lowerpath && oip->lowerpath->dentry) {
		oi->lowerpath.dentry = dget(oip->lowerpath->dentry);
		oi->lowerpath.layer = oip->lowerpath->layer;
	}
	if (oip->lowerdata)
		oi->lowerdata = igrab(d_inode(oip->lowerdata));

	realinode = ovl_inode_real(inode);
	ovl_copyattr(inode);
	ovl_copyflags(realinode, inode);
	ovl_map_ino(inode, ino, fsid);
}

static void ovl_fill_inode(struct inode *inode, umode_t mode, dev_t rdev)
{
	inode->i_mode = mode;
	inode->i_flags |= S_NOCMTIME;
#ifdef CONFIG_FS_POSIX_ACL
	inode->i_acl = inode->i_default_acl = ACL_DONT_CACHE;
#endif

	ovl_lockdep_annotate_inode_mutex_key(inode);

	switch (mode & S_IFMT) {
	case S_IFREG:
		inode->i_op = &ovl_file_inode_operations;
		inode->i_fop = &ovl_file_operations;
		inode->i_mapping->a_ops = &ovl_aops;
		break;

	case S_IFDIR:
		inode->i_op = &ovl_dir_inode_operations;
		inode->i_fop = &ovl_dir_operations;
		break;

	case S_IFLNK:
		inode->i_op = &ovl_symlink_inode_operations;
		break;

	default:
		inode->i_op = &ovl_special_inode_operations;
		init_special_inode(inode, mode, rdev);
		break;
	}
}

/*
 * With inodes index enabled, an overlay inode nlink counts the union of upper
 * hardlinks and non-covered lower hardlinks. During the lifetime of a non-pure
 * upper inode, the following nlink modifying operations can happen:
 *
 * 1. Lower hardlink copy up
 * 2. Upper hardlink created, unlinked or renamed over
 * 3. Lower hardlink whiteout or renamed over
 *
 * For the first, copy up case, the union nlink does not change, whether the
 * operation succeeds or fails, but the upper inode nlink may change.
 * Therefore, before copy up, we store the union nlink value relative to the
 * lower inode nlink in the index inode xattr .overlay.nlink.
 *
 * For the second, upper hardlink case, the union nlink should be incremented
 * or decremented IFF the operation succeeds, aligned with nlink change of the
 * upper inode. Therefore, before link/unlink/rename, we store the union nlink
 * value relative to the upper inode nlink in the index inode.
 *
 * For the last, lower cover up case, we simplify things by preceding the
 * whiteout or cover up with copy up. This makes sure that there is an index
 * upper inode where the nlink xattr can be stored before the copied up upper
 * entry is unlink.
 */
#define OVL_NLINK_ADD_UPPER	(1 << 0)

/*
 * On-disk format for indexed nlink:
 *
 * nlink relative to the upper inode - "U[+-]NUM"
 * nlink relative to the lower inode - "L[+-]NUM"
 */

static int ovl_set_nlink_common(struct dentry *dentry,
				struct dentry *realdentry, const char *format)
{
	struct inode *inode = d_inode(dentry);
	struct inode *realinode = d_inode(realdentry);
	char buf[13];
	int len;

	len = snprintf(buf, sizeof(buf), format,
		       (int) (inode->i_nlink - realinode->i_nlink));

	if (WARN_ON(len >= sizeof(buf)))
		return -EIO;

	return ovl_do_setxattr(OVL_FS(inode->i_sb), ovl_dentry_upper(dentry),
			       OVL_XATTR_NLINK, buf, len);
}

int ovl_set_nlink_upper(struct dentry *dentry)
{
	return ovl_set_nlink_common(dentry, ovl_dentry_upper(dentry), "U%+i");
}

int ovl_set_nlink_lower(struct dentry *dentry)
{
	return ovl_set_nlink_common(dentry, ovl_dentry_lower(dentry), "L%+i");
}

unsigned int ovl_get_nlink(struct ovl_fs *ofs, struct dentry *lowerdentry,
			   struct dentry *upperdentry,
			   unsigned int fallback)
{
	int nlink_diff;
	int nlink;
	char buf[13];
	int err;

	if (!lowerdentry || !upperdentry || d_inode(lowerdentry)->i_nlink == 1)
		return fallback;

	err = ovl_do_getxattr(ofs, upperdentry, OVL_XATTR_NLINK,
			      &buf, sizeof(buf) - 1);
	if (err < 0)
		goto fail;

	buf[err] = '\0';
	if ((buf[0] != 'L' && buf[0] != 'U') ||
	    (buf[1] != '+' && buf[1] != '-'))
		goto fail;

	err = kstrtoint(buf + 1, 10, &nlink_diff);
	if (err < 0)
		goto fail;

	nlink = d_inode(buf[0] == 'L' ? lowerdentry : upperdentry)->i_nlink;
	nlink += nlink_diff;

	if (nlink <= 0)
		goto fail;

	return nlink;

fail:
	pr_warn_ratelimited("failed to get index nlink (%pd2, err=%i)\n",
			    upperdentry, err);
	return fallback;
}

struct inode *ovl_new_inode(struct super_block *sb, umode_t mode, dev_t rdev)
{
	struct inode *inode;

	inode = new_inode(sb);
	if (inode)
		ovl_fill_inode(inode, mode, rdev);

	return inode;
}

static int ovl_inode_test(struct inode *inode, void *data)
{
	return inode->i_private == data;
}

static int ovl_inode_set(struct inode *inode, void *data)
{
	inode->i_private = data;
	return 0;
}

static bool ovl_verify_inode(struct inode *inode, struct dentry *lowerdentry,
			     struct dentry *upperdentry, bool strict)
{
	/*
	 * For directories, @strict verify from lookup path performs consistency
	 * checks, so NULL lower/upper in dentry must match NULL lower/upper in
	 * inode. Non @strict verify from NFS handle decode path passes NULL for
	 * 'unknown' lower/upper.
	 */
	if (S_ISDIR(inode->i_mode) && strict) {
		/* Real lower dir moved to upper layer under us? */
		if (!lowerdentry && ovl_inode_lower(inode))
			return false;

		/* Lookup of an uncovered redirect origin? */
		if (!upperdentry && ovl_inode_upper(inode))
			return false;
	}

	/*
	 * Allow non-NULL lower inode in ovl_inode even if lowerdentry is NULL.
	 * This happens when finding a copied up overlay inode for a renamed
	 * or hardlinked overlay dentry and lower dentry cannot be followed
	 * by origin because lower fs does not support file handles.
	 */
	if (lowerdentry && ovl_inode_lower(inode) != d_inode(lowerdentry))
		return false;

	/*
	 * Allow non-NULL __upperdentry in inode even if upperdentry is NULL.
	 * This happens when finding a lower alias for a copied up hard link.
	 */
	if (upperdentry && ovl_inode_upper(inode) != d_inode(upperdentry))
		return false;

	return true;
}

struct inode *ovl_lookup_inode(struct super_block *sb, struct dentry *real,
			       bool is_upper)
{
	struct inode *inode, *key = d_inode(real);

	inode = ilookup5(sb, (unsigned long) key, ovl_inode_test, key);
	if (!inode)
		return NULL;

	if (!ovl_verify_inode(inode, is_upper ? NULL : real,
			      is_upper ? real : NULL, false)) {
		iput(inode);
		return ERR_PTR(-ESTALE);
	}

	return inode;
}

bool ovl_lookup_trap_inode(struct super_block *sb, struct dentry *dir)
{
	struct inode *key = d_inode(dir);
	struct inode *trap;
	bool res;

	trap = ilookup5(sb, (unsigned long) key, ovl_inode_test, key);
	if (!trap)
		return false;

	res = IS_DEADDIR(trap) && !ovl_inode_upper(trap) &&
				  !ovl_inode_lower(trap);

	iput(trap);
	return res;
}

/*
 * Create an inode cache entry for layer root dir, that will intentionally
 * fail ovl_verify_inode(), so any lookup that will find some layer root
 * will fail.
 */
struct inode *ovl_get_trap_inode(struct super_block *sb, struct dentry *dir)
{
	struct inode *key = d_inode(dir);
	struct inode *trap;

	if (!d_is_dir(dir))
		return ERR_PTR(-ENOTDIR);

	trap = iget5_locked(sb, (unsigned long) key, ovl_inode_test,
			    ovl_inode_set, key);
	if (!trap)
		return ERR_PTR(-ENOMEM);

	if (!(trap->i_state & I_NEW)) {
		/* Conflicting layer roots? */
		iput(trap);
		return ERR_PTR(-ELOOP);
	}

	trap->i_mode = S_IFDIR;
	trap->i_flags = S_DEAD;
	unlock_new_inode(trap);

	return trap;
}

/*
 * Does overlay inode need to be hashed by lower inode?
 */
static bool ovl_hash_bylower(struct super_block *sb, struct dentry *upper,
			     struct dentry *lower, bool index)
{
	struct ovl_fs *ofs = sb->s_fs_info;

	/* No, if pure upper */
	if (!lower)
		return false;

	/* Yes, if already indexed */
	if (index)
		return true;

	/* Yes, if won't be copied up */
	if (!ovl_upper_mnt(ofs))
		return true;

	/* No, if lower hardlink is or will be broken on copy up */
	if ((upper || !ovl_indexdir(sb)) &&
	    !d_is_dir(lower) && d_inode(lower)->i_nlink > 1)
		return false;

	/* No, if non-indexed upper with NFS export */
	if (sb->s_export_op && upper)
		return false;

	/* Otherwise, hash by lower inode for fsnotify */
	return true;
}

static struct inode *ovl_iget5(struct super_block *sb, struct inode *newinode,
			       struct inode *key)
{
	return newinode ? inode_insert5(newinode, (unsigned long) key,
					 ovl_inode_test, ovl_inode_set, key) :
			  iget5_locked(sb, (unsigned long) key,
				       ovl_inode_test, ovl_inode_set, key);
}

struct inode *ovl_get_inode(struct super_block *sb,
			    struct ovl_inode_params *oip)
{
	struct ovl_fs *ofs = OVL_FS(sb);
	struct dentry *upperdentry = oip->upperdentry;
	struct ovl_path *lowerpath = oip->lowerpath;
	struct inode *realinode = upperdentry ? d_inode(upperdentry) : NULL;
	struct inode *inode;
	struct dentry *lowerdentry = lowerpath ? lowerpath->dentry : NULL;
	bool bylower = ovl_hash_bylower(sb, upperdentry, lowerdentry,
					oip->index);
	int fsid = bylower ? lowerpath->layer->fsid : 0;
	bool is_dir;
	unsigned long ino = 0;
	int err = oip->newinode ? -EEXIST : -ENOMEM;

	if (!realinode)
		realinode = d_inode(lowerdentry);

	/*
	 * Copy up origin (lower) may exist for non-indexed upper, but we must
	 * not use lower as hash key if this is a broken hardlink.
	 */
	is_dir = S_ISDIR(realinode->i_mode);
	if (upperdentry || bylower) {
		struct inode *key = d_inode(bylower ? lowerdentry :
						      upperdentry);
		unsigned int nlink = is_dir ? 1 : realinode->i_nlink;

		inode = ovl_iget5(sb, oip->newinode, key);
		if (!inode)
			goto out_err;
		if (!(inode->i_state & I_NEW)) {
			/*
			 * Verify that the underlying files stored in the inode
			 * match those in the dentry.
			 */
			if (!ovl_verify_inode(inode, lowerdentry, upperdentry,
					      true)) {
				iput(inode);
				err = -ESTALE;
				goto out_err;
			}

			dput(upperdentry);
			kfree(oip->redirect);
			goto out;
		}

		/* Recalculate nlink for non-dir due to indexing */
		if (!is_dir)
			nlink = ovl_get_nlink(ofs, lowerdentry, upperdentry,
					      nlink);
		set_nlink(inode, nlink);
		ino = key->i_ino;
	} else {
		/* Lower hardlink that will be broken on copy up */
		inode = new_inode(sb);
		if (!inode) {
			err = -ENOMEM;
			goto out_err;
		}
		ino = realinode->i_ino;
		fsid = lowerpath->layer->fsid;
	}
	ovl_fill_inode(inode, realinode->i_mode, realinode->i_rdev);
	ovl_inode_init(inode, oip, ino, fsid);

	if (upperdentry && ovl_is_impuredir(sb, upperdentry))
		ovl_set_flag(OVL_IMPURE, inode);

	if (oip->index)
		ovl_set_flag(OVL_INDEX, inode);

	OVL_I(inode)->redirect = oip->redirect;

	if (bylower)
		ovl_set_flag(OVL_CONST_INO, inode);

	/* Check for non-merge dir that may have whiteouts */
	if (is_dir) {
		if (((upperdentry && lowerdentry) || oip->numlower > 1) ||
		    ovl_check_origin_xattr(ofs, upperdentry ?: lowerdentry)) {
			ovl_set_flag(OVL_WHITEOUTS, inode);
		}
	}

	/* Check for immutable/append-only inode flags in xattr */
	if (upperdentry)
		ovl_check_protattr(inode, upperdentry);

	if (inode->i_state & I_NEW)
		unlock_new_inode(inode);
out:
	return inode;

out_err:
	pr_warn_ratelimited("failed to get inode (%i)\n", err);
	inode = ERR_PTR(err);
	goto out;
}<|MERGE_RESOLUTION|>--- conflicted
+++ resolved
@@ -451,32 +451,18 @@
 
 struct posix_acl *ovl_get_acl(struct inode *inode, int type, bool rcu)
 {
-	struct inode *realinode;
+	struct inode *realinode = ovl_inode_real(inode);
 	const struct cred *old_cred;
 	struct posix_acl *acl;
-	struct path realpath;
 
 	if (!IS_ENABLED(CONFIG_FS_POSIX_ACL))
 		return NULL;
 
-	/* Careful in RCU walk mode */
-	realinode = ovl_i_path_real(inode, &realpath);
 	if (!realinode) {
 		WARN_ON(!rcu);
 		return ERR_PTR(-ECHILD);
 	}
 
-<<<<<<< HEAD
-=======
-	if (!IS_ENABLED(CONFIG_FS_POSIX_ACL))
-		return NULL;
-
-	if (!realinode) {
-		WARN_ON(!rcu);
-		return ERR_PTR(-ECHILD);
-	}
-
->>>>>>> 83c56fba
 	if (!IS_POSIXACL(realinode))
 		return NULL;
 
