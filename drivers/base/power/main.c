// SPDX-License-Identifier: GPL-2.0
/*
 * drivers/base/power/main.c - Where the driver meets power management.
 *
 * Copyright (c) 2003 Patrick Mochel
 * Copyright (c) 2003 Open Source Development Lab
 *
 * The driver model core calls device_pm_add() when a device is registered.
 * This will initialize the embedded device_pm_info object in the device
 * and add it to the list of power-controlled devices. sysfs entries for
 * controlling device power management will also be added.
 *
 * A separate list is used for keeping track of power info, because the power
 * domain dependencies may differ from the ancestral dependencies that the
 * subsystem list maintains.
 */

#define pr_fmt(fmt) "PM: " fmt
#define dev_fmt pr_fmt

#include <linux/device.h>
#include <linux/export.h>
#include <linux/mutex.h>
#include <linux/pm.h>
#include <linux/pm_runtime.h>
#include <linux/pm-trace.h>
#include <linux/pm_wakeirq.h>
#include <linux/interrupt.h>
#include <linux/sched.h>
#include <linux/sched/debug.h>
#include <linux/async.h>
#include <linux/suspend.h>
#include <trace/events/power.h>
#include <linux/cpufreq.h>
#include <linux/cpuidle.h>
#include <linux/devfreq.h>
#include <linux/timer.h>
#include <linux/wakeup_reason.h>
#include <linux/sec_debug.h>

#include "../base.h"
#include "power.h"

typedef int (*pm_callback_t)(struct device *);

#define list_for_each_entry_rcu_locked(pos, head, member) \
	list_for_each_entry_rcu(pos, head, member, \
			device_links_read_lock_held())

/*
 * The entries in the dpm_list list are in a depth first order, simply
 * because children are guaranteed to be discovered after parents, and
 * are inserted at the back of the list on discovery.
 *
 * Since device_pm_add() may be called with a device lock held,
 * we must never try to acquire a device lock while holding
 * dpm_list_mutex.
 */

LIST_HEAD(dpm_list);
static LIST_HEAD(dpm_prepared_list);
static LIST_HEAD(dpm_suspended_list);
static LIST_HEAD(dpm_late_early_list);
static LIST_HEAD(dpm_noirq_list);

struct suspend_stats suspend_stats;
static DEFINE_MUTEX(dpm_list_mtx);
static pm_message_t pm_transition;

static int async_error;

static const char *pm_verb(int event)
{
	switch (event) {
	case PM_EVENT_SUSPEND:
		return "suspend";
	case PM_EVENT_RESUME:
		return "resume";
	case PM_EVENT_FREEZE:
		return "freeze";
	case PM_EVENT_QUIESCE:
		return "quiesce";
	case PM_EVENT_HIBERNATE:
		return "hibernate";
	case PM_EVENT_THAW:
		return "thaw";
	case PM_EVENT_RESTORE:
		return "restore";
	case PM_EVENT_RECOVER:
		return "recover";
	default:
		return "(unknown PM event)";
	}
}

/**
 * device_pm_sleep_init - Initialize system suspend-related device fields.
 * @dev: Device object being initialized.
 */
void device_pm_sleep_init(struct device *dev)
{
	dev->power.is_prepared = false;
	dev->power.is_suspended = false;
	dev->power.is_noirq_suspended = false;
	dev->power.is_late_suspended = false;
	init_completion(&dev->power.completion);
	complete_all(&dev->power.completion);
	dev->power.wakeup = NULL;
	INIT_LIST_HEAD(&dev->power.entry);
}

/**
 * device_pm_lock - Lock the list of active devices used by the PM core.
 */
void device_pm_lock(void)
{
	mutex_lock(&dpm_list_mtx);
}

/**
 * device_pm_unlock - Unlock the list of active devices used by the PM core.
 */
void device_pm_unlock(void)
{
	mutex_unlock(&dpm_list_mtx);
}

/**
 * device_pm_add - Add a device to the PM core's list of active devices.
 * @dev: Device to add to the list.
 */
void device_pm_add(struct device *dev)
{
	/* Skip PM setup/initialization. */
	if (device_pm_not_required(dev))
		return;

	pr_debug("Adding info for %s:%s\n",
		 dev->bus ? dev->bus->name : "No Bus", dev_name(dev));
	device_pm_check_callbacks(dev);
	mutex_lock(&dpm_list_mtx);
	if (dev->parent && dev->parent->power.is_prepared)
		dev_warn(dev, "parent %s should not be sleeping\n",
			dev_name(dev->parent));
	list_add_tail(&dev->power.entry, &dpm_list);
	dev->power.in_dpm_list = true;
	mutex_unlock(&dpm_list_mtx);
}

/**
 * device_pm_remove - Remove a device from the PM core's list of active devices.
 * @dev: Device to be removed from the list.
 */
void device_pm_remove(struct device *dev)
{
	if (device_pm_not_required(dev))
		return;

	pr_debug("Removing info for %s:%s\n",
		 dev->bus ? dev->bus->name : "No Bus", dev_name(dev));
	complete_all(&dev->power.completion);
	mutex_lock(&dpm_list_mtx);
	list_del_init(&dev->power.entry);
	dev->power.in_dpm_list = false;
	mutex_unlock(&dpm_list_mtx);
	device_wakeup_disable(dev);
	pm_runtime_remove(dev);
	device_pm_check_callbacks(dev);
}

/**
 * device_pm_move_before - Move device in the PM core's list of active devices.
 * @deva: Device to move in dpm_list.
 * @devb: Device @deva should come before.
 */
void device_pm_move_before(struct device *deva, struct device *devb)
{
	pr_debug("Moving %s:%s before %s:%s\n",
		 deva->bus ? deva->bus->name : "No Bus", dev_name(deva),
		 devb->bus ? devb->bus->name : "No Bus", dev_name(devb));
	/* Delete deva from dpm_list and reinsert before devb. */
	list_move_tail(&deva->power.entry, &devb->power.entry);
}

/**
 * device_pm_move_after - Move device in the PM core's list of active devices.
 * @deva: Device to move in dpm_list.
 * @devb: Device @deva should come after.
 */
void device_pm_move_after(struct device *deva, struct device *devb)
{
	pr_debug("Moving %s:%s after %s:%s\n",
		 deva->bus ? deva->bus->name : "No Bus", dev_name(deva),
		 devb->bus ? devb->bus->name : "No Bus", dev_name(devb));
	/* Delete deva from dpm_list and reinsert after devb. */
	list_move(&deva->power.entry, &devb->power.entry);
}

/**
 * device_pm_move_last - Move device to end of the PM core's list of devices.
 * @dev: Device to move in dpm_list.
 */
void device_pm_move_last(struct device *dev)
{
	pr_debug("Moving %s:%s to end of list\n",
		 dev->bus ? dev->bus->name : "No Bus", dev_name(dev));
	list_move_tail(&dev->power.entry, &dpm_list);
}

static ktime_t initcall_debug_start(struct device *dev, void *cb)
{
	if (!pm_print_times_enabled)
		return 0;

	dev_info(dev, "calling %pS @ %i, parent: %s\n", cb,
		 task_pid_nr(current),
		 dev->parent ? dev_name(dev->parent) : "none");
	return ktime_get();
}

static void initcall_debug_report(struct device *dev, ktime_t calltime,
				  void *cb, int error)
{
	ktime_t rettime;

	if (!pm_print_times_enabled)
		return;

	rettime = ktime_get();
	dev_info(dev, "%pS returned %d after %Ld usecs\n", cb, error,
		 (unsigned long long)ktime_us_delta(rettime, calltime));
}

/**
 * dpm_wait - Wait for a PM operation to complete.
 * @dev: Device to wait for.
 * @async: If unset, wait only if the device's power.async_suspend flag is set.
 */
static void dpm_wait(struct device *dev, bool async)
{
	if (!dev)
		return;

	if (async || (pm_async_enabled && dev->power.async_suspend))
		wait_for_completion(&dev->power.completion);
}

static int dpm_wait_fn(struct device *dev, void *async_ptr)
{
	dpm_wait(dev, *((bool *)async_ptr));
	return 0;
}

static void dpm_wait_for_children(struct device *dev, bool async)
{
       device_for_each_child(dev, &async, dpm_wait_fn);
}

static void dpm_wait_for_suppliers(struct device *dev, bool async)
{
	struct device_link *link;
	int idx;

	idx = device_links_read_lock();

	/*
	 * If the supplier goes away right after we've checked the link to it,
	 * we'll wait for its completion to change the state, but that's fine,
	 * because the only things that will block as a result are the SRCU
	 * callbacks freeing the link objects for the links in the list we're
	 * walking.
	 */
	list_for_each_entry_rcu_locked(link, &dev->links.suppliers, c_node)
		if (READ_ONCE(link->status) != DL_STATE_DORMANT)
			dpm_wait(link->supplier, async);

	device_links_read_unlock(idx);
}

static bool dpm_wait_for_superior(struct device *dev, bool async)
{
	struct device *parent;

	/*
	 * If the device is resumed asynchronously and the parent's callback
	 * deletes both the device and the parent itself, the parent object may
	 * be freed while this function is running, so avoid that by reference
	 * counting the parent once more unless the device has been deleted
	 * already (in which case return right away).
	 */
	mutex_lock(&dpm_list_mtx);

	if (!device_pm_initialized(dev)) {
		mutex_unlock(&dpm_list_mtx);
		return false;
	}

	parent = get_device(dev->parent);

	mutex_unlock(&dpm_list_mtx);

	dpm_wait(parent, async);
	put_device(parent);

	dpm_wait_for_suppliers(dev, async);

	/*
	 * If the parent's callback has deleted the device, attempting to resume
	 * it would be invalid, so avoid doing that then.
	 */
	return device_pm_initialized(dev);
}

static void dpm_wait_for_consumers(struct device *dev, bool async)
{
	struct device_link *link;
	int idx;

	idx = device_links_read_lock();

	/*
	 * The status of a device link can only be changed from "dormant" by a
	 * probe, but that cannot happen during system suspend/resume.  In
	 * theory it can change to "dormant" at that time, but then it is
	 * reasonable to wait for the target device anyway (eg. if it goes
	 * away, it's better to wait for it to go away completely and then
	 * continue instead of trying to continue in parallel with its
	 * unregistration).
	 */
	list_for_each_entry_rcu_locked(link, &dev->links.consumers, s_node)
		if (READ_ONCE(link->status) != DL_STATE_DORMANT)
			dpm_wait(link->consumer, async);

	device_links_read_unlock(idx);
}

static void dpm_wait_for_subordinate(struct device *dev, bool async)
{
	dpm_wait_for_children(dev, async);
	dpm_wait_for_consumers(dev, async);
}

/**
 * pm_op - Return the PM operation appropriate for given PM event.
 * @ops: PM operations to choose from.
 * @state: PM transition of the system being carried out.
 */
static pm_callback_t pm_op(const struct dev_pm_ops *ops, pm_message_t state)
{
	switch (state.event) {
#ifdef CONFIG_SUSPEND
	case PM_EVENT_SUSPEND:
		return ops->suspend;
	case PM_EVENT_RESUME:
		return ops->resume;
#endif /* CONFIG_SUSPEND */
#ifdef CONFIG_HIBERNATE_CALLBACKS
	case PM_EVENT_FREEZE:
	case PM_EVENT_QUIESCE:
		return ops->freeze;
	case PM_EVENT_HIBERNATE:
		return ops->poweroff;
	case PM_EVENT_THAW:
	case PM_EVENT_RECOVER:
		return ops->thaw;
	case PM_EVENT_RESTORE:
		return ops->restore;
#endif /* CONFIG_HIBERNATE_CALLBACKS */
	}

	return NULL;
}

/**
 * pm_late_early_op - Return the PM operation appropriate for given PM event.
 * @ops: PM operations to choose from.
 * @state: PM transition of the system being carried out.
 *
 * Runtime PM is disabled for @dev while this function is being executed.
 */
static pm_callback_t pm_late_early_op(const struct dev_pm_ops *ops,
				      pm_message_t state)
{
	switch (state.event) {
#ifdef CONFIG_SUSPEND
	case PM_EVENT_SUSPEND:
		return ops->suspend_late;
	case PM_EVENT_RESUME:
		return ops->resume_early;
#endif /* CONFIG_SUSPEND */
#ifdef CONFIG_HIBERNATE_CALLBACKS
	case PM_EVENT_FREEZE:
	case PM_EVENT_QUIESCE:
		return ops->freeze_late;
	case PM_EVENT_HIBERNATE:
		return ops->poweroff_late;
	case PM_EVENT_THAW:
	case PM_EVENT_RECOVER:
		return ops->thaw_early;
	case PM_EVENT_RESTORE:
		return ops->restore_early;
#endif /* CONFIG_HIBERNATE_CALLBACKS */
	}

	return NULL;
}

/**
 * pm_noirq_op - Return the PM operation appropriate for given PM event.
 * @ops: PM operations to choose from.
 * @state: PM transition of the system being carried out.
 *
 * The driver of @dev will not receive interrupts while this function is being
 * executed.
 */
static pm_callback_t pm_noirq_op(const struct dev_pm_ops *ops, pm_message_t state)
{
	switch (state.event) {
#ifdef CONFIG_SUSPEND
	case PM_EVENT_SUSPEND:
		return ops->suspend_noirq;
	case PM_EVENT_RESUME:
		return ops->resume_noirq;
#endif /* CONFIG_SUSPEND */
#ifdef CONFIG_HIBERNATE_CALLBACKS
	case PM_EVENT_FREEZE:
	case PM_EVENT_QUIESCE:
		return ops->freeze_noirq;
	case PM_EVENT_HIBERNATE:
		return ops->poweroff_noirq;
	case PM_EVENT_THAW:
	case PM_EVENT_RECOVER:
		return ops->thaw_noirq;
	case PM_EVENT_RESTORE:
		return ops->restore_noirq;
#endif /* CONFIG_HIBERNATE_CALLBACKS */
	}

	return NULL;
}

static void pm_dev_dbg(struct device *dev, pm_message_t state, const char *info)
{
	dev_dbg(dev, "%s%s%s driver flags: %x\n", info, pm_verb(state.event),
		((state.event & PM_EVENT_SLEEP) && device_may_wakeup(dev)) ?
		", may wakeup" : "", dev->power.driver_flags);
}

static void pm_dev_err(struct device *dev, pm_message_t state, const char *info,
			int error)
{
	dev_err(dev, "failed to %s%s: error %d\n", pm_verb(state.event), info,
		error);
}

static void dpm_show_time(ktime_t starttime, pm_message_t state, int error,
			  const char *info)
{
	ktime_t calltime;
	u64 usecs64;
	int usecs;

	calltime = ktime_get();
	usecs64 = ktime_to_ns(ktime_sub(calltime, starttime));
	do_div(usecs64, NSEC_PER_USEC);
	usecs = usecs64;
	if (usecs == 0)
		usecs = 1;

	pm_pr_dbg("%s%s%s of devices %s after %ld.%03ld msecs\n",
		  info ?: "", info ? " " : "", pm_verb(state.event),
		  error ? "aborted" : "complete",
		  usecs / USEC_PER_MSEC, usecs % USEC_PER_MSEC);
}

static int dpm_run_callback(pm_callback_t cb, struct device *dev,
			    pm_message_t state, const char *info)
{
	ktime_t calltime;
	int error;

	if (!cb)
		return 0;

	calltime = initcall_debug_start(dev, cb);

	pm_dev_dbg(dev, state, info);
	trace_device_pm_callback_start(dev, info, state.event);
	error = cb(dev);
	trace_device_pm_callback_end(dev, error);
	suspend_report_result(cb, error);

	initcall_debug_report(dev, calltime, cb, error);

	return error;
}

#ifdef CONFIG_DPM_WATCHDOG
struct dpm_watchdog {
	struct device		*dev;
	struct task_struct	*tsk;
	struct timer_list	timer;
};

#define DECLARE_DPM_WATCHDOG_ON_STACK(wd) \
	struct dpm_watchdog wd

/**
 * dpm_watchdog_handler - Driver suspend / resume watchdog handler.
 * @t: The timer that PM watchdog depends on.
 *
 * Called when a driver has timed out suspending or resuming.
 * There's not much we can do here to recover so panic() to
 * capture a crash-dump in pstore.
 */
static void dpm_watchdog_handler(struct timer_list *t)
{
	struct dpm_watchdog *wd = from_timer(wd, t, timer);

	dev_emerg(wd->dev, "**** DPM device timeout ****\n");
	show_stack(wd->tsk, NULL, KERN_EMERG);
	panic("%s %s: unrecoverable failure\n",
		dev_driver_string(wd->dev), dev_name(wd->dev));
}

/**
 * dpm_watchdog_set - Enable pm watchdog for given device.
 * @wd: Watchdog. Must be allocated on the stack.
 * @dev: Device to handle.
 */
static void dpm_watchdog_set(struct dpm_watchdog *wd, struct device *dev)
{
	struct timer_list *timer = &wd->timer;

	wd->dev = dev;
	wd->tsk = current;

	timer_setup_on_stack(timer, dpm_watchdog_handler, 0);
	/* use same timeout value for both suspend and resume */
	timer->expires = jiffies + HZ * CONFIG_DPM_WATCHDOG_TIMEOUT;
	add_timer(timer);
}

/**
 * dpm_watchdog_clear - Disable suspend/resume watchdog.
 * @wd: Watchdog to disable.
 */
static void dpm_watchdog_clear(struct dpm_watchdog *wd)
{
	struct timer_list *timer = &wd->timer;

	del_timer_sync(timer);
	destroy_timer_on_stack(timer);
}
#else
#define DECLARE_DPM_WATCHDOG_ON_STACK(wd)
#define dpm_watchdog_set(x, y)
#define dpm_watchdog_clear(x)
#endif

/*------------------------- Resume routines -------------------------*/

/**
 * dev_pm_skip_resume - System-wide device resume optimization check.
 * @dev: Target device.
 *
 * Return:
 * - %false if the transition under way is RESTORE.
 * - Return value of dev_pm_skip_suspend() if the transition under way is THAW.
 * - The logical negation of %power.must_resume otherwise (that is, when the
 *   transition under way is RESUME).
 */
bool dev_pm_skip_resume(struct device *dev)
{
	if (pm_transition.event == PM_EVENT_RESTORE)
		return false;

	if (pm_transition.event == PM_EVENT_THAW)
		return dev_pm_skip_suspend(dev);

	return !dev->power.must_resume;
}

/**
 * __device_resume_noirq - Execute a "noirq resume" callback for given device.
 * @dev: Device to handle.
 * @state: PM transition of the system being carried out.
 * @async: If true, the device is being resumed asynchronously.
 *
 * The driver of @dev will not receive interrupts while this function is being
 * executed.
 */
static void __device_resume_noirq(struct device *dev, pm_message_t state, bool async)
{
	pm_callback_t callback = NULL;
	const char *info = NULL;
	bool skip_resume;
	int error = 0;

	TRACE_DEVICE(dev);
	TRACE_RESUME(0);

	if (dev->power.syscore || dev->power.direct_complete)
		goto Out;

	if (!dev->power.is_noirq_suspended)
		goto Out;

	if (!dpm_wait_for_superior(dev, async))
		goto Out;

	skip_resume = dev_pm_skip_resume(dev);
	/*
	 * If the driver callback is skipped below or by the middle layer
	 * callback and device_resume_early() also skips the driver callback for
	 * this device later, it needs to appear as "suspended" to PM-runtime,
	 * so change its status accordingly.
	 *
	 * Otherwise, the device is going to be resumed, so set its PM-runtime
	 * status to "active", but do that only if DPM_FLAG_SMART_SUSPEND is set
	 * to avoid confusing drivers that don't use it.
	 */
	if (skip_resume)
		pm_runtime_set_suspended(dev);
	else if (dev_pm_skip_suspend(dev))
		pm_runtime_set_active(dev);

	if (dev->pm_domain) {
		info = "noirq power domain ";
		callback = pm_noirq_op(&dev->pm_domain->ops, state);
	} else if (dev->type && dev->type->pm) {
		info = "noirq type ";
		callback = pm_noirq_op(dev->type->pm, state);
	} else if (dev->class && dev->class->pm) {
		info = "noirq class ";
		callback = pm_noirq_op(dev->class->pm, state);
	} else if (dev->bus && dev->bus->pm) {
		info = "noirq bus ";
		callback = pm_noirq_op(dev->bus->pm, state);
	}
	if (callback)
		goto Run;

	if (skip_resume)
		goto Skip;

	if (dev->driver && dev->driver->pm) {
		info = "noirq driver ";
		callback = pm_noirq_op(dev->driver->pm, state);
	}

Run:
	error = dpm_run_callback(callback, dev, state, info);

Skip:
	dev->power.is_noirq_suspended = false;

Out:
	complete_all(&dev->power.completion);
	TRACE_RESUME(error);

	if (error) {
		suspend_stats.failed_resume_noirq++;
		dpm_save_failed_step(SUSPEND_RESUME_NOIRQ);
		dpm_save_failed_dev(dev_name(dev));
		pm_dev_err(dev, state, async ? " async noirq" : " noirq", error);
	}
}

static bool is_async(struct device *dev)
{
	return dev->power.async_suspend && pm_async_enabled
		&& !pm_trace_is_enabled();
}

static bool dpm_async_fn(struct device *dev, async_func_t func)
{
	reinit_completion(&dev->power.completion);

	if (!is_async(dev))
		return false;

	get_device(dev);

	if (async_schedule_dev_nocall(func, dev))
		return true;

	put_device(dev);

	return false;
}

static void async_resume_noirq(void *data, async_cookie_t cookie)
{
	struct device *dev = data;

	__device_resume_noirq(dev, pm_transition, true);
	put_device(dev);
}

static void device_resume_noirq(struct device *dev)
{
	if (dpm_async_fn(dev, async_resume_noirq))
		return;

	__device_resume_noirq(dev, pm_transition, false);
}

static void dpm_noirq_resume_devices(pm_message_t state)
{
	struct device *dev;
	ktime_t starttime = ktime_get();

	trace_suspend_resume(TPS("dpm_resume_noirq"), state.event, true);
	mutex_lock(&dpm_list_mtx);
	pm_transition = state;

	while (!list_empty(&dpm_noirq_list)) {
		dev = to_device(dpm_noirq_list.next);
		secdbg_base_built_set_suspend_device(__func__, dev_name(dev));
		get_device(dev);
		list_move_tail(&dev->power.entry, &dpm_late_early_list);

		mutex_unlock(&dpm_list_mtx);

		device_resume_noirq(dev);

		put_device(dev);

		mutex_lock(&dpm_list_mtx);
	}
	secdbg_base_built_set_suspend_device(NULL, NULL);
	mutex_unlock(&dpm_list_mtx);
	async_synchronize_full();
	dpm_show_time(starttime, state, 0, "noirq");
	trace_suspend_resume(TPS("dpm_resume_noirq"), state.event, false);
}

/**
 * dpm_resume_noirq - Execute "noirq resume" callbacks for all devices.
 * @state: PM transition of the system being carried out.
 *
 * Invoke the "noirq" resume callbacks for all devices in dpm_noirq_list and
 * allow device drivers' interrupt handlers to be called.
 */
void dpm_resume_noirq(pm_message_t state)
{
	dpm_noirq_resume_devices(state);

	resume_device_irqs();
	device_wakeup_disarm_wake_irqs();

	cpuidle_resume();
}

/**
 * __device_resume_early - Execute an "early resume" callback for given device.
 * @dev: Device to handle.
 * @state: PM transition of the system being carried out.
 * @async: If true, the device is being resumed asynchronously.
 *
 * Runtime PM is disabled for @dev while this function is being executed.
 */
static void __device_resume_early(struct device *dev, pm_message_t state, bool async)
{
	pm_callback_t callback = NULL;
	const char *info = NULL;
	int error = 0;

	TRACE_DEVICE(dev);
	TRACE_RESUME(0);

	if (dev->power.syscore || dev->power.direct_complete)
		goto Out;

	if (!dev->power.is_late_suspended)
		goto Out;

	if (!dpm_wait_for_superior(dev, async))
		goto Out;

	if (dev->pm_domain) {
		info = "early power domain ";
		callback = pm_late_early_op(&dev->pm_domain->ops, state);
	} else if (dev->type && dev->type->pm) {
		info = "early type ";
		callback = pm_late_early_op(dev->type->pm, state);
	} else if (dev->class && dev->class->pm) {
		info = "early class ";
		callback = pm_late_early_op(dev->class->pm, state);
	} else if (dev->bus && dev->bus->pm) {
		info = "early bus ";
		callback = pm_late_early_op(dev->bus->pm, state);
	}
	if (callback)
		goto Run;

	if (dev_pm_skip_resume(dev))
		goto Skip;

	if (dev->driver && dev->driver->pm) {
		info = "early driver ";
		callback = pm_late_early_op(dev->driver->pm, state);
	}

Run:
	error = dpm_run_callback(callback, dev, state, info);

Skip:
	dev->power.is_late_suspended = false;

Out:
	TRACE_RESUME(error);

	pm_runtime_enable(dev);
	complete_all(&dev->power.completion);

	if (error) {
		suspend_stats.failed_resume_early++;
		dpm_save_failed_step(SUSPEND_RESUME_EARLY);
		dpm_save_failed_dev(dev_name(dev));
		pm_dev_err(dev, state, async ? " async early" : " early", error);
	}
}

static void async_resume_early(void *data, async_cookie_t cookie)
{
	struct device *dev = data;

	__device_resume_early(dev, pm_transition, true);
	put_device(dev);
}

static void device_resume_early(struct device *dev)
{
	if (dpm_async_fn(dev, async_resume_early))
		return;

	__device_resume_early(dev, pm_transition, false);
}

/**
 * dpm_resume_early - Execute "early resume" callbacks for all devices.
 * @state: PM transition of the system being carried out.
 */
void dpm_resume_early(pm_message_t state)
{
	struct device *dev;
	ktime_t starttime = ktime_get();

	trace_suspend_resume(TPS("dpm_resume_early"), state.event, true);
	mutex_lock(&dpm_list_mtx);
	pm_transition = state;

	while (!list_empty(&dpm_late_early_list)) {
		dev = to_device(dpm_late_early_list.next);
		secdbg_base_built_set_suspend_device(__func__, dev_name(dev));
		get_device(dev);
		list_move_tail(&dev->power.entry, &dpm_suspended_list);

		mutex_unlock(&dpm_list_mtx);

		device_resume_early(dev);

		put_device(dev);

		mutex_lock(&dpm_list_mtx);
	}
	secdbg_base_built_set_suspend_device(NULL, NULL);
	mutex_unlock(&dpm_list_mtx);
	async_synchronize_full();
	dpm_show_time(starttime, state, 0, "early");
	trace_suspend_resume(TPS("dpm_resume_early"), state.event, false);
}

/**
 * dpm_resume_start - Execute "noirq" and "early" device callbacks.
 * @state: PM transition of the system being carried out.
 */
void dpm_resume_start(pm_message_t state)
{
	dpm_resume_noirq(state);
	dpm_resume_early(state);
}
EXPORT_SYMBOL_GPL(dpm_resume_start);

/**
 * __device_resume - Execute "resume" callbacks for given device.
 * @dev: Device to handle.
 * @state: PM transition of the system being carried out.
 * @async: If true, the device is being resumed asynchronously.
 */
static void __device_resume(struct device *dev, pm_message_t state, bool async)
{
	pm_callback_t callback = NULL;
	const char *info = NULL;
	int error = 0;
	DECLARE_DPM_WATCHDOG_ON_STACK(wd);

	TRACE_DEVICE(dev);
	TRACE_RESUME(0);

	if (dev->power.syscore)
		goto Complete;

	if (dev->power.direct_complete) {
		/* Match the pm_runtime_disable() in __device_suspend(). */
		pm_runtime_enable(dev);
		goto Complete;
	}

	if (!dpm_wait_for_superior(dev, async))
		goto Complete;

	dpm_watchdog_set(&wd, dev);
	device_lock(dev);

	/*
	 * This is a fib.  But we'll allow new children to be added below
	 * a resumed device, even if the device hasn't been completed yet.
	 */
	dev->power.is_prepared = false;

	if (!dev->power.is_suspended)
		goto Unlock;

	if (dev->pm_domain) {
		info = "power domain ";
		callback = pm_op(&dev->pm_domain->ops, state);
		goto Driver;
	}

	if (dev->type && dev->type->pm) {
		info = "type ";
		callback = pm_op(dev->type->pm, state);
		goto Driver;
	}

	if (dev->class && dev->class->pm) {
		info = "class ";
		callback = pm_op(dev->class->pm, state);
		goto Driver;
	}

	if (dev->bus) {
		if (dev->bus->pm) {
			info = "bus ";
			callback = pm_op(dev->bus->pm, state);
		} else if (dev->bus->resume) {
			info = "legacy bus ";
			callback = dev->bus->resume;
			goto End;
		}
	}

 Driver:
	if (!callback && dev->driver && dev->driver->pm) {
		info = "driver ";
		callback = pm_op(dev->driver->pm, state);
	}

 End:
	error = dpm_run_callback(callback, dev, state, info);
	dev->power.is_suspended = false;

 Unlock:
	device_unlock(dev);
	dpm_watchdog_clear(&wd);

 Complete:
	complete_all(&dev->power.completion);

	TRACE_RESUME(error);

	if (error) {
		suspend_stats.failed_resume++;
		dpm_save_failed_step(SUSPEND_RESUME);
		dpm_save_failed_dev(dev_name(dev));
		pm_dev_err(dev, state, async ? " async" : "", error);
	}
}

static void async_resume(void *data, async_cookie_t cookie)
{
	struct device *dev = data;

	__device_resume(dev, pm_transition, true);
	put_device(dev);
}

static void device_resume(struct device *dev)
{
	if (dpm_async_fn(dev, async_resume))
		return;

	__device_resume(dev, pm_transition, false);
}

/**
 * dpm_resume - Execute "resume" callbacks for non-sysdev devices.
 * @state: PM transition of the system being carried out.
 *
 * Execute the appropriate "resume" callback for all devices whose status
 * indicates that they are suspended.
 */
void dpm_resume(pm_message_t state)
{
	struct device *dev;
	ktime_t starttime = ktime_get();

	trace_suspend_resume(TPS("dpm_resume"), state.event, true);
	might_sleep();

	mutex_lock(&dpm_list_mtx);
	pm_transition = state;
	async_error = 0;

	while (!list_empty(&dpm_suspended_list)) {
		dev = to_device(dpm_suspended_list.next);
<<<<<<< HEAD
		secdbg_base_built_set_suspend_device(__func__, dev_name(dev));
=======

>>>>>>> 5d969395
		get_device(dev);

		mutex_unlock(&dpm_list_mtx);

		device_resume(dev);

		mutex_lock(&dpm_list_mtx);

		if (!list_empty(&dev->power.entry))
			list_move_tail(&dev->power.entry, &dpm_prepared_list);

		mutex_unlock(&dpm_list_mtx);

		put_device(dev);

		mutex_lock(&dpm_list_mtx);
	}
	secdbg_base_built_set_suspend_device(NULL, NULL);
	mutex_unlock(&dpm_list_mtx);
	async_synchronize_full();
	dpm_show_time(starttime, state, 0, NULL);

	cpufreq_resume();
	devfreq_resume();
	trace_suspend_resume(TPS("dpm_resume"), state.event, false);
}

/**
 * device_complete - Complete a PM transition for given device.
 * @dev: Device to handle.
 * @state: PM transition of the system being carried out.
 */
static void device_complete(struct device *dev, pm_message_t state)
{
	void (*callback)(struct device *) = NULL;
	const char *info = NULL;

	if (dev->power.syscore)
		goto out;

	device_lock(dev);

	if (dev->pm_domain) {
		info = "completing power domain ";
		callback = dev->pm_domain->ops.complete;
	} else if (dev->type && dev->type->pm) {
		info = "completing type ";
		callback = dev->type->pm->complete;
	} else if (dev->class && dev->class->pm) {
		info = "completing class ";
		callback = dev->class->pm->complete;
	} else if (dev->bus && dev->bus->pm) {
		info = "completing bus ";
		callback = dev->bus->pm->complete;
	}

	if (!callback && dev->driver && dev->driver->pm) {
		info = "completing driver ";
		callback = dev->driver->pm->complete;
	}

	if (callback) {
		pm_dev_dbg(dev, state, info);
		callback(dev);
	}

	device_unlock(dev);

out:
	pm_runtime_put(dev);
}

/**
 * dpm_complete - Complete a PM transition for all non-sysdev devices.
 * @state: PM transition of the system being carried out.
 *
 * Execute the ->complete() callbacks for all devices whose PM status is not
 * DPM_ON (this allows new devices to be registered).
 */
void dpm_complete(pm_message_t state)
{
	struct list_head list;

	trace_suspend_resume(TPS("dpm_complete"), state.event, true);
	might_sleep();

	INIT_LIST_HEAD(&list);
	mutex_lock(&dpm_list_mtx);
	while (!list_empty(&dpm_prepared_list)) {
		struct device *dev = to_device(dpm_prepared_list.prev);

		secdbg_base_built_set_suspend_device(__func__, dev_name(dev));
		get_device(dev);
		dev->power.is_prepared = false;
		list_move(&dev->power.entry, &list);

		mutex_unlock(&dpm_list_mtx);

		trace_device_pm_callback_start(dev, "", state.event);
		device_complete(dev, state);
		trace_device_pm_callback_end(dev, 0);

		put_device(dev);

		mutex_lock(&dpm_list_mtx);
	}
	secdbg_base_built_set_suspend_device(NULL, NULL);
	list_splice(&list, &dpm_list);
	mutex_unlock(&dpm_list_mtx);

	/* Allow device probing and trigger re-probing of deferred devices */
	device_unblock_probing();
	trace_suspend_resume(TPS("dpm_complete"), state.event, false);
}

/**
 * dpm_resume_end - Execute "resume" callbacks and complete system transition.
 * @state: PM transition of the system being carried out.
 *
 * Execute "resume" callbacks for all devices and complete the PM transition of
 * the system.
 */
void dpm_resume_end(pm_message_t state)
{
	dpm_resume(state);
	dpm_complete(state);
}
EXPORT_SYMBOL_GPL(dpm_resume_end);


/*------------------------- Suspend routines -------------------------*/

/**
 * resume_event - Return a "resume" message for given "suspend" sleep state.
 * @sleep_state: PM message representing a sleep state.
 *
 * Return a PM message representing the resume event corresponding to given
 * sleep state.
 */
static pm_message_t resume_event(pm_message_t sleep_state)
{
	switch (sleep_state.event) {
	case PM_EVENT_SUSPEND:
		return PMSG_RESUME;
	case PM_EVENT_FREEZE:
	case PM_EVENT_QUIESCE:
		return PMSG_RECOVER;
	case PM_EVENT_HIBERNATE:
		return PMSG_RESTORE;
	}
	return PMSG_ON;
}

static void dpm_superior_set_must_resume(struct device *dev)
{
	struct device_link *link;
	int idx;

	if (dev->parent)
		dev->parent->power.must_resume = true;

	idx = device_links_read_lock();

	list_for_each_entry_rcu_locked(link, &dev->links.suppliers, c_node)
		link->supplier->power.must_resume = true;

	device_links_read_unlock(idx);
}

/**
 * __device_suspend_noirq - Execute a "noirq suspend" callback for given device.
 * @dev: Device to handle.
 * @state: PM transition of the system being carried out.
 * @async: If true, the device is being suspended asynchronously.
 *
 * The driver of @dev will not receive interrupts while this function is being
 * executed.
 */
static int __device_suspend_noirq(struct device *dev, pm_message_t state, bool async)
{
	pm_callback_t callback = NULL;
	const char *info = NULL;
	int error = 0;

	TRACE_DEVICE(dev);
	TRACE_SUSPEND(0);

	dpm_wait_for_subordinate(dev, async);

	if (async_error)
		goto Complete;

	if (dev->power.syscore || dev->power.direct_complete)
		goto Complete;

	if (dev->pm_domain) {
		info = "noirq power domain ";
		callback = pm_noirq_op(&dev->pm_domain->ops, state);
	} else if (dev->type && dev->type->pm) {
		info = "noirq type ";
		callback = pm_noirq_op(dev->type->pm, state);
	} else if (dev->class && dev->class->pm) {
		info = "noirq class ";
		callback = pm_noirq_op(dev->class->pm, state);
	} else if (dev->bus && dev->bus->pm) {
		info = "noirq bus ";
		callback = pm_noirq_op(dev->bus->pm, state);
	}
	if (callback)
		goto Run;

	if (dev_pm_skip_suspend(dev))
		goto Skip;

	if (dev->driver && dev->driver->pm) {
		info = "noirq driver ";
		callback = pm_noirq_op(dev->driver->pm, state);
	}

Run:
	error = dpm_run_callback(callback, dev, state, info);
	if (error) {
		async_error = error;
		log_suspend_abort_reason("Callback failed on %s in %pS returned %d",
					 dev_name(dev), callback, error);
		goto Complete;
	}

Skip:
	dev->power.is_noirq_suspended = true;

	/*
	 * Skipping the resume of devices that were in use right before the
	 * system suspend (as indicated by their PM-runtime usage counters)
	 * would be suboptimal.  Also resume them if doing that is not allowed
	 * to be skipped.
	 */
	if (atomic_read(&dev->power.usage_count) > 1 ||
	    !(dev_pm_test_driver_flags(dev, DPM_FLAG_MAY_SKIP_RESUME) &&
	      dev->power.may_skip_resume))
		dev->power.must_resume = true;

	if (dev->power.must_resume)
		dpm_superior_set_must_resume(dev);

Complete:
	complete_all(&dev->power.completion);
	TRACE_SUSPEND(error);
	return error;
}

static void async_suspend_noirq(void *data, async_cookie_t cookie)
{
	struct device *dev = data;
	int error;

	error = __device_suspend_noirq(dev, pm_transition, true);
	if (error) {
		dpm_save_failed_dev(dev_name(dev));
		pm_dev_err(dev, pm_transition, " async", error);
	}

	put_device(dev);
}

static int device_suspend_noirq(struct device *dev)
{
	if (dpm_async_fn(dev, async_suspend_noirq))
		return 0;

	return __device_suspend_noirq(dev, pm_transition, false);
}

static int dpm_noirq_suspend_devices(pm_message_t state)
{
	ktime_t starttime = ktime_get();
	int error = 0;

	trace_suspend_resume(TPS("dpm_suspend_noirq"), state.event, true);
	mutex_lock(&dpm_list_mtx);
	pm_transition = state;
	async_error = 0;

	while (!list_empty(&dpm_late_early_list)) {
		struct device *dev = to_device(dpm_late_early_list.prev);

		secdbg_base_built_set_suspend_device(__func__, dev_name(dev));
		get_device(dev);
		mutex_unlock(&dpm_list_mtx);

		error = device_suspend_noirq(dev);

		mutex_lock(&dpm_list_mtx);

		if (error) {
			pm_dev_err(dev, state, " noirq", error);
			dpm_save_failed_dev(dev_name(dev));
		} else if (!list_empty(&dev->power.entry)) {
			list_move(&dev->power.entry, &dpm_noirq_list);
		}

		mutex_unlock(&dpm_list_mtx);

		put_device(dev);

		mutex_lock(&dpm_list_mtx);

		if (error || async_error)
			break;
	}
	secdbg_base_built_set_suspend_device(NULL, NULL);
	mutex_unlock(&dpm_list_mtx);
	async_synchronize_full();
	if (!error)
		error = async_error;

	if (error) {
		suspend_stats.failed_suspend_noirq++;
		dpm_save_failed_step(SUSPEND_SUSPEND_NOIRQ);
	}
	dpm_show_time(starttime, state, error, "noirq");
	trace_suspend_resume(TPS("dpm_suspend_noirq"), state.event, false);
	return error;
}

/**
 * dpm_suspend_noirq - Execute "noirq suspend" callbacks for all devices.
 * @state: PM transition of the system being carried out.
 *
 * Prevent device drivers' interrupt handlers from being called and invoke
 * "noirq" suspend callbacks for all non-sysdev devices.
 */
int dpm_suspend_noirq(pm_message_t state)
{
	int ret;

	cpuidle_pause();

	device_wakeup_arm_wake_irqs();
	suspend_device_irqs();

	ret = dpm_noirq_suspend_devices(state);
	if (ret)
		dpm_resume_noirq(resume_event(state));

	return ret;
}

static void dpm_propagate_wakeup_to_parent(struct device *dev)
{
	struct device *parent = dev->parent;

	if (!parent)
		return;

	spin_lock_irq(&parent->power.lock);

	if (device_wakeup_path(dev) && !parent->power.ignore_children)
		parent->power.wakeup_path = true;

	spin_unlock_irq(&parent->power.lock);
}

/**
 * __device_suspend_late - Execute a "late suspend" callback for given device.
 * @dev: Device to handle.
 * @state: PM transition of the system being carried out.
 * @async: If true, the device is being suspended asynchronously.
 *
 * Runtime PM is disabled for @dev while this function is being executed.
 */
static int __device_suspend_late(struct device *dev, pm_message_t state, bool async)
{
	pm_callback_t callback = NULL;
	const char *info = NULL;
	int error = 0;

	TRACE_DEVICE(dev);
	TRACE_SUSPEND(0);

	__pm_runtime_disable(dev, false);

	dpm_wait_for_subordinate(dev, async);

	if (async_error)
		goto Complete;

	if (pm_wakeup_pending()) {
		async_error = -EBUSY;
		goto Complete;
	}

	if (dev->power.syscore || dev->power.direct_complete)
		goto Complete;

	if (dev->pm_domain) {
		info = "late power domain ";
		callback = pm_late_early_op(&dev->pm_domain->ops, state);
	} else if (dev->type && dev->type->pm) {
		info = "late type ";
		callback = pm_late_early_op(dev->type->pm, state);
	} else if (dev->class && dev->class->pm) {
		info = "late class ";
		callback = pm_late_early_op(dev->class->pm, state);
	} else if (dev->bus && dev->bus->pm) {
		info = "late bus ";
		callback = pm_late_early_op(dev->bus->pm, state);
	}
	if (callback)
		goto Run;

	if (dev_pm_skip_suspend(dev))
		goto Skip;

	if (dev->driver && dev->driver->pm) {
		info = "late driver ";
		callback = pm_late_early_op(dev->driver->pm, state);
	}

Run:
	error = dpm_run_callback(callback, dev, state, info);
	if (error) {
		async_error = error;
		log_suspend_abort_reason("Callback failed on %s in %pS returned %d",
					 dev_name(dev), callback, error);
		goto Complete;
	}
	dpm_propagate_wakeup_to_parent(dev);

Skip:
	dev->power.is_late_suspended = true;

Complete:
	TRACE_SUSPEND(error);
	complete_all(&dev->power.completion);
	return error;
}

static void async_suspend_late(void *data, async_cookie_t cookie)
{
	struct device *dev = data;
	int error;

	error = __device_suspend_late(dev, pm_transition, true);
	if (error) {
		dpm_save_failed_dev(dev_name(dev));
		pm_dev_err(dev, pm_transition, " async", error);
	}
	put_device(dev);
}

static int device_suspend_late(struct device *dev)
{
	if (dpm_async_fn(dev, async_suspend_late))
		return 0;

	return __device_suspend_late(dev, pm_transition, false);
}

/**
 * dpm_suspend_late - Execute "late suspend" callbacks for all devices.
 * @state: PM transition of the system being carried out.
 */
int dpm_suspend_late(pm_message_t state)
{
	ktime_t starttime = ktime_get();
	int error = 0;

	trace_suspend_resume(TPS("dpm_suspend_late"), state.event, true);
	mutex_lock(&dpm_list_mtx);
	pm_transition = state;
	async_error = 0;

	while (!list_empty(&dpm_suspended_list)) {
		struct device *dev = to_device(dpm_suspended_list.prev);

		secdbg_base_built_set_suspend_device(__func__, dev_name(dev));
		get_device(dev);

		mutex_unlock(&dpm_list_mtx);

		error = device_suspend_late(dev);

		mutex_lock(&dpm_list_mtx);

		if (!list_empty(&dev->power.entry))
			list_move(&dev->power.entry, &dpm_late_early_list);

		if (error) {
			pm_dev_err(dev, state, " late", error);
			dpm_save_failed_dev(dev_name(dev));
		}

		mutex_unlock(&dpm_list_mtx);

		put_device(dev);

		mutex_lock(&dpm_list_mtx);

		if (error || async_error)
			break;
	}
	secdbg_base_built_set_suspend_device(NULL, NULL);
	mutex_unlock(&dpm_list_mtx);
	async_synchronize_full();
	if (!error)
		error = async_error;
	if (error) {
		suspend_stats.failed_suspend_late++;
		dpm_save_failed_step(SUSPEND_SUSPEND_LATE);
		dpm_resume_early(resume_event(state));
	}
	dpm_show_time(starttime, state, error, "late");
	trace_suspend_resume(TPS("dpm_suspend_late"), state.event, false);
	return error;
}

/**
 * dpm_suspend_end - Execute "late" and "noirq" device suspend callbacks.
 * @state: PM transition of the system being carried out.
 */
int dpm_suspend_end(pm_message_t state)
{
	ktime_t starttime = ktime_get();
	int error;

	error = dpm_suspend_late(state);
	if (error)
		goto out;

	error = dpm_suspend_noirq(state);
	if (error)
		dpm_resume_early(resume_event(state));

out:
	dpm_show_time(starttime, state, error, "end");
	return error;
}
EXPORT_SYMBOL_GPL(dpm_suspend_end);

/**
 * legacy_suspend - Execute a legacy (bus or class) suspend callback for device.
 * @dev: Device to suspend.
 * @state: PM transition of the system being carried out.
 * @cb: Suspend callback to execute.
 * @info: string description of caller.
 */
static int legacy_suspend(struct device *dev, pm_message_t state,
			  int (*cb)(struct device *dev, pm_message_t state),
			  const char *info)
{
	int error;
	ktime_t calltime;

	calltime = initcall_debug_start(dev, cb);

	trace_device_pm_callback_start(dev, info, state.event);
	error = cb(dev, state);
	trace_device_pm_callback_end(dev, error);
	suspend_report_result(cb, error);

	initcall_debug_report(dev, calltime, cb, error);

	return error;
}

static void dpm_clear_superiors_direct_complete(struct device *dev)
{
	struct device_link *link;
	int idx;

	if (dev->parent) {
		spin_lock_irq(&dev->parent->power.lock);
		dev->parent->power.direct_complete = false;
		spin_unlock_irq(&dev->parent->power.lock);
	}

	idx = device_links_read_lock();

	list_for_each_entry_rcu_locked(link, &dev->links.suppliers, c_node) {
		spin_lock_irq(&link->supplier->power.lock);
		link->supplier->power.direct_complete = false;
		spin_unlock_irq(&link->supplier->power.lock);
	}

	device_links_read_unlock(idx);
}

/**
 * __device_suspend - Execute "suspend" callbacks for given device.
 * @dev: Device to handle.
 * @state: PM transition of the system being carried out.
 * @async: If true, the device is being suspended asynchronously.
 */
static int __device_suspend(struct device *dev, pm_message_t state, bool async)
{
	pm_callback_t callback = NULL;
	const char *info = NULL;
	int error = 0;
	DECLARE_DPM_WATCHDOG_ON_STACK(wd);

	TRACE_DEVICE(dev);
	TRACE_SUSPEND(0);

	dpm_wait_for_subordinate(dev, async);

	if (async_error) {
		dev->power.direct_complete = false;
		goto Complete;
	}

	/*
	 * Wait for possible runtime PM transitions of the device in progress
	 * to complete and if there's a runtime resume request pending for it,
	 * resume it before proceeding with invoking the system-wide suspend
	 * callbacks for it.
	 *
	 * If the system-wide suspend callbacks below change the configuration
	 * of the device, they must disable runtime PM for it or otherwise
	 * ensure that its runtime-resume callbacks will not be confused by that
	 * change in case they are invoked going forward.
	 */
	pm_runtime_barrier(dev);

	if (pm_wakeup_pending()) {
		dev->power.direct_complete = false;
		async_error = -EBUSY;
		goto Complete;
	}

	if (dev->power.syscore)
		goto Complete;

	/* Avoid direct_complete to let wakeup_path propagate. */
	if (device_may_wakeup(dev) || device_wakeup_path(dev))
		dev->power.direct_complete = false;

	if (dev->power.direct_complete) {
		if (pm_runtime_status_suspended(dev)) {
			pm_runtime_disable(dev);
			if (pm_runtime_status_suspended(dev)) {
				pm_dev_dbg(dev, state, "direct-complete ");
				goto Complete;
			}

			pm_runtime_enable(dev);
		}
		dev->power.direct_complete = false;
	}

	dev->power.may_skip_resume = true;
	dev->power.must_resume = !dev_pm_test_driver_flags(dev, DPM_FLAG_MAY_SKIP_RESUME);

	dpm_watchdog_set(&wd, dev);
	device_lock(dev);

	if (dev->pm_domain) {
		info = "power domain ";
		callback = pm_op(&dev->pm_domain->ops, state);
		goto Run;
	}

	if (dev->type && dev->type->pm) {
		info = "type ";
		callback = pm_op(dev->type->pm, state);
		goto Run;
	}

	if (dev->class && dev->class->pm) {
		info = "class ";
		callback = pm_op(dev->class->pm, state);
		goto Run;
	}

	if (dev->bus) {
		if (dev->bus->pm) {
			info = "bus ";
			callback = pm_op(dev->bus->pm, state);
		} else if (dev->bus->suspend) {
			pm_dev_dbg(dev, state, "legacy bus ");
			error = legacy_suspend(dev, state, dev->bus->suspend,
						"legacy bus ");
			goto End;
		}
	}

 Run:
	if (!callback && dev->driver && dev->driver->pm) {
		info = "driver ";
		callback = pm_op(dev->driver->pm, state);
	}

	error = dpm_run_callback(callback, dev, state, info);

 End:
	if (!error) {
		dev->power.is_suspended = true;
		if (device_may_wakeup(dev))
			dev->power.wakeup_path = true;

		dpm_propagate_wakeup_to_parent(dev);
		dpm_clear_superiors_direct_complete(dev);
	} else {
		log_suspend_abort_reason("Callback failed on %s in %pS returned %d",
					 dev_name(dev), callback, error);
	}

	device_unlock(dev);
	dpm_watchdog_clear(&wd);

 Complete:
	if (error)
		async_error = error;

	complete_all(&dev->power.completion);
	TRACE_SUSPEND(error);
	return error;
}

static void async_suspend(void *data, async_cookie_t cookie)
{
	struct device *dev = data;
	int error;

	error = __device_suspend(dev, pm_transition, true);
	if (error) {
		dpm_save_failed_dev(dev_name(dev));
		pm_dev_err(dev, pm_transition, " async", error);
	}

	put_device(dev);
}

static int device_suspend(struct device *dev)
{
	if (dpm_async_fn(dev, async_suspend))
		return 0;

	return __device_suspend(dev, pm_transition, false);
}

/**
 * dpm_suspend - Execute "suspend" callbacks for all non-sysdev devices.
 * @state: PM transition of the system being carried out.
 */
int dpm_suspend(pm_message_t state)
{
	ktime_t starttime = ktime_get();
	int error = 0;

	trace_suspend_resume(TPS("dpm_suspend"), state.event, true);
	might_sleep();

	devfreq_suspend();
	cpufreq_suspend();

	mutex_lock(&dpm_list_mtx);
	pm_transition = state;
	async_error = 0;
	while (!list_empty(&dpm_prepared_list)) {
		struct device *dev = to_device(dpm_prepared_list.prev);

		secdbg_base_built_set_suspend_device(__func__, dev_name(dev));
		get_device(dev);

		mutex_unlock(&dpm_list_mtx);

		error = device_suspend(dev);

		mutex_lock(&dpm_list_mtx);

		if (error) {
			pm_dev_err(dev, state, "", error);
			dpm_save_failed_dev(dev_name(dev));
		} else if (!list_empty(&dev->power.entry)) {
			list_move(&dev->power.entry, &dpm_suspended_list);
		}

		mutex_unlock(&dpm_list_mtx);

		put_device(dev);

		mutex_lock(&dpm_list_mtx);

		if (error || async_error)
			break;
	}
	secdbg_base_built_set_suspend_device(NULL, NULL);
	mutex_unlock(&dpm_list_mtx);
	async_synchronize_full();
	if (!error)
		error = async_error;
	if (error) {
		suspend_stats.failed_suspend++;
		dpm_save_failed_step(SUSPEND_SUSPEND);
	}
	dpm_show_time(starttime, state, error, NULL);
	trace_suspend_resume(TPS("dpm_suspend"), state.event, false);
	return error;
}

/**
 * device_prepare - Prepare a device for system power transition.
 * @dev: Device to handle.
 * @state: PM transition of the system being carried out.
 *
 * Execute the ->prepare() callback(s) for given device.  No new children of the
 * device may be registered after this function has returned.
 */
static int device_prepare(struct device *dev, pm_message_t state)
{
	int (*callback)(struct device *) = NULL;
	int ret = 0;

	/*
	 * If a device's parent goes into runtime suspend at the wrong time,
	 * it won't be possible to resume the device.  To prevent this we
	 * block runtime suspend here, during the prepare phase, and allow
	 * it again during the complete phase.
	 */
	pm_runtime_get_noresume(dev);

	if (dev->power.syscore)
		return 0;

	device_lock(dev);

	dev->power.wakeup_path = false;

	if (dev->power.no_pm_callbacks)
		goto unlock;

	if (dev->pm_domain)
		callback = dev->pm_domain->ops.prepare;
	else if (dev->type && dev->type->pm)
		callback = dev->type->pm->prepare;
	else if (dev->class && dev->class->pm)
		callback = dev->class->pm->prepare;
	else if (dev->bus && dev->bus->pm)
		callback = dev->bus->pm->prepare;

	if (!callback && dev->driver && dev->driver->pm)
		callback = dev->driver->pm->prepare;

	if (callback)
		ret = callback(dev);

unlock:
	device_unlock(dev);

	if (ret < 0) {
		suspend_report_result(callback, ret);
		pm_runtime_put(dev);
		return ret;
	}
	/*
	 * A positive return value from ->prepare() means "this device appears
	 * to be runtime-suspended and its state is fine, so if it really is
	 * runtime-suspended, you can leave it in that state provided that you
	 * will do the same thing with all of its descendants".  This only
	 * applies to suspend transitions, however.
	 */
	spin_lock_irq(&dev->power.lock);
	dev->power.direct_complete = state.event == PM_EVENT_SUSPEND &&
		(ret > 0 || dev->power.no_pm_callbacks) &&
		!dev_pm_test_driver_flags(dev, DPM_FLAG_NO_DIRECT_COMPLETE);
	spin_unlock_irq(&dev->power.lock);
	return 0;
}

/**
 * dpm_prepare - Prepare all non-sysdev devices for a system PM transition.
 * @state: PM transition of the system being carried out.
 *
 * Execute the ->prepare() callback(s) for all devices.
 */
int dpm_prepare(pm_message_t state)
{
	int error = 0;

	trace_suspend_resume(TPS("dpm_prepare"), state.event, true);
	might_sleep();

	/*
	 * Give a chance for the known devices to complete their probes, before
	 * disable probing of devices. This sync point is important at least
	 * at boot time + hibernation restore.
	 */
	wait_for_device_probe();
	/*
	 * It is unsafe if probing of devices will happen during suspend or
	 * hibernation and system behavior will be unpredictable in this case.
	 * So, let's prohibit device's probing here and defer their probes
	 * instead. The normal behavior will be restored in dpm_complete().
	 */
	device_block_probing();

	mutex_lock(&dpm_list_mtx);
	while (!list_empty(&dpm_list) && !error) {
		struct device *dev = to_device(dpm_list.next);

		secdbg_base_built_set_suspend_device(__func__, dev_name(dev));
		get_device(dev);

		mutex_unlock(&dpm_list_mtx);

		trace_device_pm_callback_start(dev, "", state.event);
		error = device_prepare(dev, state);
		trace_device_pm_callback_end(dev, error);

		mutex_lock(&dpm_list_mtx);

		if (!error) {
			dev->power.is_prepared = true;
			if (!list_empty(&dev->power.entry))
				list_move_tail(&dev->power.entry, &dpm_prepared_list);
		} else if (error == -EAGAIN) {
			error = 0;
		} else {
			dev_info(dev, "not prepared for power transition: code %d\n",
				 error);
			log_suspend_abort_reason("Device %s not prepared for power transition: code %d",
						 dev_name(dev), error);
			dpm_save_failed_dev(dev_name(dev));
		}

		mutex_unlock(&dpm_list_mtx);

		put_device(dev);

		mutex_lock(&dpm_list_mtx);
	}
	secdbg_base_built_set_suspend_device(NULL, NULL);
	mutex_unlock(&dpm_list_mtx);
	trace_suspend_resume(TPS("dpm_prepare"), state.event, false);
	return error;
}

/**
 * dpm_suspend_start - Prepare devices for PM transition and suspend them.
 * @state: PM transition of the system being carried out.
 *
 * Prepare all non-sysdev devices for system PM transition and execute "suspend"
 * callbacks for them.
 */
int dpm_suspend_start(pm_message_t state)
{
	ktime_t starttime = ktime_get();
	int error;

	error = dpm_prepare(state);
	if (error) {
		suspend_stats.failed_prepare++;
		dpm_save_failed_step(SUSPEND_PREPARE);
	} else
		error = dpm_suspend(state);
	dpm_show_time(starttime, state, error, "start");
	return error;
}
EXPORT_SYMBOL_GPL(dpm_suspend_start);

void __suspend_report_result(const char *function, void *fn, int ret)
{
	if (ret)
		pr_err("%s(): %pS returns %d\n", function, fn, ret);
}
EXPORT_SYMBOL_GPL(__suspend_report_result);

/**
 * device_pm_wait_for_dev - Wait for suspend/resume of a device to complete.
 * @subordinate: Device that needs to wait for @dev.
 * @dev: Device to wait for.
 */
int device_pm_wait_for_dev(struct device *subordinate, struct device *dev)
{
	dpm_wait(dev, subordinate->power.async_suspend);
	return async_error;
}
EXPORT_SYMBOL_GPL(device_pm_wait_for_dev);

/**
 * dpm_for_each_dev - device iterator.
 * @data: data for the callback.
 * @fn: function to be called for each device.
 *
 * Iterate over devices in dpm_list, and call @fn for each device,
 * passing it @data.
 */
void dpm_for_each_dev(void *data, void (*fn)(struct device *, void *))
{
	struct device *dev;

	if (!fn)
		return;

	device_pm_lock();
	list_for_each_entry(dev, &dpm_list, power.entry)
		fn(dev, data);
	device_pm_unlock();
}
EXPORT_SYMBOL_GPL(dpm_for_each_dev);

static bool pm_ops_is_empty(const struct dev_pm_ops *ops)
{
	if (!ops)
		return true;

	return !ops->prepare &&
	       !ops->suspend &&
	       !ops->suspend_late &&
	       !ops->suspend_noirq &&
	       !ops->resume_noirq &&
	       !ops->resume_early &&
	       !ops->resume &&
	       !ops->complete;
}

void device_pm_check_callbacks(struct device *dev)
{
	unsigned long flags;

	spin_lock_irqsave(&dev->power.lock, flags);
	dev->power.no_pm_callbacks =
		(!dev->bus || (pm_ops_is_empty(dev->bus->pm) &&
		 !dev->bus->suspend && !dev->bus->resume)) &&
		(!dev->class || pm_ops_is_empty(dev->class->pm)) &&
		(!dev->type || pm_ops_is_empty(dev->type->pm)) &&
		(!dev->pm_domain || pm_ops_is_empty(&dev->pm_domain->ops)) &&
		(!dev->driver || (pm_ops_is_empty(dev->driver->pm) &&
		 !dev->driver->suspend && !dev->driver->resume));
	spin_unlock_irqrestore(&dev->power.lock, flags);
}

bool dev_pm_skip_suspend(struct device *dev)
{
	return dev_pm_test_driver_flags(dev, DPM_FLAG_SMART_SUSPEND) &&
		pm_runtime_status_suspended(dev);
}<|MERGE_RESOLUTION|>--- conflicted
+++ resolved
@@ -1017,11 +1017,7 @@
 
 	while (!list_empty(&dpm_suspended_list)) {
 		dev = to_device(dpm_suspended_list.next);
-<<<<<<< HEAD
 		secdbg_base_built_set_suspend_device(__func__, dev_name(dev));
-=======
-
->>>>>>> 5d969395
 		get_device(dev);
 
 		mutex_unlock(&dpm_list_mtx);
