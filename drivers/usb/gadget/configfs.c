// SPDX-License-Identifier: GPL-2.0
#include <linux/configfs.h>
#include <linux/module.h>
#include <linux/slab.h>
#include <linux/device.h>
#include <linux/nls.h>
#include <linux/usb/composite.h>
#include <linux/usb/gadget_configfs.h>
#include "configfs.h"
#include "u_f.h"
#include "u_os_desc.h"

#ifdef CONFIG_USB_CONFIGFS_UEVENT
#include <linux/platform_device.h>
#include <linux/kdev_t.h>
#include <linux/usb/ch9.h>

#ifdef CONFIG_USB_CONFIGFS_F_ACC
extern int acc_ctrlrequest_composite(struct usb_composite_dev *cdev,
				const struct usb_ctrlrequest *ctrl);
void acc_disconnect(void);
#endif
static struct class *android_class;
static struct device *android_device;
static int index;
static int gadget_index;

struct device *create_function_device(char *name)
{
	if (android_device && !IS_ERR(android_device))
		return device_create(android_class, android_device,
			MKDEV(0, index++), NULL, name);
	else
		return ERR_PTR(-EINVAL);
}
EXPORT_SYMBOL_GPL(create_function_device);
#endif

int check_user_usb_string(const char *name,
		struct usb_gadget_strings *stringtab_dev)
{
	u16 num;
	int ret;

	ret = kstrtou16(name, 0, &num);
	if (ret)
		return ret;

	if (!usb_validate_langid(num))
		return -EINVAL;

	stringtab_dev->language = num;
	return 0;
}

#define MAX_NAME_LEN	40
#define MAX_USB_STRING_LANGS 2

static const struct usb_descriptor_header *otg_desc[2];

struct gadget_info {
	struct config_group group;
	struct config_group functions_group;
	struct config_group configs_group;
	struct config_group strings_group;
	struct config_group os_desc_group;

	struct mutex lock;
	struct usb_gadget_strings *gstrings[MAX_USB_STRING_LANGS + 1];
	struct list_head string_list;
	struct list_head available_func;

	struct usb_composite_driver composite;
	struct usb_composite_dev cdev;
	bool use_os_desc;
	char b_vendor_code;
	char qw_sign[OS_STRING_QW_SIGN_LEN];
	spinlock_t spinlock;
	bool unbind;
#ifdef CONFIG_USB_CONFIGFS_UEVENT
	bool connected;
	bool sw_connected;
	struct work_struct work;
	struct device *dev;
#endif
};

static inline struct gadget_info *to_gadget_info(struct config_item *item)
{
	return container_of(to_config_group(item), struct gadget_info, group);
}

struct config_usb_cfg {
	struct config_group group;
	struct config_group strings_group;
	struct list_head string_list;
	struct usb_configuration c;
	struct list_head func_list;
	struct usb_gadget_strings *gstrings[MAX_USB_STRING_LANGS + 1];
};

static inline struct config_usb_cfg *to_config_usb_cfg(struct config_item *item)
{
	return container_of(to_config_group(item), struct config_usb_cfg,
			group);
}

struct gadget_strings {
	struct usb_gadget_strings stringtab_dev;
	struct usb_string strings[USB_GADGET_FIRST_AVAIL_IDX];
	char *manufacturer;
	char *product;
	char *serialnumber;

	struct config_group group;
	struct list_head list;
};

struct os_desc {
	struct config_group group;
};

struct gadget_config_name {
	struct usb_gadget_strings stringtab_dev;
	struct usb_string strings;
	char *configuration;

	struct config_group group;
	struct list_head list;
};

#define USB_MAX_STRING_WITH_NULL_LEN	(USB_MAX_STRING_LEN+1)

static int usb_string_copy(const char *s, char **s_copy)
{
	int ret;
	char *str;
	char *copy = *s_copy;
	ret = strlen(s);
	if (ret > USB_MAX_STRING_LEN)
		return -EOVERFLOW;

	if (copy) {
		str = copy;
	} else {
		str = kmalloc(USB_MAX_STRING_WITH_NULL_LEN, GFP_KERNEL);
		if (!str)
			return -ENOMEM;
	}
	strcpy(str, s);
	if (str[ret - 1] == '\n')
		str[ret - 1] = '\0';
	*s_copy = str;
	return 0;
}

#define GI_DEVICE_DESC_SIMPLE_R_u8(__name)	\
static ssize_t gadget_dev_desc_##__name##_show(struct config_item *item, \
			char *page)	\
{	\
	return sprintf(page, "0x%02x\n", \
		to_gadget_info(item)->cdev.desc.__name); \
}

#define GI_DEVICE_DESC_SIMPLE_R_u16(__name)	\
static ssize_t gadget_dev_desc_##__name##_show(struct config_item *item, \
			char *page)	\
{	\
	return sprintf(page, "0x%04x\n", \
		le16_to_cpup(&to_gadget_info(item)->cdev.desc.__name)); \
}


#define GI_DEVICE_DESC_SIMPLE_W_u8(_name)		\
static ssize_t gadget_dev_desc_##_name##_store(struct config_item *item, \
		const char *page, size_t len)		\
{							\
	u8 val;						\
	int ret;					\
	ret = kstrtou8(page, 0, &val);			\
	if (ret)					\
		return ret;				\
	to_gadget_info(item)->cdev.desc._name = val;	\
	return len;					\
}

#define GI_DEVICE_DESC_SIMPLE_W_u16(_name)	\
static ssize_t gadget_dev_desc_##_name##_store(struct config_item *item, \
		const char *page, size_t len)		\
{							\
	u16 val;					\
	int ret;					\
	ret = kstrtou16(page, 0, &val);			\
	if (ret)					\
		return ret;				\
	to_gadget_info(item)->cdev.desc._name = cpu_to_le16p(&val);	\
	return len;					\
}

#define GI_DEVICE_DESC_SIMPLE_RW(_name, _type)	\
	GI_DEVICE_DESC_SIMPLE_R_##_type(_name)	\
	GI_DEVICE_DESC_SIMPLE_W_##_type(_name)

GI_DEVICE_DESC_SIMPLE_R_u16(bcdUSB);
GI_DEVICE_DESC_SIMPLE_RW(bDeviceClass, u8);
GI_DEVICE_DESC_SIMPLE_RW(bDeviceSubClass, u8);
GI_DEVICE_DESC_SIMPLE_RW(bDeviceProtocol, u8);
GI_DEVICE_DESC_SIMPLE_RW(bMaxPacketSize0, u8);
GI_DEVICE_DESC_SIMPLE_RW(idVendor, u16);
GI_DEVICE_DESC_SIMPLE_RW(idProduct, u16);
GI_DEVICE_DESC_SIMPLE_R_u16(bcdDevice);

static ssize_t is_valid_bcd(u16 bcd_val)
{
	if ((bcd_val & 0xf) > 9)
		return -EINVAL;
	if (((bcd_val >> 4) & 0xf) > 9)
		return -EINVAL;
	if (((bcd_val >> 8) & 0xf) > 9)
		return -EINVAL;
	if (((bcd_val >> 12) & 0xf) > 9)
		return -EINVAL;
	return 0;
}

static ssize_t gadget_dev_desc_bcdDevice_store(struct config_item *item,
		const char *page, size_t len)
{
	u16 bcdDevice;
	int ret;

	ret = kstrtou16(page, 0, &bcdDevice);
	if (ret)
		return ret;
	ret = is_valid_bcd(bcdDevice);
	if (ret)
		return ret;

	to_gadget_info(item)->cdev.desc.bcdDevice = cpu_to_le16(bcdDevice);
	return len;
}

static ssize_t gadget_dev_desc_bcdUSB_store(struct config_item *item,
		const char *page, size_t len)
{
	u16 bcdUSB;
	int ret;

	ret = kstrtou16(page, 0, &bcdUSB);
	if (ret)
		return ret;
	ret = is_valid_bcd(bcdUSB);
	if (ret)
		return ret;

	to_gadget_info(item)->cdev.desc.bcdUSB = cpu_to_le16(bcdUSB);
	return len;
}

static ssize_t gadget_dev_desc_UDC_show(struct config_item *item, char *page)
{
	struct gadget_info *gi = to_gadget_info(item);
	char *udc_name;
	int ret;

	mutex_lock(&gi->lock);
	udc_name = gi->composite.gadget_driver.udc_name;
	ret = sprintf(page, "%s\n", udc_name ?: "");
	mutex_unlock(&gi->lock);

	return ret;
}

static int unregister_gadget(struct gadget_info *gi)
{
	int ret;

	if (!gi->composite.gadget_driver.udc_name)
		return -ENODEV;

	ret = usb_gadget_unregister_driver(&gi->composite.gadget_driver);
	if (ret)
		return ret;
	kfree(gi->composite.gadget_driver.udc_name);
	gi->composite.gadget_driver.udc_name = NULL;
	return 0;
}

static ssize_t gadget_dev_desc_UDC_store(struct config_item *item,
		const char *page, size_t len)
{
	struct gadget_info *gi = to_gadget_info(item);
	char *name;
	int ret;

	if (strlen(page) < len)
		return -EOVERFLOW;

	name = kstrdup(page, GFP_KERNEL);
	if (!name)
		return -ENOMEM;
	if (name[len - 1] == '\n')
		name[len - 1] = '\0';

	mutex_lock(&gi->lock);

	if (!strlen(name) || strcmp(name, "none") == 0) {
		ret = unregister_gadget(gi);
		if (ret)
			goto err;
		kfree(name);
	} else {
		if (gi->composite.gadget_driver.udc_name) {
			ret = -EBUSY;
			goto err;
		}
		gi->composite.gadget_driver.udc_name = name;
		ret = usb_gadget_probe_driver(&gi->composite.gadget_driver);
		if (ret) {
			gi->composite.gadget_driver.udc_name = NULL;
			goto err;
		}
	}
	mutex_unlock(&gi->lock);
	return len;
err:
	kfree(name);
	mutex_unlock(&gi->lock);
	return ret;
}

static ssize_t gadget_dev_desc_max_speed_show(struct config_item *item,
					      char *page)
{
	enum usb_device_speed speed = to_gadget_info(item)->composite.max_speed;

	return sprintf(page, "%s\n", usb_speed_string(speed));
}

static ssize_t gadget_dev_desc_max_speed_store(struct config_item *item,
					       const char *page, size_t len)
{
	struct gadget_info *gi = to_gadget_info(item);

	mutex_lock(&gi->lock);

	/* Prevent changing of max_speed after the driver is binded */
	if (gi->composite.gadget_driver.udc_name)
		goto err;

	if (strncmp(page, "super-speed-plus", 16) == 0)
		gi->composite.max_speed = USB_SPEED_SUPER_PLUS;
	else if (strncmp(page, "super-speed", 11) == 0)
		gi->composite.max_speed = USB_SPEED_SUPER;
	else if (strncmp(page, "high-speed", 10) == 0)
		gi->composite.max_speed = USB_SPEED_HIGH;
	else if (strncmp(page, "full-speed", 10) == 0)
		gi->composite.max_speed = USB_SPEED_FULL;
	else if (strncmp(page, "low-speed", 9) == 0)
		gi->composite.max_speed = USB_SPEED_LOW;
	else
		goto err;

	gi->composite.gadget_driver.max_speed = gi->composite.max_speed;

	mutex_unlock(&gi->lock);
	return len;
err:
	mutex_unlock(&gi->lock);
	return -EINVAL;
}

CONFIGFS_ATTR(gadget_dev_desc_, bDeviceClass);
CONFIGFS_ATTR(gadget_dev_desc_, bDeviceSubClass);
CONFIGFS_ATTR(gadget_dev_desc_, bDeviceProtocol);
CONFIGFS_ATTR(gadget_dev_desc_, bMaxPacketSize0);
CONFIGFS_ATTR(gadget_dev_desc_, idVendor);
CONFIGFS_ATTR(gadget_dev_desc_, idProduct);
CONFIGFS_ATTR(gadget_dev_desc_, bcdDevice);
CONFIGFS_ATTR(gadget_dev_desc_, bcdUSB);
CONFIGFS_ATTR(gadget_dev_desc_, UDC);
CONFIGFS_ATTR(gadget_dev_desc_, max_speed);

static struct configfs_attribute *gadget_root_attrs[] = {
	&gadget_dev_desc_attr_bDeviceClass,
	&gadget_dev_desc_attr_bDeviceSubClass,
	&gadget_dev_desc_attr_bDeviceProtocol,
	&gadget_dev_desc_attr_bMaxPacketSize0,
	&gadget_dev_desc_attr_idVendor,
	&gadget_dev_desc_attr_idProduct,
	&gadget_dev_desc_attr_bcdDevice,
	&gadget_dev_desc_attr_bcdUSB,
	&gadget_dev_desc_attr_UDC,
	&gadget_dev_desc_attr_max_speed,
	NULL,
};

static inline struct gadget_strings *to_gadget_strings(struct config_item *item)
{
	return container_of(to_config_group(item), struct gadget_strings,
			 group);
}

static inline struct gadget_config_name *to_gadget_config_name(
		struct config_item *item)
{
	return container_of(to_config_group(item), struct gadget_config_name,
			 group);
}

static inline struct usb_function_instance *to_usb_function_instance(
		struct config_item *item)
{
	return container_of(to_config_group(item),
			 struct usb_function_instance, group);
}

static void gadget_info_attr_release(struct config_item *item)
{
	struct gadget_info *gi = to_gadget_info(item);

	WARN_ON(!list_empty(&gi->cdev.configs));
	WARN_ON(!list_empty(&gi->string_list));
	WARN_ON(!list_empty(&gi->available_func));
	kfree(gi->composite.gadget_driver.function);
	kfree(gi);
}

static struct configfs_item_operations gadget_root_item_ops = {
	.release                = gadget_info_attr_release,
};

static void gadget_config_attr_release(struct config_item *item)
{
	struct config_usb_cfg *cfg = to_config_usb_cfg(item);

	WARN_ON(!list_empty(&cfg->c.functions));
	list_del(&cfg->c.list);
	kfree(cfg->c.label);
	kfree(cfg);
}

static int config_usb_cfg_link(
	struct config_item *usb_cfg_ci,
	struct config_item *usb_func_ci)
{
	struct config_usb_cfg *cfg = to_config_usb_cfg(usb_cfg_ci);
	struct usb_composite_dev *cdev = cfg->c.cdev;
	struct gadget_info *gi = container_of(cdev, struct gadget_info, cdev);

	struct usb_function_instance *fi =
			to_usb_function_instance(usb_func_ci);
	struct usb_function_instance *a_fi = NULL, *iter;
	struct usb_function *f;
	int ret;

	mutex_lock(&gi->lock);
	/*
	 * Make sure this function is from within our _this_ gadget and not
	 * from another gadget or a random directory.
	 * Also a function instance can only be linked once.
	 */

	if (gi->composite.gadget_driver.udc_name) {
		ret = -EINVAL;
		goto out;
	}

<<<<<<< HEAD
	list_for_each_entry(a_fi, &gi->available_func, cfs_list) {
		if (a_fi == fi)
			break;
=======
	list_for_each_entry(iter, &gi->available_func, cfs_list) {
		if (iter != fi)
			continue;
		a_fi = iter;
		break;
>>>>>>> abddfcf7
	}
	if (!a_fi) {
		ret = -EINVAL;
		goto out;
	}

	list_for_each_entry(f, &cfg->func_list, list) {
		if (f->fi == fi) {
			ret = -EEXIST;
			goto out;
		}
	}

	f = usb_get_function(fi);
	if (IS_ERR(f)) {
		ret = PTR_ERR(f);
		goto out;
	}

	/* stash the function until we bind it to the gadget */
	list_add_tail(&f->list, &cfg->func_list);
	ret = 0;
out:
	mutex_unlock(&gi->lock);
	return ret;
}

static void config_usb_cfg_unlink(
	struct config_item *usb_cfg_ci,
	struct config_item *usb_func_ci)
{
	struct config_usb_cfg *cfg = to_config_usb_cfg(usb_cfg_ci);
	struct usb_composite_dev *cdev = cfg->c.cdev;
	struct gadget_info *gi = container_of(cdev, struct gadget_info, cdev);

	struct usb_function_instance *fi =
			to_usb_function_instance(usb_func_ci);
	struct usb_function *f;

	/*
	 * ideally I would like to forbid to unlink functions while a gadget is
	 * bound to an UDC. Since this isn't possible at the moment, we simply
	 * force an unbind, the function is available here and then we can
	 * remove the function.
	 */
	mutex_lock(&gi->lock);
	if (gi->composite.gadget_driver.udc_name)
		unregister_gadget(gi);
	WARN_ON(gi->composite.gadget_driver.udc_name);

	list_for_each_entry(f, &cfg->func_list, list) {
		if (f->fi == fi) {
			list_del(&f->list);
			usb_put_function(f);
			mutex_unlock(&gi->lock);
			return;
		}
	}
	mutex_unlock(&gi->lock);
	WARN(1, "Unable to locate function to unbind\n");
}

static struct configfs_item_operations gadget_config_item_ops = {
	.release                = gadget_config_attr_release,
	.allow_link             = config_usb_cfg_link,
	.drop_link              = config_usb_cfg_unlink,
};


static ssize_t gadget_config_desc_MaxPower_show(struct config_item *item,
		char *page)
{
	return sprintf(page, "%u\n", to_config_usb_cfg(item)->c.MaxPower);
}

static ssize_t gadget_config_desc_MaxPower_store(struct config_item *item,
		const char *page, size_t len)
{
	u16 val;
	int ret;
	ret = kstrtou16(page, 0, &val);
	if (ret)
		return ret;
	if (DIV_ROUND_UP(val, 8) > 0xff)
		return -ERANGE;
	to_config_usb_cfg(item)->c.MaxPower = val;
	return len;
}

static ssize_t gadget_config_desc_bmAttributes_show(struct config_item *item,
		char *page)
{
	return sprintf(page, "0x%02x\n",
		to_config_usb_cfg(item)->c.bmAttributes);
}

static ssize_t gadget_config_desc_bmAttributes_store(struct config_item *item,
		const char *page, size_t len)
{
	u8 val;
	int ret;
	ret = kstrtou8(page, 0, &val);
	if (ret)
		return ret;
	if (!(val & USB_CONFIG_ATT_ONE))
		return -EINVAL;
	if (val & ~(USB_CONFIG_ATT_ONE | USB_CONFIG_ATT_SELFPOWER |
				USB_CONFIG_ATT_WAKEUP))
		return -EINVAL;
	to_config_usb_cfg(item)->c.bmAttributes = val;
	return len;
}

CONFIGFS_ATTR(gadget_config_desc_, MaxPower);
CONFIGFS_ATTR(gadget_config_desc_, bmAttributes);

static struct configfs_attribute *gadget_config_attrs[] = {
	&gadget_config_desc_attr_MaxPower,
	&gadget_config_desc_attr_bmAttributes,
	NULL,
};

static const struct config_item_type gadget_config_type = {
	.ct_item_ops	= &gadget_config_item_ops,
	.ct_attrs	= gadget_config_attrs,
	.ct_owner	= THIS_MODULE,
};

static const struct config_item_type gadget_root_type = {
	.ct_item_ops	= &gadget_root_item_ops,
	.ct_attrs	= gadget_root_attrs,
	.ct_owner	= THIS_MODULE,
};

static void composite_init_dev(struct usb_composite_dev *cdev)
{
	spin_lock_init(&cdev->lock);
	INIT_LIST_HEAD(&cdev->configs);
	INIT_LIST_HEAD(&cdev->gstrings);
}

static struct config_group *function_make(
		struct config_group *group,
		const char *name)
{
	struct gadget_info *gi;
	struct usb_function_instance *fi;
	char buf[MAX_NAME_LEN];
	char *func_name;
	char *instance_name;
	int ret;

	ret = snprintf(buf, MAX_NAME_LEN, "%s", name);
	if (ret >= MAX_NAME_LEN)
		return ERR_PTR(-ENAMETOOLONG);

	func_name = buf;
	instance_name = strchr(func_name, '.');
	if (!instance_name) {
		pr_err("Unable to locate . in FUNC.INSTANCE\n");
		return ERR_PTR(-EINVAL);
	}
	*instance_name = '\0';
	instance_name++;

	fi = usb_get_function_instance(func_name);
	if (IS_ERR(fi))
		return ERR_CAST(fi);

	ret = config_item_set_name(&fi->group.cg_item, "%s", name);
	if (ret) {
		usb_put_function_instance(fi);
		return ERR_PTR(ret);
	}
	if (fi->set_inst_name) {
		ret = fi->set_inst_name(fi, instance_name);
		if (ret) {
			usb_put_function_instance(fi);
			return ERR_PTR(ret);
		}
	}

	gi = container_of(group, struct gadget_info, functions_group);

	mutex_lock(&gi->lock);
	list_add_tail(&fi->cfs_list, &gi->available_func);
	mutex_unlock(&gi->lock);
	return &fi->group;
}

static void function_drop(
		struct config_group *group,
		struct config_item *item)
{
	struct usb_function_instance *fi = to_usb_function_instance(item);
	struct gadget_info *gi;

	gi = container_of(group, struct gadget_info, functions_group);

	mutex_lock(&gi->lock);
	list_del(&fi->cfs_list);
	mutex_unlock(&gi->lock);
	config_item_put(item);
}

static struct configfs_group_operations functions_ops = {
	.make_group     = &function_make,
	.drop_item      = &function_drop,
};

static const struct config_item_type functions_type = {
	.ct_group_ops   = &functions_ops,
	.ct_owner       = THIS_MODULE,
};

GS_STRINGS_RW(gadget_config_name, configuration);

static struct configfs_attribute *gadget_config_name_langid_attrs[] = {
	&gadget_config_name_attr_configuration,
	NULL,
};

static void gadget_config_name_attr_release(struct config_item *item)
{
	struct gadget_config_name *cn = to_gadget_config_name(item);

	kfree(cn->configuration);

	list_del(&cn->list);
	kfree(cn);
}

USB_CONFIG_STRING_RW_OPS(gadget_config_name);
USB_CONFIG_STRINGS_LANG(gadget_config_name, config_usb_cfg);

static struct config_group *config_desc_make(
		struct config_group *group,
		const char *name)
{
	struct gadget_info *gi;
	struct config_usb_cfg *cfg;
	char buf[MAX_NAME_LEN];
	char *num_str;
	u8 num;
	int ret;

	gi = container_of(group, struct gadget_info, configs_group);
	ret = snprintf(buf, MAX_NAME_LEN, "%s", name);
	if (ret >= MAX_NAME_LEN)
		return ERR_PTR(-ENAMETOOLONG);

	num_str = strchr(buf, '.');
	if (!num_str) {
		pr_err("Unable to locate . in name.bConfigurationValue\n");
		return ERR_PTR(-EINVAL);
	}

	*num_str = '\0';
	num_str++;

	if (!strlen(buf))
		return ERR_PTR(-EINVAL);

	ret = kstrtou8(num_str, 0, &num);
	if (ret)
		return ERR_PTR(ret);

	cfg = kzalloc(sizeof(*cfg), GFP_KERNEL);
	if (!cfg)
		return ERR_PTR(-ENOMEM);
	cfg->c.label = kstrdup(buf, GFP_KERNEL);
	if (!cfg->c.label) {
		ret = -ENOMEM;
		goto err;
	}
	cfg->c.bConfigurationValue = num;
	cfg->c.MaxPower = CONFIG_USB_GADGET_VBUS_DRAW;
	cfg->c.bmAttributes = USB_CONFIG_ATT_ONE;
	INIT_LIST_HEAD(&cfg->string_list);
	INIT_LIST_HEAD(&cfg->func_list);

	config_group_init_type_name(&cfg->group, name,
				&gadget_config_type);

	config_group_init_type_name(&cfg->strings_group, "strings",
			&gadget_config_name_strings_type);
	configfs_add_default_group(&cfg->strings_group, &cfg->group);

	ret = usb_add_config_only(&gi->cdev, &cfg->c);
	if (ret)
		goto err;

	return &cfg->group;
err:
	kfree(cfg->c.label);
	kfree(cfg);
	return ERR_PTR(ret);
}

static void config_desc_drop(
		struct config_group *group,
		struct config_item *item)
{
	config_item_put(item);
}

static struct configfs_group_operations config_desc_ops = {
	.make_group     = &config_desc_make,
	.drop_item      = &config_desc_drop,
};

static const struct config_item_type config_desc_type = {
	.ct_group_ops   = &config_desc_ops,
	.ct_owner       = THIS_MODULE,
};

GS_STRINGS_RW(gadget_strings, manufacturer);
GS_STRINGS_RW(gadget_strings, product);
GS_STRINGS_RW(gadget_strings, serialnumber);

static struct configfs_attribute *gadget_strings_langid_attrs[] = {
	&gadget_strings_attr_manufacturer,
	&gadget_strings_attr_product,
	&gadget_strings_attr_serialnumber,
	NULL,
};

static void gadget_strings_attr_release(struct config_item *item)
{
	struct gadget_strings *gs = to_gadget_strings(item);

	kfree(gs->manufacturer);
	kfree(gs->product);
	kfree(gs->serialnumber);

	list_del(&gs->list);
	kfree(gs);
}

USB_CONFIG_STRING_RW_OPS(gadget_strings);
USB_CONFIG_STRINGS_LANG(gadget_strings, gadget_info);

static inline struct os_desc *to_os_desc(struct config_item *item)
{
	return container_of(to_config_group(item), struct os_desc, group);
}

static inline struct gadget_info *os_desc_item_to_gadget_info(
		struct config_item *item)
{
	return to_gadget_info(to_os_desc(item)->group.cg_item.ci_parent);
}

static ssize_t os_desc_use_show(struct config_item *item, char *page)
{
	return sprintf(page, "%d\n",
			os_desc_item_to_gadget_info(item)->use_os_desc);
}

static ssize_t os_desc_use_store(struct config_item *item, const char *page,
				 size_t len)
{
	struct gadget_info *gi = os_desc_item_to_gadget_info(item);
	int ret;
	bool use;

	mutex_lock(&gi->lock);
	ret = strtobool(page, &use);
	if (!ret) {
		gi->use_os_desc = use;
		ret = len;
	}
	mutex_unlock(&gi->lock);

	return ret;
}

static ssize_t os_desc_b_vendor_code_show(struct config_item *item, char *page)
{
	return sprintf(page, "0x%02x\n",
			os_desc_item_to_gadget_info(item)->b_vendor_code);
}

static ssize_t os_desc_b_vendor_code_store(struct config_item *item,
					   const char *page, size_t len)
{
	struct gadget_info *gi = os_desc_item_to_gadget_info(item);
	int ret;
	u8 b_vendor_code;

	mutex_lock(&gi->lock);
	ret = kstrtou8(page, 0, &b_vendor_code);
	if (!ret) {
		gi->b_vendor_code = b_vendor_code;
		ret = len;
	}
	mutex_unlock(&gi->lock);

	return ret;
}

static ssize_t os_desc_qw_sign_show(struct config_item *item, char *page)
{
	struct gadget_info *gi = os_desc_item_to_gadget_info(item);
	int res;

	res = utf16s_to_utf8s((wchar_t *) gi->qw_sign, OS_STRING_QW_SIGN_LEN,
			      UTF16_LITTLE_ENDIAN, page, PAGE_SIZE - 1);
	page[res++] = '\n';

	return res;
}

static ssize_t os_desc_qw_sign_store(struct config_item *item, const char *page,
				     size_t len)
{
	struct gadget_info *gi = os_desc_item_to_gadget_info(item);
	int res, l;

	l = min((int)len, OS_STRING_QW_SIGN_LEN >> 1);
	if (page[l - 1] == '\n')
		--l;

	mutex_lock(&gi->lock);
	res = utf8s_to_utf16s(page, l,
			      UTF16_LITTLE_ENDIAN, (wchar_t *) gi->qw_sign,
			      OS_STRING_QW_SIGN_LEN);
	if (res > 0)
		res = len;
	mutex_unlock(&gi->lock);

	return res;
}

CONFIGFS_ATTR(os_desc_, use);
CONFIGFS_ATTR(os_desc_, b_vendor_code);
CONFIGFS_ATTR(os_desc_, qw_sign);

static struct configfs_attribute *os_desc_attrs[] = {
	&os_desc_attr_use,
	&os_desc_attr_b_vendor_code,
	&os_desc_attr_qw_sign,
	NULL,
};

static void os_desc_attr_release(struct config_item *item)
{
	struct os_desc *os_desc = to_os_desc(item);
	kfree(os_desc);
}

static int os_desc_link(struct config_item *os_desc_ci,
			struct config_item *usb_cfg_ci)
{
	struct gadget_info *gi = container_of(to_config_group(os_desc_ci),
					struct gadget_info, os_desc_group);
	struct usb_composite_dev *cdev = &gi->cdev;
	struct config_usb_cfg *c_target = to_config_usb_cfg(usb_cfg_ci);
	struct usb_configuration *c = NULL, *iter;
	int ret;

	mutex_lock(&gi->lock);
	list_for_each_entry(iter, &cdev->configs, list) {
		if (iter != &c_target->c)
			continue;
		c = iter;
		break;
	}
	if (!c) {
		ret = -EINVAL;
		goto out;
	}

	if (cdev->os_desc_config) {
		ret = -EBUSY;
		goto out;
	}

	cdev->os_desc_config = &c_target->c;
	ret = 0;

out:
	mutex_unlock(&gi->lock);
	return ret;
}

static void os_desc_unlink(struct config_item *os_desc_ci,
			  struct config_item *usb_cfg_ci)
{
	struct gadget_info *gi = container_of(to_config_group(os_desc_ci),
					struct gadget_info, os_desc_group);
	struct usb_composite_dev *cdev = &gi->cdev;

	mutex_lock(&gi->lock);
	if (gi->composite.gadget_driver.udc_name)
		unregister_gadget(gi);
	cdev->os_desc_config = NULL;
	WARN_ON(gi->composite.gadget_driver.udc_name);
	mutex_unlock(&gi->lock);
}

static struct configfs_item_operations os_desc_ops = {
	.release                = os_desc_attr_release,
	.allow_link		= os_desc_link,
	.drop_link		= os_desc_unlink,
};

static struct config_item_type os_desc_type = {
	.ct_item_ops	= &os_desc_ops,
	.ct_attrs	= os_desc_attrs,
	.ct_owner	= THIS_MODULE,
};

static inline struct usb_os_desc_ext_prop
*to_usb_os_desc_ext_prop(struct config_item *item)
{
	return container_of(item, struct usb_os_desc_ext_prop, item);
}

static ssize_t ext_prop_type_show(struct config_item *item, char *page)
{
	return sprintf(page, "%d\n", to_usb_os_desc_ext_prop(item)->type);
}

static ssize_t ext_prop_type_store(struct config_item *item,
				   const char *page, size_t len)
{
	struct usb_os_desc_ext_prop *ext_prop = to_usb_os_desc_ext_prop(item);
	struct usb_os_desc *desc = to_usb_os_desc(ext_prop->item.ci_parent);
	u8 type;
	int ret;

	if (desc->opts_mutex)
		mutex_lock(desc->opts_mutex);
	ret = kstrtou8(page, 0, &type);
	if (ret)
		goto end;
	if (type < USB_EXT_PROP_UNICODE || type > USB_EXT_PROP_UNICODE_MULTI) {
		ret = -EINVAL;
		goto end;
	}

	if ((ext_prop->type == USB_EXT_PROP_BINARY ||
	    ext_prop->type == USB_EXT_PROP_LE32 ||
	    ext_prop->type == USB_EXT_PROP_BE32) &&
	    (type == USB_EXT_PROP_UNICODE ||
	    type == USB_EXT_PROP_UNICODE_ENV ||
	    type == USB_EXT_PROP_UNICODE_LINK))
		ext_prop->data_len <<= 1;
	else if ((ext_prop->type == USB_EXT_PROP_UNICODE ||
		   ext_prop->type == USB_EXT_PROP_UNICODE_ENV ||
		   ext_prop->type == USB_EXT_PROP_UNICODE_LINK) &&
		   (type == USB_EXT_PROP_BINARY ||
		   type == USB_EXT_PROP_LE32 ||
		   type == USB_EXT_PROP_BE32))
		ext_prop->data_len >>= 1;
	ext_prop->type = type;
	ret = len;

end:
	if (desc->opts_mutex)
		mutex_unlock(desc->opts_mutex);
	return ret;
}

static ssize_t ext_prop_data_show(struct config_item *item, char *page)
{
	struct usb_os_desc_ext_prop *ext_prop = to_usb_os_desc_ext_prop(item);
	int len = ext_prop->data_len;

	if (ext_prop->type == USB_EXT_PROP_UNICODE ||
	    ext_prop->type == USB_EXT_PROP_UNICODE_ENV ||
	    ext_prop->type == USB_EXT_PROP_UNICODE_LINK)
		len >>= 1;
	memcpy(page, ext_prop->data, len);

	return len;
}

static ssize_t ext_prop_data_store(struct config_item *item,
				   const char *page, size_t len)
{
	struct usb_os_desc_ext_prop *ext_prop = to_usb_os_desc_ext_prop(item);
	struct usb_os_desc *desc = to_usb_os_desc(ext_prop->item.ci_parent);
	char *new_data;
	size_t ret_len = len;

	if (page[len - 1] == '\n' || page[len - 1] == '\0')
		--len;
	new_data = kmemdup(page, len, GFP_KERNEL);
	if (!new_data)
		return -ENOMEM;

	if (desc->opts_mutex)
		mutex_lock(desc->opts_mutex);
	kfree(ext_prop->data);
	ext_prop->data = new_data;
	desc->ext_prop_len -= ext_prop->data_len;
	ext_prop->data_len = len;
	desc->ext_prop_len += ext_prop->data_len;
	if (ext_prop->type == USB_EXT_PROP_UNICODE ||
	    ext_prop->type == USB_EXT_PROP_UNICODE_ENV ||
	    ext_prop->type == USB_EXT_PROP_UNICODE_LINK) {
		desc->ext_prop_len -= ext_prop->data_len;
		ext_prop->data_len <<= 1;
		ext_prop->data_len += 2;
		desc->ext_prop_len += ext_prop->data_len;
	}
	if (desc->opts_mutex)
		mutex_unlock(desc->opts_mutex);
	return ret_len;
}

CONFIGFS_ATTR(ext_prop_, type);
CONFIGFS_ATTR(ext_prop_, data);

static struct configfs_attribute *ext_prop_attrs[] = {
	&ext_prop_attr_type,
	&ext_prop_attr_data,
	NULL,
};

static void usb_os_desc_ext_prop_release(struct config_item *item)
{
	struct usb_os_desc_ext_prop *ext_prop = to_usb_os_desc_ext_prop(item);

	kfree(ext_prop); /* frees a whole chunk */
}

static struct configfs_item_operations ext_prop_ops = {
	.release		= usb_os_desc_ext_prop_release,
};

static struct config_item *ext_prop_make(
		struct config_group *group,
		const char *name)
{
	struct usb_os_desc_ext_prop *ext_prop;
	struct config_item_type *ext_prop_type;
	struct usb_os_desc *desc;
	char *vlabuf;

	vla_group(data_chunk);
	vla_item(data_chunk, struct usb_os_desc_ext_prop, ext_prop, 1);
	vla_item(data_chunk, struct config_item_type, ext_prop_type, 1);

	vlabuf = kzalloc(vla_group_size(data_chunk), GFP_KERNEL);
	if (!vlabuf)
		return ERR_PTR(-ENOMEM);

	ext_prop = vla_ptr(vlabuf, data_chunk, ext_prop);
	ext_prop_type = vla_ptr(vlabuf, data_chunk, ext_prop_type);

	desc = container_of(group, struct usb_os_desc, group);
	ext_prop_type->ct_item_ops = &ext_prop_ops;
	ext_prop_type->ct_attrs = ext_prop_attrs;
	ext_prop_type->ct_owner = desc->owner;

	config_item_init_type_name(&ext_prop->item, name, ext_prop_type);

	ext_prop->name = kstrdup(name, GFP_KERNEL);
	if (!ext_prop->name) {
		kfree(vlabuf);
		return ERR_PTR(-ENOMEM);
	}
	desc->ext_prop_len += 14;
	ext_prop->name_len = 2 * strlen(ext_prop->name) + 2;
	if (desc->opts_mutex)
		mutex_lock(desc->opts_mutex);
	desc->ext_prop_len += ext_prop->name_len;
	list_add_tail(&ext_prop->entry, &desc->ext_prop);
	++desc->ext_prop_count;
	if (desc->opts_mutex)
		mutex_unlock(desc->opts_mutex);

	return &ext_prop->item;
}

static void ext_prop_drop(struct config_group *group, struct config_item *item)
{
	struct usb_os_desc_ext_prop *ext_prop = to_usb_os_desc_ext_prop(item);
	struct usb_os_desc *desc = to_usb_os_desc(&group->cg_item);

	if (desc->opts_mutex)
		mutex_lock(desc->opts_mutex);
	list_del(&ext_prop->entry);
	--desc->ext_prop_count;
	kfree(ext_prop->name);
	desc->ext_prop_len -= (ext_prop->name_len + ext_prop->data_len + 14);
	if (desc->opts_mutex)
		mutex_unlock(desc->opts_mutex);
	config_item_put(item);
}

static struct configfs_group_operations interf_grp_ops = {
	.make_item	= &ext_prop_make,
	.drop_item	= &ext_prop_drop,
};

static ssize_t interf_grp_compatible_id_show(struct config_item *item,
					     char *page)
{
	memcpy(page, to_usb_os_desc(item)->ext_compat_id, 8);
	return 8;
}

static ssize_t interf_grp_compatible_id_store(struct config_item *item,
					      const char *page, size_t len)
{
	struct usb_os_desc *desc = to_usb_os_desc(item);
	int l;

	l = min_t(int, 8, len);
	if (page[l - 1] == '\n')
		--l;
	if (desc->opts_mutex)
		mutex_lock(desc->opts_mutex);
	memcpy(desc->ext_compat_id, page, l);

	if (desc->opts_mutex)
		mutex_unlock(desc->opts_mutex);

	return len;
}

static ssize_t interf_grp_sub_compatible_id_show(struct config_item *item,
						 char *page)
{
	memcpy(page, to_usb_os_desc(item)->ext_compat_id + 8, 8);
	return 8;
}

static ssize_t interf_grp_sub_compatible_id_store(struct config_item *item,
						  const char *page, size_t len)
{
	struct usb_os_desc *desc = to_usb_os_desc(item);
	int l;

	l = min_t(int, 8, len);
	if (page[l - 1] == '\n')
		--l;
	if (desc->opts_mutex)
		mutex_lock(desc->opts_mutex);
	memcpy(desc->ext_compat_id + 8, page, l);

	if (desc->opts_mutex)
		mutex_unlock(desc->opts_mutex);

	return len;
}

CONFIGFS_ATTR(interf_grp_, compatible_id);
CONFIGFS_ATTR(interf_grp_, sub_compatible_id);

static struct configfs_attribute *interf_grp_attrs[] = {
	&interf_grp_attr_compatible_id,
	&interf_grp_attr_sub_compatible_id,
	NULL
};

struct config_group *usb_os_desc_prepare_interf_dir(
		struct config_group *parent,
		int n_interf,
		struct usb_os_desc **desc,
		char **names,
		struct module *owner)
{
	struct config_group *os_desc_group;
	struct config_item_type *os_desc_type, *interface_type;

	vla_group(data_chunk);
	vla_item(data_chunk, struct config_group, os_desc_group, 1);
	vla_item(data_chunk, struct config_item_type, os_desc_type, 1);
	vla_item(data_chunk, struct config_item_type, interface_type, 1);

	char *vlabuf = kzalloc(vla_group_size(data_chunk), GFP_KERNEL);
	if (!vlabuf)
		return ERR_PTR(-ENOMEM);

	os_desc_group = vla_ptr(vlabuf, data_chunk, os_desc_group);
	os_desc_type = vla_ptr(vlabuf, data_chunk, os_desc_type);
	interface_type = vla_ptr(vlabuf, data_chunk, interface_type);

	os_desc_type->ct_owner = owner;
	config_group_init_type_name(os_desc_group, "os_desc", os_desc_type);
	configfs_add_default_group(os_desc_group, parent);

	interface_type->ct_group_ops = &interf_grp_ops;
	interface_type->ct_attrs = interf_grp_attrs;
	interface_type->ct_owner = owner;

	while (n_interf--) {
		struct usb_os_desc *d;

		d = desc[n_interf];
		d->owner = owner;
		config_group_init_type_name(&d->group, "", interface_type);
		config_item_set_name(&d->group.cg_item, "interface.%s",
				     names[n_interf]);
		configfs_add_default_group(&d->group, os_desc_group);
	}

	return os_desc_group;
}
EXPORT_SYMBOL(usb_os_desc_prepare_interf_dir);

static int configfs_do_nothing(struct usb_composite_dev *cdev)
{
	WARN_ON(1);
	return -EINVAL;
}

int composite_dev_prepare(struct usb_composite_driver *composite,
		struct usb_composite_dev *dev);

int composite_os_desc_req_prepare(struct usb_composite_dev *cdev,
				  struct usb_ep *ep0);

static void purge_configs_funcs(struct gadget_info *gi)
{
	struct usb_configuration	*c;

	list_for_each_entry(c, &gi->cdev.configs, list) {
		struct usb_function *f, *tmp;
		struct config_usb_cfg *cfg;

		cfg = container_of(c, struct config_usb_cfg, c);

		list_for_each_entry_safe_reverse(f, tmp, &c->functions, list) {

			list_move(&f->list, &cfg->func_list);
			if (f->unbind) {
				dev_dbg(&gi->cdev.gadget->dev,
					"unbind function '%s'/%p\n",
					f->name, f);
				f->unbind(c, f);
			}
		}
		c->next_interface_id = 0;
		memset(c->interface, 0, sizeof(c->interface));
		c->superspeed_plus = 0;
		c->superspeed = 0;
		c->highspeed = 0;
		c->fullspeed = 0;
	}
}

static int configfs_composite_bind(struct usb_gadget *gadget,
		struct usb_gadget_driver *gdriver)
{
	struct usb_composite_driver     *composite = to_cdriver(gdriver);
	struct gadget_info		*gi = container_of(composite,
						struct gadget_info, composite);
	struct usb_composite_dev	*cdev = &gi->cdev;
	struct usb_configuration	*c;
	struct usb_string		*s;
	unsigned			i;
	int				ret;

	/* the gi->lock is hold by the caller */
	gi->unbind = 0;
	cdev->gadget = gadget;
	set_gadget_data(gadget, cdev);
	ret = composite_dev_prepare(composite, cdev);
	if (ret)
		return ret;
	/* and now the gadget bind */
	ret = -EINVAL;

	if (list_empty(&gi->cdev.configs)) {
		pr_err("Need at least one configuration in %s.\n",
				gi->composite.name);
		goto err_comp_cleanup;
	}


	list_for_each_entry(c, &gi->cdev.configs, list) {
		struct config_usb_cfg *cfg;

		cfg = container_of(c, struct config_usb_cfg, c);
		if (list_empty(&cfg->func_list)) {
			pr_err("Config %s/%d of %s needs at least one function.\n",
			      c->label, c->bConfigurationValue,
			      gi->composite.name);
			goto err_comp_cleanup;
		}
	}

	/* init all strings */
	if (!list_empty(&gi->string_list)) {
		struct gadget_strings *gs;

		i = 0;
		list_for_each_entry(gs, &gi->string_list, list) {

			gi->gstrings[i] = &gs->stringtab_dev;
			gs->stringtab_dev.strings = gs->strings;
			gs->strings[USB_GADGET_MANUFACTURER_IDX].s =
				gs->manufacturer;
			gs->strings[USB_GADGET_PRODUCT_IDX].s = gs->product;
			gs->strings[USB_GADGET_SERIAL_IDX].s = gs->serialnumber;
			i++;
		}
		gi->gstrings[i] = NULL;
		s = usb_gstrings_attach(&gi->cdev, gi->gstrings,
				USB_GADGET_FIRST_AVAIL_IDX);
		if (IS_ERR(s)) {
			ret = PTR_ERR(s);
			goto err_comp_cleanup;
		}

		gi->cdev.desc.iManufacturer = s[USB_GADGET_MANUFACTURER_IDX].id;
		gi->cdev.desc.iProduct = s[USB_GADGET_PRODUCT_IDX].id;
		gi->cdev.desc.iSerialNumber = s[USB_GADGET_SERIAL_IDX].id;
	}

	if (gi->use_os_desc) {
		cdev->use_os_string = true;
		cdev->b_vendor_code = gi->b_vendor_code;
		memcpy(cdev->qw_sign, gi->qw_sign, OS_STRING_QW_SIGN_LEN);
	}

	if (gadget_is_otg(gadget) && !otg_desc[0]) {
		struct usb_descriptor_header *usb_desc;

		usb_desc = usb_otg_descriptor_alloc(gadget);
		if (!usb_desc) {
			ret = -ENOMEM;
			goto err_comp_cleanup;
		}
		usb_otg_descriptor_init(gadget, usb_desc);
		otg_desc[0] = usb_desc;
		otg_desc[1] = NULL;
	}

	/* Go through all configs, attach all functions */
	list_for_each_entry(c, &gi->cdev.configs, list) {
		struct config_usb_cfg *cfg;
		struct usb_function *f;
		struct usb_function *tmp;
		struct gadget_config_name *cn;

		if (gadget_is_otg(gadget))
			c->descriptors = otg_desc;

		cfg = container_of(c, struct config_usb_cfg, c);
		if (!list_empty(&cfg->string_list)) {
			i = 0;
			list_for_each_entry(cn, &cfg->string_list, list) {
				cfg->gstrings[i] = &cn->stringtab_dev;
				cn->stringtab_dev.strings = &cn->strings;
				cn->strings.s = cn->configuration;
				i++;
			}
			cfg->gstrings[i] = NULL;
			s = usb_gstrings_attach(&gi->cdev, cfg->gstrings, 1);
			if (IS_ERR(s)) {
				ret = PTR_ERR(s);
				goto err_comp_cleanup;
			}
			c->iConfiguration = s[0].id;
		}

		list_for_each_entry_safe(f, tmp, &cfg->func_list, list) {
			list_del(&f->list);
			ret = usb_add_function(c, f);
			if (ret) {
				list_add(&f->list, &cfg->func_list);
				goto err_purge_funcs;
			}
		}
		ret = usb_gadget_check_config(cdev->gadget);
		if (ret)
			goto err_purge_funcs;

		usb_ep_autoconfig_reset(cdev->gadget);
	}
	if (cdev->use_os_string) {
		ret = composite_os_desc_req_prepare(cdev, gadget->ep0);
		if (ret)
			goto err_purge_funcs;
	}

	usb_ep_autoconfig_reset(cdev->gadget);
	return 0;

err_purge_funcs:
	purge_configs_funcs(gi);
err_comp_cleanup:
	composite_dev_cleanup(cdev);
	return ret;
}

#ifdef CONFIG_USB_CONFIGFS_UEVENT
static void android_work(struct work_struct *data)
{
	struct gadget_info *gi = container_of(data, struct gadget_info, work);
	struct usb_composite_dev *cdev = &gi->cdev;
	char *disconnected[2] = { "USB_STATE=DISCONNECTED", NULL };
	char *connected[2]    = { "USB_STATE=CONNECTED", NULL };
	char *configured[2]   = { "USB_STATE=CONFIGURED", NULL };
	/* 0-connected 1-configured 2-disconnected*/
	bool status[3] = { false, false, false };
	unsigned long flags;
	bool uevent_sent = false;

	spin_lock_irqsave(&cdev->lock, flags);
	if (cdev->config)
		status[1] = true;

	if (gi->connected != gi->sw_connected) {
		if (gi->connected)
			status[0] = true;
		else
			status[2] = true;
		gi->sw_connected = gi->connected;
	}
	spin_unlock_irqrestore(&cdev->lock, flags);

	if (status[0]) {
		kobject_uevent_env(&gi->dev->kobj, KOBJ_CHANGE, connected);
		pr_info("%s: sent uevent %s\n", __func__, connected[0]);
		uevent_sent = true;
	}

	if (status[1]) {
		kobject_uevent_env(&gi->dev->kobj, KOBJ_CHANGE, configured);
		pr_info("%s: sent uevent %s\n", __func__, configured[0]);
		uevent_sent = true;
	}

	if (status[2]) {
		kobject_uevent_env(&gi->dev->kobj, KOBJ_CHANGE, disconnected);
		pr_info("%s: sent uevent %s\n", __func__, disconnected[0]);
		uevent_sent = true;
	}

	if (!uevent_sent) {
		pr_info("%s: did not send uevent (%d %d %p)\n", __func__,
			gi->connected, gi->sw_connected, cdev->config);
	}
}
#endif

static void configfs_composite_unbind(struct usb_gadget *gadget)
{
	struct usb_composite_dev	*cdev;
	struct gadget_info		*gi;
	unsigned long flags;

	/* the gi->lock is hold by the caller */

	cdev = get_gadget_data(gadget);
	gi = container_of(cdev, struct gadget_info, cdev);
	spin_lock_irqsave(&gi->spinlock, flags);
	gi->unbind = 1;
	spin_unlock_irqrestore(&gi->spinlock, flags);

	kfree(otg_desc[0]);
	otg_desc[0] = NULL;
	purge_configs_funcs(gi);
	composite_dev_cleanup(cdev);
	usb_ep_autoconfig_reset(cdev->gadget);
	spin_lock_irqsave(&gi->spinlock, flags);
	cdev->gadget = NULL;
	cdev->deactivations = 0;
	gadget->deactivated = false;
	set_gadget_data(gadget, NULL);
	spin_unlock_irqrestore(&gi->spinlock, flags);
}

#ifdef CONFIG_USB_CONFIGFS_UEVENT
static int android_setup(struct usb_gadget *gadget,
			const struct usb_ctrlrequest *c)
{
	struct usb_composite_dev *cdev = get_gadget_data(gadget);
	unsigned long flags;
	struct gadget_info *gi = container_of(cdev, struct gadget_info, cdev);
	int value = -EOPNOTSUPP;
	struct usb_function_instance *fi;

	spin_lock_irqsave(&cdev->lock, flags);
	if (!gi->connected) {
		gi->connected = 1;
		schedule_work(&gi->work);
	}
	spin_unlock_irqrestore(&cdev->lock, flags);
	list_for_each_entry(fi, &gi->available_func, cfs_list) {
		if (fi != NULL && fi->f != NULL && fi->f->setup != NULL) {
			value = fi->f->setup(fi->f, c);
			if (value >= 0)
				break;
		}
	}

#ifdef CONFIG_USB_CONFIGFS_F_ACC
	if (value < 0)
		value = acc_ctrlrequest_composite(cdev, c);
#endif

	if (value < 0)
		value = composite_setup(gadget, c);

	spin_lock_irqsave(&cdev->lock, flags);
	if (c->bRequest == USB_REQ_SET_CONFIGURATION &&
						cdev->config) {
		schedule_work(&gi->work);
	}
	spin_unlock_irqrestore(&cdev->lock, flags);

	return value;
}

#else // CONFIG_USB_CONFIGFS_UEVENT

static int configfs_composite_setup(struct usb_gadget *gadget,
		const struct usb_ctrlrequest *ctrl)
{
	struct usb_composite_dev *cdev;
	struct gadget_info *gi;
	unsigned long flags;
	int ret;

	cdev = get_gadget_data(gadget);
	if (!cdev)
		return 0;

	gi = container_of(cdev, struct gadget_info, cdev);
	spin_lock_irqsave(&gi->spinlock, flags);
	cdev = get_gadget_data(gadget);
	if (!cdev || gi->unbind) {
		spin_unlock_irqrestore(&gi->spinlock, flags);
		return 0;
	}

	ret = composite_setup(gadget, ctrl);
	spin_unlock_irqrestore(&gi->spinlock, flags);
	return ret;
}

#endif // CONFIG_USB_CONFIGFS_UEVENT

static void configfs_composite_disconnect(struct usb_gadget *gadget)
{
	struct usb_composite_dev *cdev;
	struct gadget_info *gi;
	unsigned long flags;

	cdev = get_gadget_data(gadget);
	if (!cdev)
		return;

#ifdef CONFIG_USB_CONFIGFS_F_ACC
	/*
	 * accessory HID support can be active while the
	 * accessory function is not actually enabled,
	 * so we need to inform it when we are disconnected.
	 */
	acc_disconnect();
#endif
	gi = container_of(cdev, struct gadget_info, cdev);
	spin_lock_irqsave(&gi->spinlock, flags);
	cdev = get_gadget_data(gadget);
	if (!cdev || gi->unbind) {
		spin_unlock_irqrestore(&gi->spinlock, flags);
		return;
	}

#ifdef CONFIG_USB_CONFIGFS_UEVENT
	gi->connected = 0;
	schedule_work(&gi->work);
#endif
	composite_disconnect(gadget);
	spin_unlock_irqrestore(&gi->spinlock, flags);
}

static void configfs_composite_reset(struct usb_gadget *gadget)
{
	struct usb_composite_dev *cdev;
	struct gadget_info *gi;
	unsigned long flags;

	cdev = get_gadget_data(gadget);
	if (!cdev)
		return;

	gi = container_of(cdev, struct gadget_info, cdev);
	spin_lock_irqsave(&gi->spinlock, flags);
	cdev = get_gadget_data(gadget);
	if (!cdev || gi->unbind) {
		spin_unlock_irqrestore(&gi->spinlock, flags);
		return;
	}

	composite_reset(gadget);
	spin_unlock_irqrestore(&gi->spinlock, flags);
}

static void configfs_composite_suspend(struct usb_gadget *gadget)
{
	struct usb_composite_dev *cdev;
	struct gadget_info *gi;
	unsigned long flags;

	cdev = get_gadget_data(gadget);
	if (!cdev)
		return;

	gi = container_of(cdev, struct gadget_info, cdev);
	spin_lock_irqsave(&gi->spinlock, flags);
	cdev = get_gadget_data(gadget);
	if (!cdev || gi->unbind) {
		spin_unlock_irqrestore(&gi->spinlock, flags);
		return;
	}

	composite_suspend(gadget);
	spin_unlock_irqrestore(&gi->spinlock, flags);
}

static void configfs_composite_resume(struct usb_gadget *gadget)
{
	struct usb_composite_dev *cdev;
	struct gadget_info *gi;
	unsigned long flags;

	cdev = get_gadget_data(gadget);
	if (!cdev)
		return;

	gi = container_of(cdev, struct gadget_info, cdev);
	spin_lock_irqsave(&gi->spinlock, flags);
	cdev = get_gadget_data(gadget);
	if (!cdev || gi->unbind) {
		spin_unlock_irqrestore(&gi->spinlock, flags);
		return;
	}

	composite_resume(gadget);
	spin_unlock_irqrestore(&gi->spinlock, flags);
}

static const struct usb_gadget_driver configfs_driver_template = {
	.bind           = configfs_composite_bind,
	.unbind         = configfs_composite_unbind,

#ifdef CONFIG_USB_CONFIGFS_UEVENT
	.setup          = android_setup,
#else
	.setup          = configfs_composite_setup,
#endif
	.reset          = configfs_composite_reset,
	.disconnect     = configfs_composite_disconnect,
	.suspend	= configfs_composite_suspend,
	.resume		= configfs_composite_resume,

	.max_speed	= USB_SPEED_SUPER_PLUS,
	.driver = {
		.owner          = THIS_MODULE,
		.name		= "configfs-gadget",
	},
	.match_existing_only = 1,
};

#ifdef CONFIG_USB_CONFIGFS_UEVENT
static ssize_t state_show(struct device *pdev, struct device_attribute *attr,
			char *buf)
{
	struct gadget_info *dev = dev_get_drvdata(pdev);
	struct usb_composite_dev *cdev;
	char *state = "DISCONNECTED";
	unsigned long flags;

	if (!dev)
		goto out;

	cdev = &dev->cdev;

	if (!cdev)
		goto out;

	spin_lock_irqsave(&cdev->lock, flags);
	if (cdev->config)
		state = "CONFIGURED";
	else if (dev->connected)
		state = "CONNECTED";
	spin_unlock_irqrestore(&cdev->lock, flags);
out:
	return sprintf(buf, "%s\n", state);
}

static DEVICE_ATTR(state, S_IRUGO, state_show, NULL);

static struct device_attribute *android_usb_attributes[] = {
	&dev_attr_state,
	NULL
};

static int android_device_create(struct gadget_info *gi)
{
	struct device_attribute **attrs;
	struct device_attribute *attr;

	INIT_WORK(&gi->work, android_work);
	gi->dev = device_create(android_class, NULL,
			MKDEV(0, 0), NULL, "android%d", gadget_index++);
	if (IS_ERR(gi->dev))
		return PTR_ERR(gi->dev);

	dev_set_drvdata(gi->dev, gi);
	if (!android_device)
		android_device = gi->dev;

	attrs = android_usb_attributes;
	while ((attr = *attrs++)) {
		int err;

		err = device_create_file(gi->dev, attr);
		if (err) {
			device_destroy(gi->dev->class,
				       gi->dev->devt);
			return err;
		}
	}

	return 0;
}

static void android_device_destroy(struct gadget_info *gi)
{
	struct device_attribute **attrs;
	struct device_attribute *attr;

	attrs = android_usb_attributes;
	while ((attr = *attrs++))
		device_remove_file(gi->dev, attr);
	device_destroy(gi->dev->class, gi->dev->devt);
}
#else
static inline int android_device_create(struct gadget_info *gi)
{
	return 0;
}

static inline void android_device_destroy(struct gadget_info *gi)
{
}
#endif

static struct config_group *gadgets_make(
		struct config_group *group,
		const char *name)
{
	struct gadget_info *gi;

	gi = kzalloc(sizeof(*gi), GFP_KERNEL);
	if (!gi)
		return ERR_PTR(-ENOMEM);

	config_group_init_type_name(&gi->group, name, &gadget_root_type);

	config_group_init_type_name(&gi->functions_group, "functions",
			&functions_type);
	configfs_add_default_group(&gi->functions_group, &gi->group);

	config_group_init_type_name(&gi->configs_group, "configs",
			&config_desc_type);
	configfs_add_default_group(&gi->configs_group, &gi->group);

	config_group_init_type_name(&gi->strings_group, "strings",
			&gadget_strings_strings_type);
	configfs_add_default_group(&gi->strings_group, &gi->group);

	config_group_init_type_name(&gi->os_desc_group, "os_desc",
			&os_desc_type);
	configfs_add_default_group(&gi->os_desc_group, &gi->group);

	gi->composite.bind = configfs_do_nothing;
	gi->composite.unbind = configfs_do_nothing;
	gi->composite.suspend = NULL;
	gi->composite.resume = NULL;
	gi->composite.max_speed = USB_SPEED_SUPER_PLUS;

	spin_lock_init(&gi->spinlock);
	mutex_init(&gi->lock);
	INIT_LIST_HEAD(&gi->string_list);
	INIT_LIST_HEAD(&gi->available_func);

	composite_init_dev(&gi->cdev);
	gi->cdev.desc.bLength = USB_DT_DEVICE_SIZE;
	gi->cdev.desc.bDescriptorType = USB_DT_DEVICE;
	gi->cdev.desc.bcdDevice = cpu_to_le16(get_default_bcdDevice());

	gi->composite.gadget_driver = configfs_driver_template;

	gi->composite.gadget_driver.function = kstrdup(name, GFP_KERNEL);
	gi->composite.name = gi->composite.gadget_driver.function;

	if (!gi->composite.gadget_driver.function)
		goto err;

	if (android_device_create(gi) < 0)
		goto err;

	return &gi->group;

err:
	kfree(gi);
	return ERR_PTR(-ENOMEM);
}

static void gadgets_drop(struct config_group *group, struct config_item *item)
{
	struct gadget_info *gi;

	gi = container_of(to_config_group(item), struct gadget_info, group);
	config_item_put(item);
	android_device_destroy(gi);
}

static struct configfs_group_operations gadgets_ops = {
	.make_group     = &gadgets_make,
	.drop_item      = &gadgets_drop,
};

static const struct config_item_type gadgets_type = {
	.ct_group_ops   = &gadgets_ops,
	.ct_owner       = THIS_MODULE,
};

static struct configfs_subsystem gadget_subsys = {
	.su_group = {
		.cg_item = {
			.ci_namebuf = "usb_gadget",
			.ci_type = &gadgets_type,
		},
	},
	.su_mutex = __MUTEX_INITIALIZER(gadget_subsys.su_mutex),
};

void unregister_gadget_item(struct config_item *item)
{
	struct gadget_info *gi = to_gadget_info(item);

	mutex_lock(&gi->lock);
	unregister_gadget(gi);
	mutex_unlock(&gi->lock);
}
EXPORT_SYMBOL_GPL(unregister_gadget_item);

static int __init gadget_cfs_init(void)
{
	int ret;

	config_group_init(&gadget_subsys.su_group);

	ret = configfs_register_subsystem(&gadget_subsys);

#ifdef CONFIG_USB_CONFIGFS_UEVENT
	android_class = class_create(THIS_MODULE, "android_usb");
	if (IS_ERR(android_class))
		return PTR_ERR(android_class);
#endif

	return ret;
}
module_init(gadget_cfs_init);

static void __exit gadget_cfs_exit(void)
{
	configfs_unregister_subsystem(&gadget_subsys);
#ifdef CONFIG_USB_CONFIGFS_UEVENT
	if (!IS_ERR(android_class))
		class_destroy(android_class);
#endif

}
module_exit(gadget_cfs_exit);<|MERGE_RESOLUTION|>--- conflicted
+++ resolved
@@ -466,17 +466,11 @@
 		goto out;
 	}
 
-<<<<<<< HEAD
-	list_for_each_entry(a_fi, &gi->available_func, cfs_list) {
-		if (a_fi == fi)
-			break;
-=======
 	list_for_each_entry(iter, &gi->available_func, cfs_list) {
 		if (iter != fi)
 			continue;
 		a_fi = iter;
 		break;
->>>>>>> abddfcf7
 	}
 	if (!a_fi) {
 		ret = -EINVAL;
