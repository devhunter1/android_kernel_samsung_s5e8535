// SPDX-License-Identifier: GPL-2.0
/*
 * udc.c - Core UDC Framework
 *
 * Copyright (C) 2010 Texas Instruments
 * Author: Felipe Balbi <balbi@ti.com>
 */

#define pr_fmt(fmt)	"UDC core: " fmt

#include <linux/kernel.h>
#include <linux/module.h>
#include <linux/device.h>
#include <linux/list.h>
#include <linux/err.h>
#include <linux/dma-mapping.h>
#include <linux/sched/task_stack.h>
#include <linux/workqueue.h>

#include <linux/usb/ch9.h>
#include <linux/usb/gadget.h>
#include <linux/usb.h>

#include "trace.h"

/**
 * struct usb_udc - describes one usb device controller
 * @driver: the gadget driver pointer. For use by the class code
 * @dev: the child device to the actual controller
 * @gadget: the gadget. For use by the class code
 * @list: for use by the udc class driver
 * @vbus: for udcs who care about vbus status, this value is real vbus status;
 * for udcs who do not care about vbus status, this value is always true
 * @started: the UDC's started state. True if the UDC had started.
 *
 * This represents the internal data structure which is used by the UDC-class
 * to hold information about udc driver and gadget together.
 */
struct usb_udc {
	struct usb_gadget_driver	*driver;
	struct usb_gadget		*gadget;
	struct device			dev;
	struct list_head		list;
	bool				vbus;
	bool				started;
};

static struct class *udc_class;
static LIST_HEAD(udc_list);
static LIST_HEAD(gadget_driver_pending_list);
static DEFINE_MUTEX(udc_lock);

static int udc_bind_to_driver(struct usb_udc *udc,
		struct usb_gadget_driver *driver);

/* ------------------------------------------------------------------------- */

/**
 * usb_ep_set_maxpacket_limit - set maximum packet size limit for endpoint
 * @ep:the endpoint being configured
 * @maxpacket_limit:value of maximum packet size limit
 *
 * This function should be used only in UDC drivers to initialize endpoint
 * (usually in probe function).
 */
void usb_ep_set_maxpacket_limit(struct usb_ep *ep,
					      unsigned maxpacket_limit)
{
	ep->maxpacket_limit = maxpacket_limit;
	ep->maxpacket = maxpacket_limit;

	trace_usb_ep_set_maxpacket_limit(ep, 0);
}
EXPORT_SYMBOL_GPL(usb_ep_set_maxpacket_limit);

/**
 * usb_ep_enable - configure endpoint, making it usable
 * @ep:the endpoint being configured.  may not be the endpoint named "ep0".
 *	drivers discover endpoints through the ep_list of a usb_gadget.
 *
 * When configurations are set, or when interface settings change, the driver
 * will enable or disable the relevant endpoints.  while it is enabled, an
 * endpoint may be used for i/o until the driver receives a disconnect() from
 * the host or until the endpoint is disabled.
 *
 * the ep0 implementation (which calls this routine) must ensure that the
 * hardware capabilities of each endpoint match the descriptor provided
 * for it.  for example, an endpoint named "ep2in-bulk" would be usable
 * for interrupt transfers as well as bulk, but it likely couldn't be used
 * for iso transfers or for endpoint 14.  some endpoints are fully
 * configurable, with more generic names like "ep-a".  (remember that for
 * USB, "in" means "towards the USB host".)
 *
 * This routine may be called in an atomic (interrupt) context.
 *
 * returns zero, or a negative error code.
 */
int usb_ep_enable(struct usb_ep *ep)
{
	int ret = 0;

	if (ep->enabled)
		goto out;

	/* UDC drivers can't handle endpoints with maxpacket size 0 */
	if (usb_endpoint_maxp(ep->desc) == 0) {
		/*
		 * We should log an error message here, but we can't call
		 * dev_err() because there's no way to find the gadget
		 * given only ep.
		 */
		ret = -EINVAL;
		goto out;
	}

	ret = ep->ops->enable(ep, ep->desc);
	if (ret)
		goto out;

	ep->enabled = true;

out:
	trace_usb_ep_enable(ep, ret);

	return ret;
}
EXPORT_SYMBOL_GPL(usb_ep_enable);

/**
 * usb_ep_disable - endpoint is no longer usable
 * @ep:the endpoint being unconfigured.  may not be the endpoint named "ep0".
 *
 * no other task may be using this endpoint when this is called.
 * any pending and uncompleted requests will complete with status
 * indicating disconnect (-ESHUTDOWN) before this call returns.
 * gadget drivers must call usb_ep_enable() again before queueing
 * requests to the endpoint.
 *
 * This routine may be called in an atomic (interrupt) context.
 *
 * returns zero, or a negative error code.
 */
int usb_ep_disable(struct usb_ep *ep)
{
	int ret = 0;

	if (!ep->enabled)
		goto out;

	ret = ep->ops->disable(ep);
	if (ret)
		goto out;

	ep->enabled = false;

out:
	trace_usb_ep_disable(ep, ret);

	return ret;
}
EXPORT_SYMBOL_GPL(usb_ep_disable);

/**
 * usb_ep_alloc_request - allocate a request object to use with this endpoint
 * @ep:the endpoint to be used with with the request
 * @gfp_flags:GFP_* flags to use
 *
 * Request objects must be allocated with this call, since they normally
 * need controller-specific setup and may even need endpoint-specific
 * resources such as allocation of DMA descriptors.
 * Requests may be submitted with usb_ep_queue(), and receive a single
 * completion callback.  Free requests with usb_ep_free_request(), when
 * they are no longer needed.
 *
 * Returns the request, or null if one could not be allocated.
 */
struct usb_request *usb_ep_alloc_request(struct usb_ep *ep,
						       gfp_t gfp_flags)
{
	struct usb_request *req = NULL;

	req = ep->ops->alloc_request(ep, gfp_flags);

	trace_usb_ep_alloc_request(ep, req, req ? 0 : -ENOMEM);

	return req;
}
EXPORT_SYMBOL_GPL(usb_ep_alloc_request);

/**
 * usb_ep_free_request - frees a request object
 * @ep:the endpoint associated with the request
 * @req:the request being freed
 *
 * Reverses the effect of usb_ep_alloc_request().
 * Caller guarantees the request is not queued, and that it will
 * no longer be requeued (or otherwise used).
 */
void usb_ep_free_request(struct usb_ep *ep,
				       struct usb_request *req)
{
	trace_usb_ep_free_request(ep, req, 0);
	ep->ops->free_request(ep, req);
}
EXPORT_SYMBOL_GPL(usb_ep_free_request);

/**
 * usb_ep_queue - queues (submits) an I/O request to an endpoint.
 * @ep:the endpoint associated with the request
 * @req:the request being submitted
 * @gfp_flags: GFP_* flags to use in case the lower level driver couldn't
 *	pre-allocate all necessary memory with the request.
 *
 * This tells the device controller to perform the specified request through
 * that endpoint (reading or writing a buffer).  When the request completes,
 * including being canceled by usb_ep_dequeue(), the request's completion
 * routine is called to return the request to the driver.  Any endpoint
 * (except control endpoints like ep0) may have more than one transfer
 * request queued; they complete in FIFO order.  Once a gadget driver
 * submits a request, that request may not be examined or modified until it
 * is given back to that driver through the completion callback.
 *
 * Each request is turned into one or more packets.  The controller driver
 * never merges adjacent requests into the same packet.  OUT transfers
 * will sometimes use data that's already buffered in the hardware.
 * Drivers can rely on the fact that the first byte of the request's buffer
 * always corresponds to the first byte of some USB packet, for both
 * IN and OUT transfers.
 *
 * Bulk endpoints can queue any amount of data; the transfer is packetized
 * automatically.  The last packet will be short if the request doesn't fill it
 * out completely.  Zero length packets (ZLPs) should be avoided in portable
 * protocols since not all usb hardware can successfully handle zero length
 * packets.  (ZLPs may be explicitly written, and may be implicitly written if
 * the request 'zero' flag is set.)  Bulk endpoints may also be used
 * for interrupt transfers; but the reverse is not true, and some endpoints
 * won't support every interrupt transfer.  (Such as 768 byte packets.)
 *
 * Interrupt-only endpoints are less functional than bulk endpoints, for
 * example by not supporting queueing or not handling buffers that are
 * larger than the endpoint's maxpacket size.  They may also treat data
 * toggle differently.
 *
 * Control endpoints ... after getting a setup() callback, the driver queues
 * one response (even if it would be zero length).  That enables the
 * status ack, after transferring data as specified in the response.  Setup
 * functions may return negative error codes to generate protocol stalls.
 * (Note that some USB device controllers disallow protocol stall responses
 * in some cases.)  When control responses are deferred (the response is
 * written after the setup callback returns), then usb_ep_set_halt() may be
 * used on ep0 to trigger protocol stalls.  Depending on the controller,
 * it may not be possible to trigger a status-stage protocol stall when the
 * data stage is over, that is, from within the response's completion
 * routine.
 *
 * For periodic endpoints, like interrupt or isochronous ones, the usb host
 * arranges to poll once per interval, and the gadget driver usually will
 * have queued some data to transfer at that time.
 *
 * Note that @req's ->complete() callback must never be called from
 * within usb_ep_queue() as that can create deadlock situations.
 *
 * This routine may be called in interrupt context.
 *
 * Returns zero, or a negative error code.  Endpoints that are not enabled
 * report errors; errors will also be
 * reported when the usb peripheral is disconnected.
 *
 * If and only if @req is successfully queued (the return value is zero),
 * @req->complete() will be called exactly once, when the Gadget core and
 * UDC are finished with the request.  When the completion function is called,
 * control of the request is returned to the device driver which submitted it.
 * The completion handler may then immediately free or reuse @req.
 */
int usb_ep_queue(struct usb_ep *ep,
			       struct usb_request *req, gfp_t gfp_flags)
{
	int ret = 0;

	if (!ep->enabled && ep->address) {
<<<<<<< HEAD
		pr_warn("%s: ep is disabled\n", __func__);
=======
		pr_debug("USB gadget: queue request to disabled ep 0x%x (%s)\n",
				 ep->address, ep->name);
>>>>>>> e508fa9b
		ret = -ESHUTDOWN;
		goto out;
	}

	ret = ep->ops->queue(ep, req, gfp_flags);

out:
	trace_usb_ep_queue(ep, req, ret);

	return ret;
}
EXPORT_SYMBOL_GPL(usb_ep_queue);

/**
 * usb_ep_dequeue - dequeues (cancels, unlinks) an I/O request from an endpoint
 * @ep:the endpoint associated with the request
 * @req:the request being canceled
 *
 * If the request is still active on the endpoint, it is dequeued and
 * eventually its completion routine is called (with status -ECONNRESET);
 * else a negative error code is returned.  This routine is asynchronous,
 * that is, it may return before the completion routine runs.
 *
 * Note that some hardware can't clear out write fifos (to unlink the request
 * at the head of the queue) except as part of disconnecting from usb. Such
 * restrictions prevent drivers from supporting configuration changes,
 * even to configuration zero (a "chapter 9" requirement).
 *
 * This routine may be called in interrupt context.
 */
int usb_ep_dequeue(struct usb_ep *ep, struct usb_request *req)
{
	int ret;

	ret = ep->ops->dequeue(ep, req);
	trace_usb_ep_dequeue(ep, req, ret);

	return ret;
}
EXPORT_SYMBOL_GPL(usb_ep_dequeue);

/**
 * usb_ep_set_halt - sets the endpoint halt feature.
 * @ep: the non-isochronous endpoint being stalled
 *
 * Use this to stall an endpoint, perhaps as an error report.
 * Except for control endpoints,
 * the endpoint stays halted (will not stream any data) until the host
 * clears this feature; drivers may need to empty the endpoint's request
 * queue first, to make sure no inappropriate transfers happen.
 *
 * Note that while an endpoint CLEAR_FEATURE will be invisible to the
 * gadget driver, a SET_INTERFACE will not be.  To reset endpoints for the
 * current altsetting, see usb_ep_clear_halt().  When switching altsettings,
 * it's simplest to use usb_ep_enable() or usb_ep_disable() for the endpoints.
 *
 * This routine may be called in interrupt context.
 *
 * Returns zero, or a negative error code.  On success, this call sets
 * underlying hardware state that blocks data transfers.
 * Attempts to halt IN endpoints will fail (returning -EAGAIN) if any
 * transfer requests are still queued, or if the controller hardware
 * (usually a FIFO) still holds bytes that the host hasn't collected.
 */
int usb_ep_set_halt(struct usb_ep *ep)
{
	int ret;

	ret = ep->ops->set_halt(ep, 1);
	trace_usb_ep_set_halt(ep, ret);

	return ret;
}
EXPORT_SYMBOL_GPL(usb_ep_set_halt);

/**
 * usb_ep_clear_halt - clears endpoint halt, and resets toggle
 * @ep:the bulk or interrupt endpoint being reset
 *
 * Use this when responding to the standard usb "set interface" request,
 * for endpoints that aren't reconfigured, after clearing any other state
 * in the endpoint's i/o queue.
 *
 * This routine may be called in interrupt context.
 *
 * Returns zero, or a negative error code.  On success, this call clears
 * the underlying hardware state reflecting endpoint halt and data toggle.
 * Note that some hardware can't support this request (like pxa2xx_udc),
 * and accordingly can't correctly implement interface altsettings.
 */
int usb_ep_clear_halt(struct usb_ep *ep)
{
	int ret;

	ret = ep->ops->set_halt(ep, 0);
	trace_usb_ep_clear_halt(ep, ret);

	return ret;
}
EXPORT_SYMBOL_GPL(usb_ep_clear_halt);

/**
 * usb_ep_set_wedge - sets the halt feature and ignores clear requests
 * @ep: the endpoint being wedged
 *
 * Use this to stall an endpoint and ignore CLEAR_FEATURE(HALT_ENDPOINT)
 * requests. If the gadget driver clears the halt status, it will
 * automatically unwedge the endpoint.
 *
 * This routine may be called in interrupt context.
 *
 * Returns zero on success, else negative errno.
 */
int usb_ep_set_wedge(struct usb_ep *ep)
{
	int ret;

	if (ep->ops->set_wedge)
		ret = ep->ops->set_wedge(ep);
	else
		ret = ep->ops->set_halt(ep, 1);

	trace_usb_ep_set_wedge(ep, ret);

	return ret;
}
EXPORT_SYMBOL_GPL(usb_ep_set_wedge);

/**
 * usb_ep_fifo_status - returns number of bytes in fifo, or error
 * @ep: the endpoint whose fifo status is being checked.
 *
 * FIFO endpoints may have "unclaimed data" in them in certain cases,
 * such as after aborted transfers.  Hosts may not have collected all
 * the IN data written by the gadget driver (and reported by a request
 * completion).  The gadget driver may not have collected all the data
 * written OUT to it by the host.  Drivers that need precise handling for
 * fault reporting or recovery may need to use this call.
 *
 * This routine may be called in interrupt context.
 *
 * This returns the number of such bytes in the fifo, or a negative
 * errno if the endpoint doesn't use a FIFO or doesn't support such
 * precise handling.
 */
int usb_ep_fifo_status(struct usb_ep *ep)
{
	int ret;

	if (ep->ops->fifo_status)
		ret = ep->ops->fifo_status(ep);
	else
		ret = -EOPNOTSUPP;

	trace_usb_ep_fifo_status(ep, ret);

	return ret;
}
EXPORT_SYMBOL_GPL(usb_ep_fifo_status);

/**
 * usb_ep_fifo_flush - flushes contents of a fifo
 * @ep: the endpoint whose fifo is being flushed.
 *
 * This call may be used to flush the "unclaimed data" that may exist in
 * an endpoint fifo after abnormal transaction terminations.  The call
 * must never be used except when endpoint is not being used for any
 * protocol translation.
 *
 * This routine may be called in interrupt context.
 */
void usb_ep_fifo_flush(struct usb_ep *ep)
{
	if (ep->ops->fifo_flush)
		ep->ops->fifo_flush(ep);

	trace_usb_ep_fifo_flush(ep, 0);
}
EXPORT_SYMBOL_GPL(usb_ep_fifo_flush);

/* ------------------------------------------------------------------------- */

/**
 * usb_gadget_frame_number - returns the current frame number
 * @gadget: controller that reports the frame number
 *
 * Returns the usb frame number, normally eleven bits from a SOF packet,
 * or negative errno if this device doesn't support this capability.
 */
int usb_gadget_frame_number(struct usb_gadget *gadget)
{
	int ret;

	ret = gadget->ops->get_frame(gadget);

	trace_usb_gadget_frame_number(gadget, ret);

	return ret;
}
EXPORT_SYMBOL_GPL(usb_gadget_frame_number);

/**
 * usb_gadget_wakeup - tries to wake up the host connected to this gadget
 * @gadget: controller used to wake up the host
 *
 * Returns zero on success, else negative error code if the hardware
 * doesn't support such attempts, or its support has not been enabled
 * by the usb host.  Drivers must return device descriptors that report
 * their ability to support this, or hosts won't enable it.
 *
 * This may also try to use SRP to wake the host and start enumeration,
 * even if OTG isn't otherwise in use.  OTG devices may also start
 * remote wakeup even when hosts don't explicitly enable it.
 */
int usb_gadget_wakeup(struct usb_gadget *gadget)
{
	int ret = 0;

	if (!gadget->ops->wakeup) {
		ret = -EOPNOTSUPP;
		goto out;
	}

	ret = gadget->ops->wakeup(gadget);

out:
	trace_usb_gadget_wakeup(gadget, ret);

	return ret;
}
EXPORT_SYMBOL_GPL(usb_gadget_wakeup);

/**
 * usb_gadget_set_selfpowered - sets the device selfpowered feature.
 * @gadget:the device being declared as self-powered
 *
 * this affects the device status reported by the hardware driver
 * to reflect that it now has a local power supply.
 *
 * returns zero on success, else negative errno.
 */
int usb_gadget_set_selfpowered(struct usb_gadget *gadget)
{
	int ret = 0;

	if (!gadget->ops->set_selfpowered) {
		ret = -EOPNOTSUPP;
		goto out;
	}

	ret = gadget->ops->set_selfpowered(gadget, 1);

out:
	trace_usb_gadget_set_selfpowered(gadget, ret);

	return ret;
}
EXPORT_SYMBOL_GPL(usb_gadget_set_selfpowered);

/**
 * usb_gadget_clear_selfpowered - clear the device selfpowered feature.
 * @gadget:the device being declared as bus-powered
 *
 * this affects the device status reported by the hardware driver.
 * some hardware may not support bus-powered operation, in which
 * case this feature's value can never change.
 *
 * returns zero on success, else negative errno.
 */
int usb_gadget_clear_selfpowered(struct usb_gadget *gadget)
{
	int ret = 0;

	if (!gadget->ops->set_selfpowered) {
		ret = -EOPNOTSUPP;
		goto out;
	}

	ret = gadget->ops->set_selfpowered(gadget, 0);

out:
	trace_usb_gadget_clear_selfpowered(gadget, ret);

	return ret;
}
EXPORT_SYMBOL_GPL(usb_gadget_clear_selfpowered);

/**
 * usb_gadget_vbus_connect - Notify controller that VBUS is powered
 * @gadget:The device which now has VBUS power.
 * Context: can sleep
 *
 * This call is used by a driver for an external transceiver (or GPIO)
 * that detects a VBUS power session starting.  Common responses include
 * resuming the controller, activating the D+ (or D-) pullup to let the
 * host detect that a USB device is attached, and starting to draw power
 * (8mA or possibly more, especially after SET_CONFIGURATION).
 *
 * Returns zero on success, else negative errno.
 */
int usb_gadget_vbus_connect(struct usb_gadget *gadget)
{
	int ret = 0;

	if (!gadget->ops->vbus_session) {
		ret = -EOPNOTSUPP;
		goto out;
	}

	ret = gadget->ops->vbus_session(gadget, 1);

out:
	trace_usb_gadget_vbus_connect(gadget, ret);

	return ret;
}
EXPORT_SYMBOL_GPL(usb_gadget_vbus_connect);

/**
 * usb_gadget_vbus_draw - constrain controller's VBUS power usage
 * @gadget:The device whose VBUS usage is being described
 * @mA:How much current to draw, in milliAmperes.  This should be twice
 *	the value listed in the configuration descriptor bMaxPower field.
 *
 * This call is used by gadget drivers during SET_CONFIGURATION calls,
 * reporting how much power the device may consume.  For example, this
 * could affect how quickly batteries are recharged.
 *
 * Returns zero on success, else negative errno.
 */
int usb_gadget_vbus_draw(struct usb_gadget *gadget, unsigned mA)
{
	int ret = 0;

	if (!gadget->ops->vbus_draw) {
		ret = -EOPNOTSUPP;
		goto out;
	}

	ret = gadget->ops->vbus_draw(gadget, mA);
	if (!ret)
		gadget->mA = mA;

out:
	trace_usb_gadget_vbus_draw(gadget, ret);

	return ret;
}
EXPORT_SYMBOL_GPL(usb_gadget_vbus_draw);

/**
 * usb_gadget_vbus_disconnect - notify controller about VBUS session end
 * @gadget:the device whose VBUS supply is being described
 * Context: can sleep
 *
 * This call is used by a driver for an external transceiver (or GPIO)
 * that detects a VBUS power session ending.  Common responses include
 * reversing everything done in usb_gadget_vbus_connect().
 *
 * Returns zero on success, else negative errno.
 */
int usb_gadget_vbus_disconnect(struct usb_gadget *gadget)
{
	int ret = 0;

	if (!gadget->ops->vbus_session) {
		ret = -EOPNOTSUPP;
		goto out;
	}

	ret = gadget->ops->vbus_session(gadget, 0);

out:
	trace_usb_gadget_vbus_disconnect(gadget, ret);

	return ret;
}
EXPORT_SYMBOL_GPL(usb_gadget_vbus_disconnect);

/**
 * usb_gadget_connect - software-controlled connect to USB host
 * @gadget:the peripheral being connected
 *
 * Enables the D+ (or potentially D-) pullup.  The host will start
 * enumerating this gadget when the pullup is active and a VBUS session
 * is active (the link is powered).
 *
 * Returns zero on success, else negative errno.
 */
int usb_gadget_connect(struct usb_gadget *gadget)
{
	int ret = 0;

	if (!gadget->ops->pullup) {
		ret = -EOPNOTSUPP;
		goto out;
	}

	if (gadget->deactivated) {
		/*
		 * If gadget is deactivated we only save new state.
		 * Gadget will be connected automatically after activation.
		 */
		gadget->connected = true;
		goto out;
	}

	gadget->connected = 1;
	ret = gadget->ops->pullup(gadget, 1);
	if (ret)
		gadget->connected = 0;

out:
	trace_usb_gadget_connect(gadget, ret);

	return ret;
}
EXPORT_SYMBOL_GPL(usb_gadget_connect);

/**
 * usb_gadget_disconnect - software-controlled disconnect from USB host
 * @gadget:the peripheral being disconnected
 *
 * Disables the D+ (or potentially D-) pullup, which the host may see
 * as a disconnect (when a VBUS session is active).  Not all systems
 * support software pullup controls.
 *
 * Following a successful disconnect, invoke the ->disconnect() callback
 * for the current gadget driver so that UDC drivers don't need to.
 *
 * Returns zero on success, else negative errno.
 */
int usb_gadget_disconnect(struct usb_gadget *gadget)
{
	int ret = 0;

	if (!gadget->ops->pullup) {
		ret = -EOPNOTSUPP;
		goto out;
	}

	if (!gadget->connected)
		goto out;

	if (gadget->deactivated) {
		/*
		 * If gadget is deactivated we only save new state.
		 * Gadget will stay disconnected after activation.
		 */
		gadget->connected = false;
		goto out;
	}

	ret = gadget->ops->pullup(gadget, 0);
	if (!ret) {
		gadget->connected = 0;
		gadget->udc->driver->disconnect(gadget);
	}

out:
	trace_usb_gadget_disconnect(gadget, ret);

	return ret;
}
EXPORT_SYMBOL_GPL(usb_gadget_disconnect);

/**
 * usb_gadget_deactivate - deactivate function which is not ready to work
 * @gadget: the peripheral being deactivated
 *
 * This routine may be used during the gadget driver bind() call to prevent
 * the peripheral from ever being visible to the USB host, unless later
 * usb_gadget_activate() is called.  For example, user mode components may
 * need to be activated before the system can talk to hosts.
 *
 * Returns zero on success, else negative errno.
 */
int usb_gadget_deactivate(struct usb_gadget *gadget)
{
	int ret = 0;

	if (gadget->deactivated)
		goto out;

	if (gadget->connected) {
		ret = usb_gadget_disconnect(gadget);
		if (ret)
			goto out;

		/*
		 * If gadget was being connected before deactivation, we want
		 * to reconnect it in usb_gadget_activate().
		 */
		gadget->connected = true;
	}
	gadget->deactivated = true;

out:
	trace_usb_gadget_deactivate(gadget, ret);

	return ret;
}
EXPORT_SYMBOL_GPL(usb_gadget_deactivate);

/**
 * usb_gadget_activate - activate function which is not ready to work
 * @gadget: the peripheral being activated
 *
 * This routine activates gadget which was previously deactivated with
 * usb_gadget_deactivate() call. It calls usb_gadget_connect() if needed.
 *
 * Returns zero on success, else negative errno.
 */
int usb_gadget_activate(struct usb_gadget *gadget)
{
	int ret = 0;

	if (!gadget->deactivated)
		goto out;

	gadget->deactivated = false;

	/*
	 * If gadget has been connected before deactivation, or became connected
	 * while it was being deactivated, we call usb_gadget_connect().
	 */
	if (gadget->connected)
		ret = usb_gadget_connect(gadget);

out:
	trace_usb_gadget_activate(gadget, ret);

	return ret;
}
EXPORT_SYMBOL_GPL(usb_gadget_activate);

/* ------------------------------------------------------------------------- */

#ifdef	CONFIG_HAS_DMA

int usb_gadget_map_request_by_dev(struct device *dev,
		struct usb_request *req, int is_in)
{
	if (req->length == 0)
		return 0;

	if (req->num_sgs) {
		int     mapped;

		mapped = dma_map_sg(dev, req->sg, req->num_sgs,
				is_in ? DMA_TO_DEVICE : DMA_FROM_DEVICE);
		if (mapped == 0) {
			dev_err(dev, "failed to map SGs\n");
			return -EFAULT;
		}

		req->num_mapped_sgs = mapped;
	} else {
		if (is_vmalloc_addr(req->buf)) {
			dev_err(dev, "buffer is not dma capable\n");
			return -EFAULT;
		} else if (object_is_on_stack(req->buf)) {
			dev_err(dev, "buffer is on stack\n");
			return -EFAULT;
		}

		req->dma = dma_map_single(dev, req->buf, req->length,
				is_in ? DMA_TO_DEVICE : DMA_FROM_DEVICE);

		if (dma_mapping_error(dev, req->dma)) {
			dev_err(dev, "failed to map buffer\n");
			return -EFAULT;
		}

		req->dma_mapped = 1;
	}

	return 0;
}
EXPORT_SYMBOL_GPL(usb_gadget_map_request_by_dev);

int usb_gadget_map_request(struct usb_gadget *gadget,
		struct usb_request *req, int is_in)
{
	return usb_gadget_map_request_by_dev(gadget->dev.parent, req, is_in);
}
EXPORT_SYMBOL_GPL(usb_gadget_map_request);

void usb_gadget_unmap_request_by_dev(struct device *dev,
		struct usb_request *req, int is_in)
{
	if (req->length == 0)
		return;

	if (req->num_mapped_sgs) {
		dma_unmap_sg(dev, req->sg, req->num_sgs,
				is_in ? DMA_TO_DEVICE : DMA_FROM_DEVICE);

		req->num_mapped_sgs = 0;
	} else if (req->dma_mapped) {
		dma_unmap_single(dev, req->dma, req->length,
				is_in ? DMA_TO_DEVICE : DMA_FROM_DEVICE);
		req->dma_mapped = 0;
	}
}
EXPORT_SYMBOL_GPL(usb_gadget_unmap_request_by_dev);

void usb_gadget_unmap_request(struct usb_gadget *gadget,
		struct usb_request *req, int is_in)
{
	usb_gadget_unmap_request_by_dev(gadget->dev.parent, req, is_in);
}
EXPORT_SYMBOL_GPL(usb_gadget_unmap_request);

#endif	/* CONFIG_HAS_DMA */

/* ------------------------------------------------------------------------- */

/**
 * usb_gadget_giveback_request - give the request back to the gadget layer
 * @ep: the endpoint to be used with with the request
 * @req: the request being given back
 *
 * This is called by device controller drivers in order to return the
 * completed request back to the gadget layer.
 */
void usb_gadget_giveback_request(struct usb_ep *ep,
		struct usb_request *req)
{
	if (likely(req->status == 0))
		usb_led_activity(USB_LED_EVENT_GADGET);

	trace_usb_gadget_giveback_request(ep, req, 0);

	req->complete(ep, req);
}
EXPORT_SYMBOL_GPL(usb_gadget_giveback_request);

/* ------------------------------------------------------------------------- */

/**
 * gadget_find_ep_by_name - returns ep whose name is the same as sting passed
 *	in second parameter or NULL if searched endpoint not found
 * @g: controller to check for quirk
 * @name: name of searched endpoint
 */
struct usb_ep *gadget_find_ep_by_name(struct usb_gadget *g, const char *name)
{
	struct usb_ep *ep;

	gadget_for_each_ep(ep, g) {
		if (!strcmp(ep->name, name))
			return ep;
	}

	return NULL;
}
EXPORT_SYMBOL_GPL(gadget_find_ep_by_name);

/* ------------------------------------------------------------------------- */

int usb_gadget_ep_match_desc(struct usb_gadget *gadget,
		struct usb_ep *ep, struct usb_endpoint_descriptor *desc,
		struct usb_ss_ep_comp_descriptor *ep_comp)
{
	u8		type;
	u16		max;
	int		num_req_streams = 0;

	/* endpoint already claimed? */
	if (ep->claimed)
		return 0;

	type = usb_endpoint_type(desc);
	max = usb_endpoint_maxp(desc);

	if (usb_endpoint_dir_in(desc) && !ep->caps.dir_in)
		return 0;
	if (usb_endpoint_dir_out(desc) && !ep->caps.dir_out)
		return 0;

	if (max > ep->maxpacket_limit)
		return 0;

	/* "high bandwidth" works only at high speed */
	if (!gadget_is_dualspeed(gadget) && usb_endpoint_maxp_mult(desc) > 1)
		return 0;

	switch (type) {
	case USB_ENDPOINT_XFER_CONTROL:
		/* only support ep0 for portable CONTROL traffic */
		return 0;
	case USB_ENDPOINT_XFER_ISOC:
		if (!ep->caps.type_iso)
			return 0;
		/* ISO:  limit 1023 bytes full speed, 1024 high/super speed */
		if (!gadget_is_dualspeed(gadget) && max > 1023)
			return 0;
		break;
	case USB_ENDPOINT_XFER_BULK:
		if (!ep->caps.type_bulk)
			return 0;
		if (ep_comp && gadget_is_superspeed(gadget)) {
			/* Get the number of required streams from the
			 * EP companion descriptor and see if the EP
			 * matches it
			 */
			num_req_streams = ep_comp->bmAttributes & 0x1f;
			if (num_req_streams > ep->max_streams)
				return 0;
		}
		break;
	case USB_ENDPOINT_XFER_INT:
		/* Bulk endpoints handle interrupt transfers,
		 * except the toggle-quirky iso-synch kind
		 */
		if (!ep->caps.type_int && !ep->caps.type_bulk)
			return 0;
		/* INT:  limit 64 bytes full speed, 1024 high/super speed */
		if (!gadget_is_dualspeed(gadget) && max > 64)
			return 0;
		break;
	}

	return 1;
}
EXPORT_SYMBOL_GPL(usb_gadget_ep_match_desc);

/**
 * usb_gadget_check_config - checks if the UDC can support the binded
 *	configuration
 * @gadget: controller to check the USB configuration
 *
 * Ensure that a UDC is able to support the requested resources by a
 * configuration, and that there are no resource limitations, such as
 * internal memory allocated to all requested endpoints.
 *
 * Returns zero on success, else a negative errno.
 */
int usb_gadget_check_config(struct usb_gadget *gadget)
{
	if (gadget->ops->check_config)
		return gadget->ops->check_config(gadget);
	return 0;
}
EXPORT_SYMBOL_GPL(usb_gadget_check_config);

/* ------------------------------------------------------------------------- */

static void usb_gadget_state_work(struct work_struct *work)
{
	struct usb_gadget *gadget = work_to_gadget(work);
	struct usb_udc *udc = gadget->udc;

	if (udc)
		sysfs_notify(&udc->dev.kobj, NULL, "state");
}

void usb_gadget_set_state(struct usb_gadget *gadget,
		enum usb_device_state state)
{
	gadget->state = state;
	schedule_work(&gadget->work);
}
EXPORT_SYMBOL_GPL(usb_gadget_set_state);

/* ------------------------------------------------------------------------- */

static int usb_udc_connect_control(struct usb_udc *udc)
{
	int ret;

	if (udc->vbus)
		ret = usb_gadget_connect(udc->gadget);
	else
		ret = usb_gadget_disconnect(udc->gadget);

	return ret;
}

/**
 * usb_udc_vbus_handler - updates the udc core vbus status, and try to
 * connect or disconnect gadget
 * @gadget: The gadget which vbus change occurs
 * @status: The vbus status
 *
 * The udc driver calls it when it wants to connect or disconnect gadget
 * according to vbus status.
 */
void usb_udc_vbus_handler(struct usb_gadget *gadget, bool status)
{
	struct usb_udc *udc = gadget->udc;

	if (udc) {
		udc->vbus = status;
		usb_udc_connect_control(udc);
	}
}
EXPORT_SYMBOL_GPL(usb_udc_vbus_handler);

/**
 * usb_gadget_udc_reset - notifies the udc core that bus reset occurs
 * @gadget: The gadget which bus reset occurs
 * @driver: The gadget driver we want to notify
 *
 * If the udc driver has bus reset handler, it needs to call this when the bus
 * reset occurs, it notifies the gadget driver that the bus reset occurs as
 * well as updates gadget state.
 */
void usb_gadget_udc_reset(struct usb_gadget *gadget,
		struct usb_gadget_driver *driver)
{
	driver->reset(gadget);
	usb_gadget_set_state(gadget, USB_STATE_DEFAULT);
}
EXPORT_SYMBOL_GPL(usb_gadget_udc_reset);

/**
 * usb_gadget_udc_start - tells usb device controller to start up
 * @udc: The UDC to be started
 *
 * This call is issued by the UDC Class driver when it's about
 * to register a gadget driver to the device controller, before
 * calling gadget driver's bind() method.
 *
 * It allows the controller to be powered off until strictly
 * necessary to have it powered on.
 *
 * Returns zero on success, else negative errno.
 */
static inline int usb_gadget_udc_start(struct usb_udc *udc)
{
	int ret;

	if (udc->started) {
		dev_err(&udc->dev, "UDC had already started\n");
		return -EBUSY;
	}

	ret = udc->gadget->ops->udc_start(udc->gadget, udc->driver);
	if (!ret)
		udc->started = true;

	return ret;
}

/**
 * usb_gadget_udc_stop - tells usb device controller we don't need it anymore
 * @udc: The UDC to be stopped
 *
 * This call is issued by the UDC Class driver after calling
 * gadget driver's unbind() method.
 *
 * The details are implementation specific, but it can go as
 * far as powering off UDC completely and disable its data
 * line pullups.
 */
static inline void usb_gadget_udc_stop(struct usb_udc *udc)
{
	if (!udc->started) {
		dev_err(&udc->dev, "UDC had already stopped\n");
		return;
	}

	udc->gadget->ops->udc_stop(udc->gadget);
	udc->started = false;
}

/**
 * usb_gadget_udc_set_speed - tells usb device controller speed supported by
 *    current driver
 * @udc: The device we want to set maximum speed
 * @speed: The maximum speed to allowed to run
 *
 * This call is issued by the UDC Class driver before calling
 * usb_gadget_udc_start() in order to make sure that we don't try to
 * connect on speeds the gadget driver doesn't support.
 */
static inline void usb_gadget_udc_set_speed(struct usb_udc *udc,
					    enum usb_device_speed speed)
{
	struct usb_gadget *gadget = udc->gadget;
	enum usb_device_speed s;

	if (speed == USB_SPEED_UNKNOWN)
		s = gadget->max_speed;
	else
		s = min(speed, gadget->max_speed);

	if (s == USB_SPEED_SUPER_PLUS && gadget->ops->udc_set_ssp_rate)
		gadget->ops->udc_set_ssp_rate(gadget, gadget->max_ssp_rate);
	else if (gadget->ops->udc_set_speed)
		gadget->ops->udc_set_speed(gadget, s);
}

/**
 * usb_gadget_enable_async_callbacks - tell usb device controller to enable asynchronous callbacks
 * @udc: The UDC which should enable async callbacks
 *
 * This routine is used when binding gadget drivers.  It undoes the effect
 * of usb_gadget_disable_async_callbacks(); the UDC driver should enable IRQs
 * (if necessary) and resume issuing callbacks.
 *
 * This routine will always be called in process context.
 */
static inline void usb_gadget_enable_async_callbacks(struct usb_udc *udc)
{
	struct usb_gadget *gadget = udc->gadget;

	if (gadget->ops->udc_async_callbacks)
		gadget->ops->udc_async_callbacks(gadget, true);
}

/**
 * usb_gadget_disable_async_callbacks - tell usb device controller to disable asynchronous callbacks
 * @udc: The UDC which should disable async callbacks
 *
 * This routine is used when unbinding gadget drivers.  It prevents a race:
 * The UDC driver doesn't know when the gadget driver's ->unbind callback
 * runs, so unless it is told to disable asynchronous callbacks, it might
 * issue a callback (such as ->disconnect) after the unbind has completed.
 *
 * After this function runs, the UDC driver must suppress all ->suspend,
 * ->resume, ->disconnect, ->reset, and ->setup callbacks to the gadget driver
 * until async callbacks are again enabled.  A simple-minded but effective
 * way to accomplish this is to tell the UDC hardware not to generate any
 * more IRQs.
 *
 * Request completion callbacks must still be issued.  However, it's okay
 * to defer them until the request is cancelled, since the pull-up will be
 * turned off during the time period when async callbacks are disabled.
 *
 * This routine will always be called in process context.
 */
static inline void usb_gadget_disable_async_callbacks(struct usb_udc *udc)
{
	struct usb_gadget *gadget = udc->gadget;

	if (gadget->ops->udc_async_callbacks)
		gadget->ops->udc_async_callbacks(gadget, false);
}

/**
 * usb_udc_release - release the usb_udc struct
 * @dev: the dev member within usb_udc
 *
 * This is called by driver's core in order to free memory once the last
 * reference is released.
 */
static void usb_udc_release(struct device *dev)
{
	struct usb_udc *udc;

	udc = container_of(dev, struct usb_udc, dev);
	dev_dbg(dev, "releasing '%s'\n", dev_name(dev));
	kfree(udc);
}

static const struct attribute_group *usb_udc_attr_groups[];

static void usb_udc_nop_release(struct device *dev)
{
	dev_vdbg(dev, "%s\n", __func__);
}

/* should be called with udc_lock held */
static int check_pending_gadget_drivers(struct usb_udc *udc)
{
	struct usb_gadget_driver *driver;
	int ret = 0;

	list_for_each_entry(driver, &gadget_driver_pending_list, pending)
		if (!driver->udc_name || strcmp(driver->udc_name,
						dev_name(&udc->dev)) == 0) {
			ret = udc_bind_to_driver(udc, driver);
			if (ret != -EPROBE_DEFER)
				list_del_init(&driver->pending);
			break;
		}

	return ret;
}

/**
 * usb_initialize_gadget - initialize a gadget and its embedded struct device
 * @parent: the parent device to this udc. Usually the controller driver's
 * device.
 * @gadget: the gadget to be initialized.
 * @release: a gadget release function.
 *
 * Returns zero on success, negative errno otherwise.
 * Calls the gadget release function in the latter case.
 */
void usb_initialize_gadget(struct device *parent, struct usb_gadget *gadget,
		void (*release)(struct device *dev))
{
	dev_set_name(&gadget->dev, "gadget");
	INIT_WORK(&gadget->work, usb_gadget_state_work);
	gadget->dev.parent = parent;

	if (release)
		gadget->dev.release = release;
	else
		gadget->dev.release = usb_udc_nop_release;

	device_initialize(&gadget->dev);
}
EXPORT_SYMBOL_GPL(usb_initialize_gadget);

/**
 * usb_add_gadget - adds a new gadget to the udc class driver list
 * @gadget: the gadget to be added to the list.
 *
 * Returns zero on success, negative errno otherwise.
 * Does not do a final usb_put_gadget() if an error occurs.
 */
int usb_add_gadget(struct usb_gadget *gadget)
{
	struct usb_udc		*udc;
	int			ret = -ENOMEM;

	udc = kzalloc(sizeof(*udc), GFP_KERNEL);
	if (!udc)
		goto error;

	device_initialize(&udc->dev);
	udc->dev.release = usb_udc_release;
	udc->dev.class = udc_class;
	udc->dev.groups = usb_udc_attr_groups;
	udc->dev.parent = gadget->dev.parent;
	ret = dev_set_name(&udc->dev, "%s",
			kobject_name(&gadget->dev.parent->kobj));
	if (ret)
		goto err_put_udc;

	ret = device_add(&gadget->dev);
	if (ret)
		goto err_put_udc;

	udc->gadget = gadget;
	gadget->udc = udc;

	udc->started = false;

	mutex_lock(&udc_lock);
	list_add_tail(&udc->list, &udc_list);

	ret = device_add(&udc->dev);
	if (ret)
		goto err_unlist_udc;

	usb_gadget_set_state(gadget, USB_STATE_NOTATTACHED);
	udc->vbus = true;

	/* pick up one of pending gadget drivers */
	ret = check_pending_gadget_drivers(udc);
	if (ret)
		goto err_del_udc;

	mutex_unlock(&udc_lock);

	return 0;

 err_del_udc:
	flush_work(&gadget->work);
	device_del(&udc->dev);

 err_unlist_udc:
	list_del(&udc->list);
	mutex_unlock(&udc_lock);

	device_del(&gadget->dev);

 err_put_udc:
	put_device(&udc->dev);

 error:
	return ret;
}
EXPORT_SYMBOL_GPL(usb_add_gadget);

/**
 * usb_add_gadget_udc_release - adds a new gadget to the udc class driver list
 * @parent: the parent device to this udc. Usually the controller driver's
 * device.
 * @gadget: the gadget to be added to the list.
 * @release: a gadget release function.
 *
 * Returns zero on success, negative errno otherwise.
 * Calls the gadget release function in the latter case.
 */
int usb_add_gadget_udc_release(struct device *parent, struct usb_gadget *gadget,
		void (*release)(struct device *dev))
{
	int	ret;

	usb_initialize_gadget(parent, gadget, release);
	ret = usb_add_gadget(gadget);
	if (ret)
		usb_put_gadget(gadget);
	return ret;
}
EXPORT_SYMBOL_GPL(usb_add_gadget_udc_release);

/**
 * usb_get_gadget_udc_name - get the name of the first UDC controller
 * This functions returns the name of the first UDC controller in the system.
 * Please note that this interface is usefull only for legacy drivers which
 * assume that there is only one UDC controller in the system and they need to
 * get its name before initialization. There is no guarantee that the UDC
 * of the returned name will be still available, when gadget driver registers
 * itself.
 *
 * Returns pointer to string with UDC controller name on success, NULL
 * otherwise. Caller should kfree() returned string.
 */
char *usb_get_gadget_udc_name(void)
{
	struct usb_udc *udc;
	char *name = NULL;

	/* For now we take the first available UDC */
	mutex_lock(&udc_lock);
	list_for_each_entry(udc, &udc_list, list) {
		if (!udc->driver) {
			name = kstrdup(udc->gadget->name, GFP_KERNEL);
			break;
		}
	}
	mutex_unlock(&udc_lock);
	return name;
}
EXPORT_SYMBOL_GPL(usb_get_gadget_udc_name);

/**
 * usb_add_gadget_udc - adds a new gadget to the udc class driver list
 * @parent: the parent device to this udc. Usually the controller
 * driver's device.
 * @gadget: the gadget to be added to the list
 *
 * Returns zero on success, negative errno otherwise.
 */
int usb_add_gadget_udc(struct device *parent, struct usb_gadget *gadget)
{
	return usb_add_gadget_udc_release(parent, gadget, NULL);
}
EXPORT_SYMBOL_GPL(usb_add_gadget_udc);

static void usb_gadget_remove_driver(struct usb_udc *udc)
{
	dev_dbg(&udc->dev, "unregistering UDC driver [%s]\n",
			udc->driver->function);

	usb_gadget_disconnect(udc->gadget);
	usb_gadget_disable_async_callbacks(udc);
	if (udc->gadget->irq)
		synchronize_irq(udc->gadget->irq);
	udc->driver->unbind(udc->gadget);
	usb_gadget_udc_stop(udc);

	udc->driver = NULL;
	udc->gadget->dev.driver = NULL;

	kobject_uevent(&udc->dev.kobj, KOBJ_CHANGE);
}

/**
 * usb_del_gadget - deletes @udc from udc_list
 * @gadget: the gadget to be removed.
 *
 * This will call usb_gadget_unregister_driver() if
 * the @udc is still busy.
 * It will not do a final usb_put_gadget().
 */
void usb_del_gadget(struct usb_gadget *gadget)
{
	struct usb_udc *udc = gadget->udc;

	if (!udc)
		return;

	dev_vdbg(gadget->dev.parent, "unregistering gadget\n");

	mutex_lock(&udc_lock);
	list_del(&udc->list);

	if (udc->driver) {
		struct usb_gadget_driver *driver = udc->driver;

		usb_gadget_remove_driver(udc);
		list_add(&driver->pending, &gadget_driver_pending_list);
	}
	mutex_unlock(&udc_lock);

	kobject_uevent(&udc->dev.kobj, KOBJ_REMOVE);
	flush_work(&gadget->work);
	device_unregister(&udc->dev);
	device_del(&gadget->dev);
}
EXPORT_SYMBOL_GPL(usb_del_gadget);

/**
 * usb_del_gadget_udc - deletes @udc from udc_list
 * @gadget: the gadget to be removed.
 *
 * Calls usb_del_gadget() and does a final usb_put_gadget().
 */
void usb_del_gadget_udc(struct usb_gadget *gadget)
{
	usb_del_gadget(gadget);
	usb_put_gadget(gadget);
}
EXPORT_SYMBOL_GPL(usb_del_gadget_udc);

/* ------------------------------------------------------------------------- */

static int udc_bind_to_driver(struct usb_udc *udc, struct usb_gadget_driver *driver)
{
	int ret;

	dev_dbg(&udc->dev, "registering UDC driver [%s]\n",
			driver->function);

	udc->driver = driver;
	udc->gadget->dev.driver = &driver->driver;

	usb_gadget_udc_set_speed(udc, driver->max_speed);

	ret = driver->bind(udc->gadget, driver);
	if (ret)
		goto err1;
	ret = usb_gadget_udc_start(udc);
	if (ret)
		goto err_start;

	usb_gadget_enable_async_callbacks(udc);
	ret = usb_udc_connect_control(udc);
	if (ret)
		goto err_connect_control;

	kobject_uevent(&udc->dev.kobj, KOBJ_CHANGE);
	return 0;

err_connect_control:
	usb_gadget_disable_async_callbacks(udc);
	if (udc->gadget->irq)
		synchronize_irq(udc->gadget->irq);
	usb_gadget_udc_stop(udc);

err_start:
	driver->unbind(udc->gadget);

err1:
	if (ret != -EISNAM)
		dev_err(&udc->dev, "failed to start %s: %d\n",
			udc->driver->function, ret);
	udc->driver = NULL;
	udc->gadget->dev.driver = NULL;
	return ret;
}

int usb_gadget_probe_driver(struct usb_gadget_driver *driver)
{
	struct usb_udc		*udc = NULL, *iter;
	int			ret = -ENODEV;

	if (!driver || !driver->bind || !driver->setup)
		return -EINVAL;

	mutex_lock(&udc_lock);
	if (driver->udc_name) {
		list_for_each_entry(iter, &udc_list, list) {
			ret = strcmp(driver->udc_name, dev_name(&iter->dev));
			if (ret)
				continue;
			udc = iter;
			break;
		}
		if (ret)
			ret = -ENODEV;
		else if (udc->driver)
			ret = -EBUSY;
		else
			goto found;
	} else {
		list_for_each_entry(iter, &udc_list, list) {
			/* For now we take the first one */
			if (iter->driver)
				continue;
			udc = iter;
			goto found;
		}
	}

	if (!driver->match_existing_only) {
		list_add_tail(&driver->pending, &gadget_driver_pending_list);
		pr_info("couldn't find an available UDC - added [%s] to list of pending drivers\n",
			driver->function);
		ret = 0;
	}

	mutex_unlock(&udc_lock);
	if (ret)
		pr_warn("couldn't find an available UDC or it's busy: %d\n", ret);
	return ret;
found:
	ret = udc_bind_to_driver(udc, driver);
	mutex_unlock(&udc_lock);
	return ret;
}
EXPORT_SYMBOL_GPL(usb_gadget_probe_driver);

int usb_gadget_unregister_driver(struct usb_gadget_driver *driver)
{
	struct usb_udc		*udc = NULL;
	int			ret = -ENODEV;

	if (!driver || !driver->unbind)
		return -EINVAL;

	mutex_lock(&udc_lock);
	list_for_each_entry(udc, &udc_list, list) {
		if (udc->driver == driver) {
			usb_gadget_remove_driver(udc);
			usb_gadget_set_state(udc->gadget,
					     USB_STATE_NOTATTACHED);

			/* Maybe there is someone waiting for this UDC? */
			check_pending_gadget_drivers(udc);
			/*
			 * For now we ignore bind errors as probably it's
			 * not a valid reason to fail other's gadget unbind
			 */
			ret = 0;
			break;
		}
	}

	if (ret) {
		list_del(&driver->pending);
		ret = 0;
	}
	mutex_unlock(&udc_lock);
	return ret;
}
EXPORT_SYMBOL_GPL(usb_gadget_unregister_driver);

/* ------------------------------------------------------------------------- */

static ssize_t srp_store(struct device *dev,
		struct device_attribute *attr, const char *buf, size_t n)
{
	struct usb_udc		*udc = container_of(dev, struct usb_udc, dev);

	if (sysfs_streq(buf, "1"))
		usb_gadget_wakeup(udc->gadget);

	return n;
}
static DEVICE_ATTR_WO(srp);

static ssize_t soft_connect_store(struct device *dev,
		struct device_attribute *attr, const char *buf, size_t n)
{
	struct usb_udc		*udc = container_of(dev, struct usb_udc, dev);
	ssize_t			ret;

	mutex_lock(&udc_lock);
	if (!udc->driver) {
		dev_err(dev, "soft-connect without a gadget driver\n");
		ret = -EOPNOTSUPP;
		goto out;
	}

	if (sysfs_streq(buf, "connect")) {
		usb_gadget_udc_start(udc);
		usb_gadget_connect(udc->gadget);
	} else if (sysfs_streq(buf, "disconnect")) {
		usb_gadget_disconnect(udc->gadget);
		usb_gadget_udc_stop(udc);
	} else {
		dev_err(dev, "unsupported command '%s'\n", buf);
		ret = -EINVAL;
		goto out;
	}

	ret = n;
out:
	mutex_unlock(&udc_lock);
	return ret;
}
static DEVICE_ATTR_WO(soft_connect);

static ssize_t state_show(struct device *dev, struct device_attribute *attr,
			  char *buf)
{
	struct usb_udc		*udc = container_of(dev, struct usb_udc, dev);
	struct usb_gadget	*gadget = udc->gadget;

	return sprintf(buf, "%s\n", usb_state_string(gadget->state));
}
static DEVICE_ATTR_RO(state);

static ssize_t function_show(struct device *dev, struct device_attribute *attr,
			     char *buf)
{
	struct usb_udc		*udc = container_of(dev, struct usb_udc, dev);
	struct usb_gadget_driver *drv = udc->driver;

	if (!drv || !drv->function)
		return 0;
	return scnprintf(buf, PAGE_SIZE, "%s\n", drv->function);
}
static DEVICE_ATTR_RO(function);

#define USB_UDC_SPEED_ATTR(name, param)					\
ssize_t name##_show(struct device *dev,					\
		struct device_attribute *attr, char *buf)		\
{									\
	struct usb_udc *udc = container_of(dev, struct usb_udc, dev);	\
	return scnprintf(buf, PAGE_SIZE, "%s\n",			\
			usb_speed_string(udc->gadget->param));		\
}									\
static DEVICE_ATTR_RO(name)

static USB_UDC_SPEED_ATTR(current_speed, speed);
static USB_UDC_SPEED_ATTR(maximum_speed, max_speed);

#define USB_UDC_ATTR(name)					\
ssize_t name##_show(struct device *dev,				\
		struct device_attribute *attr, char *buf)	\
{								\
	struct usb_udc		*udc = container_of(dev, struct usb_udc, dev); \
	struct usb_gadget	*gadget = udc->gadget;		\
								\
	return scnprintf(buf, PAGE_SIZE, "%d\n", gadget->name);	\
}								\
static DEVICE_ATTR_RO(name)

static USB_UDC_ATTR(is_otg);
static USB_UDC_ATTR(is_a_peripheral);
static USB_UDC_ATTR(b_hnp_enable);
static USB_UDC_ATTR(a_hnp_support);
static USB_UDC_ATTR(a_alt_hnp_support);
static USB_UDC_ATTR(is_selfpowered);

static struct attribute *usb_udc_attrs[] = {
	&dev_attr_srp.attr,
	&dev_attr_soft_connect.attr,
	&dev_attr_state.attr,
	&dev_attr_function.attr,
	&dev_attr_current_speed.attr,
	&dev_attr_maximum_speed.attr,

	&dev_attr_is_otg.attr,
	&dev_attr_is_a_peripheral.attr,
	&dev_attr_b_hnp_enable.attr,
	&dev_attr_a_hnp_support.attr,
	&dev_attr_a_alt_hnp_support.attr,
	&dev_attr_is_selfpowered.attr,
	NULL,
};

static const struct attribute_group usb_udc_attr_group = {
	.attrs = usb_udc_attrs,
};

static const struct attribute_group *usb_udc_attr_groups[] = {
	&usb_udc_attr_group,
	NULL,
};

static int usb_udc_uevent(struct device *dev, struct kobj_uevent_env *env)
{
	struct usb_udc		*udc = container_of(dev, struct usb_udc, dev);
	int			ret;

	ret = add_uevent_var(env, "USB_UDC_NAME=%s", udc->gadget->name);
	if (ret) {
		dev_err(dev, "failed to add uevent USB_UDC_NAME\n");
		return ret;
	}

	if (udc->driver) {
		ret = add_uevent_var(env, "USB_UDC_DRIVER=%s",
				udc->driver->function);
		if (ret) {
			dev_err(dev, "failed to add uevent USB_UDC_DRIVER\n");
			return ret;
		}
	}

	return 0;
}

static int __init usb_udc_init(void)
{
	udc_class = class_create(THIS_MODULE, "udc");
	if (IS_ERR(udc_class)) {
		pr_err("failed to create udc class --> %ld\n",
				PTR_ERR(udc_class));
		return PTR_ERR(udc_class);
	}

	udc_class->dev_uevent = usb_udc_uevent;
	return 0;
}
subsys_initcall(usb_udc_init);

static void __exit usb_udc_exit(void)
{
	class_destroy(udc_class);
}
module_exit(usb_udc_exit);

MODULE_DESCRIPTION("UDC Framework");
MODULE_AUTHOR("Felipe Balbi <balbi@ti.com>");
MODULE_LICENSE("GPL v2");<|MERGE_RESOLUTION|>--- conflicted
+++ resolved
@@ -278,12 +278,8 @@
 	int ret = 0;
 
 	if (!ep->enabled && ep->address) {
-<<<<<<< HEAD
-		pr_warn("%s: ep is disabled\n", __func__);
-=======
 		pr_debug("USB gadget: queue request to disabled ep 0x%x (%s)\n",
 				 ep->address, ep->name);
->>>>>>> e508fa9b
 		ret = -ESHUTDOWN;
 		goto out;
 	}
