--- conflicted
+++ resolved
@@ -1738,11 +1738,7 @@
 
 	pm_runtime_put(dev);
 
-<<<<<<< HEAD
-	pr_info("%s ---\n", __func__);
-=======
 	dma_set_max_seg_size(dev, UINT_MAX);
->>>>>>> 819bb2da
 
 	return 0;
 
