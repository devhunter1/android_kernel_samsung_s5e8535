--- conflicted
+++ resolved
@@ -2836,13 +2836,7 @@
 	dwc3_ep0_out_start(dwc);
 
 	dwc3_gadget_enable_irq(dwc);
-<<<<<<< HEAD
-	irq_set_affinity_hint(dwc->irq_gadget, cpumask_of(0x1));
-
-	pr_info("%s ---\n", __func__);
-=======
 	dwc3_enable_susphy(dwc, true);
->>>>>>> e508fa9b
 
 	return 0;
 
