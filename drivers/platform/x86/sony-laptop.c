--- conflicted
+++ resolved
@@ -1622,31 +1622,8 @@
 	if (acpi_video_backlight_support()) {
 		pr_info(DRV_PFX "brightness ignored, must be "
 		       "controlled by ACPI video driver\n");
-<<<<<<< HEAD
-	} else if (ACPI_SUCCESS(acpi_get_handle(sony_nc_acpi_handle, "GBRT",
-						&handle))) {
-		struct backlight_properties props;
-		memset(&props, 0, sizeof(struct backlight_properties));
-		props.type = BACKLIGHT_PLATFORM;
-		props.max_brightness = SONY_MAX_BRIGHTNESS - 1;
-		sony_backlight_device = backlight_device_register("sony", NULL,
-								  NULL,
-								  &sony_backlight_ops,
-								  &props);
-
-		if (IS_ERR(sony_backlight_device)) {
-			printk(KERN_WARNING DRV_PFX "unable to register backlight device\n");
-			sony_backlight_device = NULL;
-		} else {
-			sony_backlight_device->props.brightness =
-			    sony_backlight_get_brightness
-			    (sony_backlight_device);
-		}
-
-=======
 	} else {
 		sony_nc_backlight_setup();
->>>>>>> 00b317a4
 	}
 
 	/* create sony_pf sysfs attributes related to the SNC device */
