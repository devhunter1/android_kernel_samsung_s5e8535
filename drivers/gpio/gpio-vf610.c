--- conflicted
+++ resolved
@@ -176,15 +176,9 @@
 	port->irqc[d->hwirq] = irqc;
 
 	if (type & IRQ_TYPE_LEVEL_MASK)
-<<<<<<< HEAD
-		__irq_set_handler_locked(d->irq, handle_level_irq);
-	else
-		__irq_set_handler_locked(d->irq, handle_edge_irq);
-=======
 		irq_set_handler_locked(d, handle_level_irq);
 	else
 		irq_set_handler_locked(d, handle_edge_irq);
->>>>>>> 9f30a04d
 
 	return 0;
 }
