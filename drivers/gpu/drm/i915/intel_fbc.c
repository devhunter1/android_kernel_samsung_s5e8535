/*
 * Copyright © 2014 Intel Corporation
 *
 * Permission is hereby granted, free of charge, to any person obtaining a
 * copy of this software and associated documentation files (the "Software"),
 * to deal in the Software without restriction, including without limitation
 * the rights to use, copy, modify, merge, publish, distribute, sublicense,
 * and/or sell copies of the Software, and to permit persons to whom the
 * Software is furnished to do so, subject to the following conditions:
 *
 * The above copyright notice and this permission notice (including the next
 * paragraph) shall be included in all copies or substantial portions of the
 * Software.
 *
 * THE SOFTWARE IS PROVIDED "AS IS", WITHOUT WARRANTY OF ANY KIND, EXPRESS OR
 * IMPLIED, INCLUDING BUT NOT LIMITED TO THE WARRANTIES OF MERCHANTABILITY,
 * FITNESS FOR A PARTICULAR PURPOSE AND NONINFRINGEMENT.  IN NO EVENT SHALL
 * THE AUTHORS OR COPYRIGHT HOLDERS BE LIABLE FOR ANY CLAIM, DAMAGES OR OTHER
 * LIABILITY, WHETHER IN AN ACTION OF CONTRACT, TORT OR OTHERWISE, ARISING
 * FROM, OUT OF OR IN CONNECTION WITH THE SOFTWARE OR THE USE OR OTHER
 * DEALINGS IN THE SOFTWARE.
 */

/**
 * DOC: Frame Buffer Compression (FBC)
 *
 * FBC tries to save memory bandwidth (and so power consumption) by
 * compressing the amount of memory used by the display. It is total
 * transparent to user space and completely handled in the kernel.
 *
 * The benefits of FBC are mostly visible with solid backgrounds and
 * variation-less patterns. It comes from keeping the memory footprint small
 * and having fewer memory pages opened and accessed for refreshing the display.
 *
 * i915 is responsible to reserve stolen memory for FBC and configure its
 * offset on proper registers. The hardware takes care of all
 * compress/decompress. However there are many known cases where we have to
 * forcibly disable it to allow proper screen updates.
 */

#include <drm/drm_fourcc.h>

<<<<<<< HEAD
#include "intel_drv.h"
=======
>>>>>>> 0ecfebd2
#include "i915_drv.h"
#include "intel_drv.h"
#include "intel_fbc.h"
#include "intel_frontbuffer.h"

static inline bool fbc_supported(struct drm_i915_private *dev_priv)
{
	return HAS_FBC(dev_priv);
}

static inline bool no_fbc_on_multiple_pipes(struct drm_i915_private *dev_priv)
{
	return INTEL_GEN(dev_priv) <= 3;
}

/*
 * In some platforms where the CRTC's x:0/y:0 coordinates doesn't match the
 * frontbuffer's x:0/y:0 coordinates we lie to the hardware about the plane's
 * origin so the x and y offsets can actually fit the registers. As a
 * consequence, the fence doesn't really start exactly at the display plane
 * address we program because it starts at the real start of the buffer, so we
 * have to take this into consideration here.
 */
static unsigned int get_crtc_fence_y_offset(struct intel_fbc *fbc)
{
	return fbc->state_cache.plane.y - fbc->state_cache.plane.adjusted_y;
}

/*
 * For SKL+, the plane source size used by the hardware is based on the value we
 * write to the PLANE_SIZE register. For BDW-, the hardware looks at the value
 * we wrote to PIPESRC.
 */
static void intel_fbc_get_plane_source_size(struct intel_fbc_state_cache *cache,
					    int *width, int *height)
{
	if (width)
		*width = cache->plane.src_w;
	if (height)
		*height = cache->plane.src_h;
}

static int intel_fbc_calculate_cfb_size(struct drm_i915_private *dev_priv,
					struct intel_fbc_state_cache *cache)
{
	int lines;

	intel_fbc_get_plane_source_size(cache, NULL, &lines);
	if (IS_GEN(dev_priv, 7))
		lines = min(lines, 2048);
	else if (INTEL_GEN(dev_priv) >= 8)
		lines = min(lines, 2560);

	/* Hardware needs the full buffer stride, not just the active area. */
	return lines * cache->fb.stride;
}

static void i8xx_fbc_deactivate(struct drm_i915_private *dev_priv)
{
	u32 fbc_ctl;

	/* Disable compression */
	fbc_ctl = I915_READ(FBC_CONTROL);
	if ((fbc_ctl & FBC_CTL_EN) == 0)
		return;

	fbc_ctl &= ~FBC_CTL_EN;
	I915_WRITE(FBC_CONTROL, fbc_ctl);

	/* Wait for compressing bit to clear */
	if (intel_wait_for_register(&dev_priv->uncore,
				    FBC_STATUS, FBC_STAT_COMPRESSING, 0,
				    10)) {
		DRM_DEBUG_KMS("FBC idle timed out\n");
		return;
	}
}

static void i8xx_fbc_activate(struct drm_i915_private *dev_priv)
{
	struct intel_fbc_reg_params *params = &dev_priv->fbc.params;
	int cfb_pitch;
	int i;
	u32 fbc_ctl;

	/* Note: fbc.threshold == 1 for i8xx */
	cfb_pitch = params->cfb_size / FBC_LL_SIZE;
	if (params->fb.stride < cfb_pitch)
		cfb_pitch = params->fb.stride;

	/* FBC_CTL wants 32B or 64B units */
	if (IS_GEN(dev_priv, 2))
		cfb_pitch = (cfb_pitch / 32) - 1;
	else
		cfb_pitch = (cfb_pitch / 64) - 1;

	/* Clear old tags */
	for (i = 0; i < (FBC_LL_SIZE / 32) + 1; i++)
		I915_WRITE(FBC_TAG(i), 0);

	if (IS_GEN(dev_priv, 4)) {
		u32 fbc_ctl2;

		/* Set it up... */
		fbc_ctl2 = FBC_CTL_FENCE_DBL | FBC_CTL_IDLE_IMM | FBC_CTL_CPU_FENCE;
		fbc_ctl2 |= FBC_CTL_PLANE(params->crtc.i9xx_plane);
		I915_WRITE(FBC_CONTROL2, fbc_ctl2);
		I915_WRITE(FBC_FENCE_OFF, params->crtc.fence_y_offset);
	}

	/* enable it... */
	fbc_ctl = I915_READ(FBC_CONTROL);
	fbc_ctl &= 0x3fff << FBC_CTL_INTERVAL_SHIFT;
	fbc_ctl |= FBC_CTL_EN | FBC_CTL_PERIODIC;
	if (IS_I945GM(dev_priv))
		fbc_ctl |= FBC_CTL_C3_IDLE; /* 945 needs special SR handling */
	fbc_ctl |= (cfb_pitch & 0xff) << FBC_CTL_STRIDE_SHIFT;
	fbc_ctl |= params->vma->fence->id;
	I915_WRITE(FBC_CONTROL, fbc_ctl);
}

static bool i8xx_fbc_is_active(struct drm_i915_private *dev_priv)
{
	return I915_READ(FBC_CONTROL) & FBC_CTL_EN;
}

static void g4x_fbc_activate(struct drm_i915_private *dev_priv)
{
	struct intel_fbc_reg_params *params = &dev_priv->fbc.params;
	u32 dpfc_ctl;

	dpfc_ctl = DPFC_CTL_PLANE(params->crtc.i9xx_plane) | DPFC_SR_EN;
	if (params->fb.format->cpp[0] == 2)
		dpfc_ctl |= DPFC_CTL_LIMIT_2X;
	else
		dpfc_ctl |= DPFC_CTL_LIMIT_1X;

	if (params->flags & PLANE_HAS_FENCE) {
		dpfc_ctl |= DPFC_CTL_FENCE_EN | params->vma->fence->id;
		I915_WRITE(DPFC_FENCE_YOFF, params->crtc.fence_y_offset);
	} else {
		I915_WRITE(DPFC_FENCE_YOFF, 0);
	}

	/* enable it... */
	I915_WRITE(DPFC_CONTROL, dpfc_ctl | DPFC_CTL_EN);
}

static void g4x_fbc_deactivate(struct drm_i915_private *dev_priv)
{
	u32 dpfc_ctl;

	/* Disable compression */
	dpfc_ctl = I915_READ(DPFC_CONTROL);
	if (dpfc_ctl & DPFC_CTL_EN) {
		dpfc_ctl &= ~DPFC_CTL_EN;
		I915_WRITE(DPFC_CONTROL, dpfc_ctl);
	}
}

static bool g4x_fbc_is_active(struct drm_i915_private *dev_priv)
{
	return I915_READ(DPFC_CONTROL) & DPFC_CTL_EN;
}

/* This function forces a CFB recompression through the nuke operation. */
static void intel_fbc_recompress(struct drm_i915_private *dev_priv)
{
	I915_WRITE(MSG_FBC_REND_STATE, FBC_REND_NUKE);
	POSTING_READ(MSG_FBC_REND_STATE);
}

static void ilk_fbc_activate(struct drm_i915_private *dev_priv)
{
	struct intel_fbc_reg_params *params = &dev_priv->fbc.params;
	u32 dpfc_ctl;
	int threshold = dev_priv->fbc.threshold;

	dpfc_ctl = DPFC_CTL_PLANE(params->crtc.i9xx_plane);
	if (params->fb.format->cpp[0] == 2)
		threshold++;

	switch (threshold) {
	case 4:
	case 3:
		dpfc_ctl |= DPFC_CTL_LIMIT_4X;
		break;
	case 2:
		dpfc_ctl |= DPFC_CTL_LIMIT_2X;
		break;
	case 1:
		dpfc_ctl |= DPFC_CTL_LIMIT_1X;
		break;
	}

	if (params->flags & PLANE_HAS_FENCE) {
		dpfc_ctl |= DPFC_CTL_FENCE_EN;
		if (IS_GEN(dev_priv, 5))
			dpfc_ctl |= params->vma->fence->id;
		if (IS_GEN(dev_priv, 6)) {
			I915_WRITE(SNB_DPFC_CTL_SA,
				   SNB_CPU_FENCE_ENABLE |
				   params->vma->fence->id);
			I915_WRITE(DPFC_CPU_FENCE_OFFSET,
				   params->crtc.fence_y_offset);
		}
	} else {
		if (IS_GEN(dev_priv, 6)) {
			I915_WRITE(SNB_DPFC_CTL_SA, 0);
			I915_WRITE(DPFC_CPU_FENCE_OFFSET, 0);
		}
	}

	I915_WRITE(ILK_DPFC_FENCE_YOFF, params->crtc.fence_y_offset);
	I915_WRITE(ILK_FBC_RT_BASE,
		   i915_ggtt_offset(params->vma) | ILK_FBC_RT_VALID);
	/* enable it... */
	I915_WRITE(ILK_DPFC_CONTROL, dpfc_ctl | DPFC_CTL_EN);

	intel_fbc_recompress(dev_priv);
}

static void ilk_fbc_deactivate(struct drm_i915_private *dev_priv)
{
	u32 dpfc_ctl;

	/* Disable compression */
	dpfc_ctl = I915_READ(ILK_DPFC_CONTROL);
	if (dpfc_ctl & DPFC_CTL_EN) {
		dpfc_ctl &= ~DPFC_CTL_EN;
		I915_WRITE(ILK_DPFC_CONTROL, dpfc_ctl);
	}
}

static bool ilk_fbc_is_active(struct drm_i915_private *dev_priv)
{
	return I915_READ(ILK_DPFC_CONTROL) & DPFC_CTL_EN;
}

static void gen7_fbc_activate(struct drm_i915_private *dev_priv)
{
	struct intel_fbc_reg_params *params = &dev_priv->fbc.params;
	u32 dpfc_ctl;
	int threshold = dev_priv->fbc.threshold;

	/* Display WA #0529: skl, kbl, bxt. */
	if (IS_GEN(dev_priv, 9) && !IS_GEMINILAKE(dev_priv)) {
		u32 val = I915_READ(CHICKEN_MISC_4);

		val &= ~(FBC_STRIDE_OVERRIDE | FBC_STRIDE_MASK);

		if (i915_gem_object_get_tiling(params->vma->obj) !=
		    I915_TILING_X)
			val |= FBC_STRIDE_OVERRIDE | params->gen9_wa_cfb_stride;

		I915_WRITE(CHICKEN_MISC_4, val);
	}

	dpfc_ctl = 0;
	if (IS_IVYBRIDGE(dev_priv))
		dpfc_ctl |= IVB_DPFC_CTL_PLANE(params->crtc.i9xx_plane);

	if (params->fb.format->cpp[0] == 2)
		threshold++;

	switch (threshold) {
	case 4:
	case 3:
		dpfc_ctl |= DPFC_CTL_LIMIT_4X;
		break;
	case 2:
		dpfc_ctl |= DPFC_CTL_LIMIT_2X;
		break;
	case 1:
		dpfc_ctl |= DPFC_CTL_LIMIT_1X;
		break;
	}

	if (params->flags & PLANE_HAS_FENCE) {
		dpfc_ctl |= IVB_DPFC_CTL_FENCE_EN;
		I915_WRITE(SNB_DPFC_CTL_SA,
			   SNB_CPU_FENCE_ENABLE |
			   params->vma->fence->id);
		I915_WRITE(DPFC_CPU_FENCE_OFFSET, params->crtc.fence_y_offset);
	} else {
		I915_WRITE(SNB_DPFC_CTL_SA,0);
		I915_WRITE(DPFC_CPU_FENCE_OFFSET, 0);
	}

	if (dev_priv->fbc.false_color)
		dpfc_ctl |= FBC_CTL_FALSE_COLOR;

	if (IS_IVYBRIDGE(dev_priv)) {
		/* WaFbcAsynchFlipDisableFbcQueue:ivb */
		I915_WRITE(ILK_DISPLAY_CHICKEN1,
			   I915_READ(ILK_DISPLAY_CHICKEN1) |
			   ILK_FBCQ_DIS);
	} else if (IS_HASWELL(dev_priv) || IS_BROADWELL(dev_priv)) {
		/* WaFbcAsynchFlipDisableFbcQueue:hsw,bdw */
		I915_WRITE(CHICKEN_PIPESL_1(params->crtc.pipe),
			   I915_READ(CHICKEN_PIPESL_1(params->crtc.pipe)) |
			   HSW_FBCQ_DIS);
	}

	I915_WRITE(ILK_DPFC_CONTROL, dpfc_ctl | DPFC_CTL_EN);

	intel_fbc_recompress(dev_priv);
}

static bool intel_fbc_hw_is_active(struct drm_i915_private *dev_priv)
{
	if (INTEL_GEN(dev_priv) >= 5)
		return ilk_fbc_is_active(dev_priv);
	else if (IS_GM45(dev_priv))
		return g4x_fbc_is_active(dev_priv);
	else
		return i8xx_fbc_is_active(dev_priv);
}

static void intel_fbc_hw_activate(struct drm_i915_private *dev_priv)
{
	struct intel_fbc *fbc = &dev_priv->fbc;

	fbc->active = true;

	if (INTEL_GEN(dev_priv) >= 7)
		gen7_fbc_activate(dev_priv);
	else if (INTEL_GEN(dev_priv) >= 5)
		ilk_fbc_activate(dev_priv);
	else if (IS_GM45(dev_priv))
		g4x_fbc_activate(dev_priv);
	else
		i8xx_fbc_activate(dev_priv);
}

static void intel_fbc_hw_deactivate(struct drm_i915_private *dev_priv)
{
	struct intel_fbc *fbc = &dev_priv->fbc;

	fbc->active = false;

	if (INTEL_GEN(dev_priv) >= 5)
		ilk_fbc_deactivate(dev_priv);
	else if (IS_GM45(dev_priv))
		g4x_fbc_deactivate(dev_priv);
	else
		i8xx_fbc_deactivate(dev_priv);
}

/**
 * intel_fbc_is_active - Is FBC active?
 * @dev_priv: i915 device instance
 *
 * This function is used to verify the current state of FBC.
 *
 * FIXME: This should be tracked in the plane config eventually
 * instead of queried at runtime for most callers.
 */
bool intel_fbc_is_active(struct drm_i915_private *dev_priv)
{
	return dev_priv->fbc.active;
}

static void intel_fbc_deactivate(struct drm_i915_private *dev_priv,
				 const char *reason)
{
	struct intel_fbc *fbc = &dev_priv->fbc;

	WARN_ON(!mutex_is_locked(&fbc->lock));

	if (fbc->active)
		intel_fbc_hw_deactivate(dev_priv);

	fbc->no_fbc_reason = reason;
}

static bool multiple_pipes_ok(struct intel_crtc *crtc,
			      struct intel_plane_state *plane_state)
{
	struct drm_i915_private *dev_priv = to_i915(crtc->base.dev);
	struct intel_fbc *fbc = &dev_priv->fbc;
	enum pipe pipe = crtc->pipe;

	/* Don't even bother tracking anything we don't need. */
	if (!no_fbc_on_multiple_pipes(dev_priv))
		return true;

	if (plane_state->base.visible)
		fbc->visible_pipes_mask |= (1 << pipe);
	else
		fbc->visible_pipes_mask &= ~(1 << pipe);

	return (fbc->visible_pipes_mask & ~(1 << pipe)) != 0;
}

static int find_compression_threshold(struct drm_i915_private *dev_priv,
				      struct drm_mm_node *node,
				      int size,
				      int fb_cpp)
{
	int compression_threshold = 1;
	int ret;
	u64 end;

	/* The FBC hardware for BDW/SKL doesn't have access to the stolen
	 * reserved range size, so it always assumes the maximum (8mb) is used.
	 * If we enable FBC using a CFB on that memory range we'll get FIFO
	 * underruns, even if that range is not reserved by the BIOS. */
	if (IS_BROADWELL(dev_priv) || IS_GEN9_BC(dev_priv))
		end = resource_size(&dev_priv->dsm) - 8 * 1024 * 1024;
	else
		end = U64_MAX;

	/* HACK: This code depends on what we will do in *_enable_fbc. If that
	 * code changes, this code needs to change as well.
	 *
	 * The enable_fbc code will attempt to use one of our 2 compression
	 * thresholds, therefore, in that case, we only have 1 resort.
	 */

	/* Try to over-allocate to reduce reallocations and fragmentation. */
	ret = i915_gem_stolen_insert_node_in_range(dev_priv, node, size <<= 1,
						   4096, 0, end);
	if (ret == 0)
		return compression_threshold;

again:
	/* HW's ability to limit the CFB is 1:4 */
	if (compression_threshold > 4 ||
	    (fb_cpp == 2 && compression_threshold == 2))
		return 0;

	ret = i915_gem_stolen_insert_node_in_range(dev_priv, node, size >>= 1,
						   4096, 0, end);
	if (ret && INTEL_GEN(dev_priv) <= 4) {
		return 0;
	} else if (ret) {
		compression_threshold <<= 1;
		goto again;
	} else {
		return compression_threshold;
	}
}

static int intel_fbc_alloc_cfb(struct intel_crtc *crtc)
{
	struct drm_i915_private *dev_priv = to_i915(crtc->base.dev);
	struct intel_fbc *fbc = &dev_priv->fbc;
	struct drm_mm_node *uninitialized_var(compressed_llb);
	int size, fb_cpp, ret;

	WARN_ON(drm_mm_node_allocated(&fbc->compressed_fb));

	size = intel_fbc_calculate_cfb_size(dev_priv, &fbc->state_cache);
	fb_cpp = fbc->state_cache.fb.format->cpp[0];

	ret = find_compression_threshold(dev_priv, &fbc->compressed_fb,
					 size, fb_cpp);
	if (!ret)
		goto err_llb;
	else if (ret > 1) {
		DRM_INFO("Reducing the compressed framebuffer size. This may lead to less power savings than a non-reduced-size. Try to increase stolen memory size if available in BIOS.\n");

	}

	fbc->threshold = ret;

	if (INTEL_GEN(dev_priv) >= 5)
		I915_WRITE(ILK_DPFC_CB_BASE, fbc->compressed_fb.start);
	else if (IS_GM45(dev_priv)) {
		I915_WRITE(DPFC_CB_BASE, fbc->compressed_fb.start);
	} else {
		compressed_llb = kzalloc(sizeof(*compressed_llb), GFP_KERNEL);
		if (!compressed_llb)
			goto err_fb;

		ret = i915_gem_stolen_insert_node(dev_priv, compressed_llb,
						  4096, 4096);
		if (ret)
			goto err_fb;

		fbc->compressed_llb = compressed_llb;

		GEM_BUG_ON(range_overflows_t(u64, dev_priv->dsm.start,
					     fbc->compressed_fb.start,
					     U32_MAX));
		GEM_BUG_ON(range_overflows_t(u64, dev_priv->dsm.start,
					     fbc->compressed_llb->start,
					     U32_MAX));
		I915_WRITE(FBC_CFB_BASE,
			   dev_priv->dsm.start + fbc->compressed_fb.start);
		I915_WRITE(FBC_LL_BASE,
			   dev_priv->dsm.start + compressed_llb->start);
	}

	DRM_DEBUG_KMS("reserved %llu bytes of contiguous stolen space for FBC, threshold: %d\n",
		      fbc->compressed_fb.size, fbc->threshold);

	return 0;

err_fb:
	kfree(compressed_llb);
	i915_gem_stolen_remove_node(dev_priv, &fbc->compressed_fb);
err_llb:
	if (drm_mm_initialized(&dev_priv->mm.stolen))
		pr_info_once("drm: not enough stolen space for compressed buffer (need %d more bytes), disabling. Hint: you may be able to increase stolen memory size in the BIOS to avoid this.\n", size);
	return -ENOSPC;
}

static void __intel_fbc_cleanup_cfb(struct drm_i915_private *dev_priv)
{
	struct intel_fbc *fbc = &dev_priv->fbc;

	if (drm_mm_node_allocated(&fbc->compressed_fb))
		i915_gem_stolen_remove_node(dev_priv, &fbc->compressed_fb);

	if (fbc->compressed_llb) {
		i915_gem_stolen_remove_node(dev_priv, fbc->compressed_llb);
		kfree(fbc->compressed_llb);
	}
}

void intel_fbc_cleanup_cfb(struct drm_i915_private *dev_priv)
{
	struct intel_fbc *fbc = &dev_priv->fbc;

	if (!fbc_supported(dev_priv))
		return;

	mutex_lock(&fbc->lock);
	__intel_fbc_cleanup_cfb(dev_priv);
	mutex_unlock(&fbc->lock);
}

static bool stride_is_valid(struct drm_i915_private *dev_priv,
			    unsigned int stride)
{
	/* This should have been caught earlier. */
	if (WARN_ON_ONCE((stride & (64 - 1)) != 0))
		return false;

	/* Below are the additional FBC restrictions. */
	if (stride < 512)
		return false;

	if (IS_GEN(dev_priv, 2) || IS_GEN(dev_priv, 3))
		return stride == 4096 || stride == 8192;

	if (IS_GEN(dev_priv, 4) && !IS_G4X(dev_priv) && stride < 2048)
		return false;

	if (stride > 16384)
		return false;

	return true;
}

static bool pixel_format_is_valid(struct drm_i915_private *dev_priv,
				  u32 pixel_format)
{
	switch (pixel_format) {
	case DRM_FORMAT_XRGB8888:
	case DRM_FORMAT_XBGR8888:
		return true;
	case DRM_FORMAT_XRGB1555:
	case DRM_FORMAT_RGB565:
		/* 16bpp not supported on gen2 */
		if (IS_GEN(dev_priv, 2))
			return false;
		/* WaFbcOnly1to1Ratio:ctg */
		if (IS_G4X(dev_priv))
			return false;
		return true;
	default:
		return false;
	}
}

/*
 * For some reason, the hardware tracking starts looking at whatever we
 * programmed as the display plane base address register. It does not look at
 * the X and Y offset registers. That's why we look at the crtc->adjusted{x,y}
 * variables instead of just looking at the pipe/plane size.
 */
static bool intel_fbc_hw_tracking_covers_screen(struct intel_crtc *crtc)
{
	struct drm_i915_private *dev_priv = to_i915(crtc->base.dev);
	struct intel_fbc *fbc = &dev_priv->fbc;
	unsigned int effective_w, effective_h, max_w, max_h;

	if (INTEL_GEN(dev_priv) >= 10 || IS_GEMINILAKE(dev_priv)) {
		max_w = 5120;
		max_h = 4096;
	} else if (INTEL_GEN(dev_priv) >= 8 || IS_HASWELL(dev_priv)) {
		max_w = 4096;
		max_h = 4096;
	} else if (IS_G4X(dev_priv) || INTEL_GEN(dev_priv) >= 5) {
		max_w = 4096;
		max_h = 2048;
	} else {
		max_w = 2048;
		max_h = 1536;
	}

	intel_fbc_get_plane_source_size(&fbc->state_cache, &effective_w,
					&effective_h);
	effective_w += fbc->state_cache.plane.adjusted_x;
	effective_h += fbc->state_cache.plane.adjusted_y;

	return effective_w <= max_w && effective_h <= max_h;
}

static void intel_fbc_update_state_cache(struct intel_crtc *crtc,
					 struct intel_crtc_state *crtc_state,
					 struct intel_plane_state *plane_state)
{
	struct drm_i915_private *dev_priv = to_i915(crtc->base.dev);
	struct intel_fbc *fbc = &dev_priv->fbc;
	struct intel_fbc_state_cache *cache = &fbc->state_cache;
	struct drm_framebuffer *fb = plane_state->base.fb;

	cache->vma = NULL;
	cache->flags = 0;

	cache->crtc.mode_flags = crtc_state->base.adjusted_mode.flags;
	if (IS_HASWELL(dev_priv) || IS_BROADWELL(dev_priv))
		cache->crtc.hsw_bdw_pixel_rate = crtc_state->pixel_rate;

	cache->plane.rotation = plane_state->base.rotation;
	/*
	 * Src coordinates are already rotated by 270 degrees for
	 * the 90/270 degree plane rotation cases (to match the
	 * GTT mapping), hence no need to account for rotation here.
	 */
	cache->plane.src_w = drm_rect_width(&plane_state->base.src) >> 16;
	cache->plane.src_h = drm_rect_height(&plane_state->base.src) >> 16;
	cache->plane.visible = plane_state->base.visible;
	cache->plane.adjusted_x = plane_state->color_plane[0].x;
	cache->plane.adjusted_y = plane_state->color_plane[0].y;
	cache->plane.y = plane_state->base.src.y1 >> 16;

	cache->plane.pixel_blend_mode = plane_state->base.pixel_blend_mode;

	if (!cache->plane.visible)
		return;

	cache->fb.format = fb->format;
	cache->fb.stride = fb->pitches[0];

	cache->vma = plane_state->vma;
	cache->flags = plane_state->flags;
	if (WARN_ON(cache->flags & PLANE_HAS_FENCE && !cache->vma->fence))
		cache->flags &= ~PLANE_HAS_FENCE;
}

static bool intel_fbc_can_activate(struct intel_crtc *crtc)
{
	struct drm_i915_private *dev_priv = to_i915(crtc->base.dev);
	struct intel_fbc *fbc = &dev_priv->fbc;
	struct intel_fbc_state_cache *cache = &fbc->state_cache;

	/* We don't need to use a state cache here since this information is
	 * global for all CRTC.
	 */
	if (fbc->underrun_detected) {
		fbc->no_fbc_reason = "underrun detected";
		return false;
	}

	if (!cache->vma) {
		fbc->no_fbc_reason = "primary plane not visible";
		return false;
	}

	if (cache->crtc.mode_flags & DRM_MODE_FLAG_INTERLACE) {
		fbc->no_fbc_reason = "incompatible mode";
		return false;
	}

	if (!intel_fbc_hw_tracking_covers_screen(crtc)) {
		fbc->no_fbc_reason = "mode too large for compression";
		return false;
	}

	/* The use of a CPU fence is mandatory in order to detect writes
	 * by the CPU to the scanout and trigger updates to the FBC.
	 *
	 * Note that is possible for a tiled surface to be unmappable (and
	 * so have no fence associated with it) due to aperture constaints
	 * at the time of pinning.
	 *
	 * FIXME with 90/270 degree rotation we should use the fence on
	 * the normal GTT view (the rotated view doesn't even have a
	 * fence). Would need changes to the FBC fence Y offset as well.
	 * For now this will effecively disable FBC with 90/270 degree
	 * rotation.
	 */
	if (!(cache->flags & PLANE_HAS_FENCE)) {
		fbc->no_fbc_reason = "framebuffer not tiled or fenced";
		return false;
	}
	if (INTEL_GEN(dev_priv) <= 4 && !IS_G4X(dev_priv) &&
	    cache->plane.rotation != DRM_MODE_ROTATE_0) {
		fbc->no_fbc_reason = "rotation unsupported";
		return false;
	}

	if (!stride_is_valid(dev_priv, cache->fb.stride)) {
		fbc->no_fbc_reason = "framebuffer stride not supported";
		return false;
	}

	if (!pixel_format_is_valid(dev_priv, cache->fb.format->format)) {
		fbc->no_fbc_reason = "pixel format is invalid";
		return false;
	}

	if (cache->plane.pixel_blend_mode != DRM_MODE_BLEND_PIXEL_NONE &&
	    cache->fb.format->has_alpha) {
		fbc->no_fbc_reason = "per-pixel alpha blending is incompatible with FBC";
		return false;
	}

	/* WaFbcExceedCdClockThreshold:hsw,bdw */
	if ((IS_HASWELL(dev_priv) || IS_BROADWELL(dev_priv)) &&
	    cache->crtc.hsw_bdw_pixel_rate >= dev_priv->cdclk.hw.cdclk * 95 / 100) {
		fbc->no_fbc_reason = "pixel rate is too big";
		return false;
	}

	/* It is possible for the required CFB size change without a
	 * crtc->disable + crtc->enable since it is possible to change the
	 * stride without triggering a full modeset. Since we try to
	 * over-allocate the CFB, there's a chance we may keep FBC enabled even
	 * if this happens, but if we exceed the current CFB size we'll have to
	 * disable FBC. Notice that it would be possible to disable FBC, wait
	 * for a frame, free the stolen node, then try to reenable FBC in case
	 * we didn't get any invalidate/deactivate calls, but this would require
	 * a lot of tracking just for a specific case. If we conclude it's an
	 * important case, we can implement it later. */
	if (intel_fbc_calculate_cfb_size(dev_priv, &fbc->state_cache) >
	    fbc->compressed_fb.size * fbc->threshold) {
		fbc->no_fbc_reason = "CFB requirements changed";
		return false;
	}

	/*
	 * Work around a problem on GEN9+ HW, where enabling FBC on a plane
	 * having a Y offset that isn't divisible by 4 causes FIFO underrun
	 * and screen flicker.
	 */
	if (IS_GEN_RANGE(dev_priv, 9, 10) &&
	    (fbc->state_cache.plane.adjusted_y & 3)) {
		fbc->no_fbc_reason = "plane Y offset is misaligned";
		return false;
	}

	return true;
}

static bool intel_fbc_can_enable(struct drm_i915_private *dev_priv)
{
	struct intel_fbc *fbc = &dev_priv->fbc;

	if (intel_vgpu_active(dev_priv)) {
		fbc->no_fbc_reason = "VGPU is active";
		return false;
	}

	if (!i915_modparams.enable_fbc) {
		fbc->no_fbc_reason = "disabled per module param or by default";
		return false;
	}

	if (fbc->underrun_detected) {
		fbc->no_fbc_reason = "underrun detected";
		return false;
	}

	return true;
}

static void intel_fbc_get_reg_params(struct intel_crtc *crtc,
				     struct intel_fbc_reg_params *params)
{
	struct drm_i915_private *dev_priv = to_i915(crtc->base.dev);
	struct intel_fbc *fbc = &dev_priv->fbc;
	struct intel_fbc_state_cache *cache = &fbc->state_cache;

	/* Since all our fields are integer types, use memset here so the
	 * comparison function can rely on memcmp because the padding will be
	 * zero. */
	memset(params, 0, sizeof(*params));

	params->vma = cache->vma;
	params->flags = cache->flags;

	params->crtc.pipe = crtc->pipe;
	params->crtc.i9xx_plane = to_intel_plane(crtc->base.primary)->i9xx_plane;
	params->crtc.fence_y_offset = get_crtc_fence_y_offset(fbc);

	params->fb.format = cache->fb.format;
	params->fb.stride = cache->fb.stride;

	params->cfb_size = intel_fbc_calculate_cfb_size(dev_priv, cache);

	if (IS_GEN(dev_priv, 9) && !IS_GEMINILAKE(dev_priv))
		params->gen9_wa_cfb_stride = DIV_ROUND_UP(cache->plane.src_w,
						32 * fbc->threshold) * 8;
}

void intel_fbc_pre_update(struct intel_crtc *crtc,
			  struct intel_crtc_state *crtc_state,
			  struct intel_plane_state *plane_state)
{
	struct drm_i915_private *dev_priv = to_i915(crtc->base.dev);
	struct intel_fbc *fbc = &dev_priv->fbc;
	const char *reason = "update pending";

	if (!fbc_supported(dev_priv))
		return;

	mutex_lock(&fbc->lock);

	if (!multiple_pipes_ok(crtc, plane_state)) {
		reason = "more than one pipe active";
		goto deactivate;
	}

	if (!fbc->enabled || fbc->crtc != crtc)
		goto unlock;

	intel_fbc_update_state_cache(crtc, crtc_state, plane_state);
	fbc->flip_pending = true;

deactivate:
	intel_fbc_deactivate(dev_priv, reason);
unlock:
	mutex_unlock(&fbc->lock);
}

/**
 * __intel_fbc_disable - disable FBC
 * @dev_priv: i915 device instance
 *
 * This is the low level function that actually disables FBC. Callers should
 * grab the FBC lock.
 */
static void __intel_fbc_disable(struct drm_i915_private *dev_priv)
{
	struct intel_fbc *fbc = &dev_priv->fbc;
	struct intel_crtc *crtc = fbc->crtc;

	WARN_ON(!mutex_is_locked(&fbc->lock));
	WARN_ON(!fbc->enabled);
	WARN_ON(fbc->active);

	DRM_DEBUG_KMS("Disabling FBC on pipe %c\n", pipe_name(crtc->pipe));

	__intel_fbc_cleanup_cfb(dev_priv);

	fbc->enabled = false;
	fbc->crtc = NULL;
}

static void __intel_fbc_post_update(struct intel_crtc *crtc)
{
	struct drm_i915_private *dev_priv = to_i915(crtc->base.dev);
	struct intel_fbc *fbc = &dev_priv->fbc;

	WARN_ON(!mutex_is_locked(&fbc->lock));

	if (!fbc->enabled || fbc->crtc != crtc)
		return;

	fbc->flip_pending = false;
	WARN_ON(fbc->active);

	if (!i915_modparams.enable_fbc) {
		intel_fbc_deactivate(dev_priv, "disabled at runtime per module param");
		__intel_fbc_disable(dev_priv);

		return;
	}

	intel_fbc_get_reg_params(crtc, &fbc->params);

	if (!intel_fbc_can_activate(crtc))
		return;

	if (!fbc->busy_bits) {
		intel_fbc_deactivate(dev_priv, "FBC enabled (active or scheduled)");
		intel_fbc_hw_activate(dev_priv);
	} else
		intel_fbc_deactivate(dev_priv, "frontbuffer write");
}

void intel_fbc_post_update(struct intel_crtc *crtc)
{
	struct drm_i915_private *dev_priv = to_i915(crtc->base.dev);
	struct intel_fbc *fbc = &dev_priv->fbc;

	if (!fbc_supported(dev_priv))
		return;

	mutex_lock(&fbc->lock);
	__intel_fbc_post_update(crtc);
	mutex_unlock(&fbc->lock);
}

static unsigned int intel_fbc_get_frontbuffer_bit(struct intel_fbc *fbc)
{
	if (fbc->enabled)
		return to_intel_plane(fbc->crtc->base.primary)->frontbuffer_bit;
	else
		return fbc->possible_framebuffer_bits;
}

void intel_fbc_invalidate(struct drm_i915_private *dev_priv,
			  unsigned int frontbuffer_bits,
			  enum fb_op_origin origin)
{
	struct intel_fbc *fbc = &dev_priv->fbc;

	if (!fbc_supported(dev_priv))
		return;

	if (origin == ORIGIN_GTT || origin == ORIGIN_FLIP)
		return;

	mutex_lock(&fbc->lock);

	fbc->busy_bits |= intel_fbc_get_frontbuffer_bit(fbc) & frontbuffer_bits;

	if (fbc->enabled && fbc->busy_bits)
		intel_fbc_deactivate(dev_priv, "frontbuffer write");

	mutex_unlock(&fbc->lock);
}

void intel_fbc_flush(struct drm_i915_private *dev_priv,
		     unsigned int frontbuffer_bits, enum fb_op_origin origin)
{
	struct intel_fbc *fbc = &dev_priv->fbc;

	if (!fbc_supported(dev_priv))
		return;

	mutex_lock(&fbc->lock);

	fbc->busy_bits &= ~frontbuffer_bits;

	if (origin == ORIGIN_GTT || origin == ORIGIN_FLIP)
		goto out;

	if (!fbc->busy_bits && fbc->enabled &&
	    (frontbuffer_bits & intel_fbc_get_frontbuffer_bit(fbc))) {
		if (fbc->active)
			intel_fbc_recompress(dev_priv);
		else if (!fbc->flip_pending)
			__intel_fbc_post_update(fbc->crtc);
	}

out:
	mutex_unlock(&fbc->lock);
}

/**
 * intel_fbc_choose_crtc - select a CRTC to enable FBC on
 * @dev_priv: i915 device instance
 * @state: the atomic state structure
 *
 * This function looks at the proposed state for CRTCs and planes, then chooses
 * which pipe is going to have FBC by setting intel_crtc_state->enable_fbc to
 * true.
 *
 * Later, intel_fbc_enable is going to look for state->enable_fbc and then maybe
 * enable FBC for the chosen CRTC. If it does, it will set dev_priv->fbc.crtc.
 */
void intel_fbc_choose_crtc(struct drm_i915_private *dev_priv,
			   struct intel_atomic_state *state)
{
	struct intel_fbc *fbc = &dev_priv->fbc;
	struct intel_plane *plane;
	struct intel_plane_state *plane_state;
	bool crtc_chosen = false;
	int i;

	mutex_lock(&fbc->lock);

	/* Does this atomic commit involve the CRTC currently tied to FBC? */
	if (fbc->crtc &&
	    !intel_atomic_get_new_crtc_state(state, fbc->crtc))
		goto out;

	if (!intel_fbc_can_enable(dev_priv))
		goto out;

	/* Simply choose the first CRTC that is compatible and has a visible
	 * plane. We could go for fancier schemes such as checking the plane
	 * size, but this would just affect the few platforms that don't tie FBC
	 * to pipe or plane A. */
	for_each_new_intel_plane_in_state(state, plane, plane_state, i) {
		struct intel_crtc_state *crtc_state;
		struct intel_crtc *crtc = to_intel_crtc(plane_state->base.crtc);

		if (!plane->has_fbc)
			continue;

		if (!plane_state->base.visible)
			continue;

		crtc_state = intel_atomic_get_new_crtc_state(state, crtc);

		crtc_state->enable_fbc = true;
		crtc_chosen = true;
		break;
	}

	if (!crtc_chosen)
		fbc->no_fbc_reason = "no suitable CRTC for FBC";

out:
	mutex_unlock(&fbc->lock);
}

/**
 * intel_fbc_enable: tries to enable FBC on the CRTC
 * @crtc: the CRTC
 * @crtc_state: corresponding &drm_crtc_state for @crtc
 * @plane_state: corresponding &drm_plane_state for the primary plane of @crtc
 *
 * This function checks if the given CRTC was chosen for FBC, then enables it if
 * possible. Notice that it doesn't activate FBC. It is valid to call
 * intel_fbc_enable multiple times for the same pipe without an
 * intel_fbc_disable in the middle, as long as it is deactivated.
 */
void intel_fbc_enable(struct intel_crtc *crtc,
		      struct intel_crtc_state *crtc_state,
		      struct intel_plane_state *plane_state)
{
	struct drm_i915_private *dev_priv = to_i915(crtc->base.dev);
	struct intel_fbc *fbc = &dev_priv->fbc;

	if (!fbc_supported(dev_priv))
		return;

	mutex_lock(&fbc->lock);

	if (fbc->enabled) {
		WARN_ON(fbc->crtc == NULL);
		if (fbc->crtc == crtc) {
			WARN_ON(!crtc_state->enable_fbc);
			WARN_ON(fbc->active);
		}
		goto out;
	}

	if (!crtc_state->enable_fbc)
		goto out;

	WARN_ON(fbc->active);
	WARN_ON(fbc->crtc != NULL);

	intel_fbc_update_state_cache(crtc, crtc_state, plane_state);
	if (intel_fbc_alloc_cfb(crtc)) {
		fbc->no_fbc_reason = "not enough stolen memory";
		goto out;
	}

	DRM_DEBUG_KMS("Enabling FBC on pipe %c\n", pipe_name(crtc->pipe));
	fbc->no_fbc_reason = "FBC enabled but not active yet\n";

	fbc->enabled = true;
	fbc->crtc = crtc;
out:
	mutex_unlock(&fbc->lock);
}

/**
 * intel_fbc_disable - disable FBC if it's associated with crtc
 * @crtc: the CRTC
 *
 * This function disables FBC if it's associated with the provided CRTC.
 */
void intel_fbc_disable(struct intel_crtc *crtc)
{
	struct drm_i915_private *dev_priv = to_i915(crtc->base.dev);
	struct intel_fbc *fbc = &dev_priv->fbc;

	if (!fbc_supported(dev_priv))
		return;

	mutex_lock(&fbc->lock);
	if (fbc->crtc == crtc)
		__intel_fbc_disable(dev_priv);
	mutex_unlock(&fbc->lock);
}

/**
 * intel_fbc_global_disable - globally disable FBC
 * @dev_priv: i915 device instance
 *
 * This function disables FBC regardless of which CRTC is associated with it.
 */
void intel_fbc_global_disable(struct drm_i915_private *dev_priv)
{
	struct intel_fbc *fbc = &dev_priv->fbc;

	if (!fbc_supported(dev_priv))
		return;

	mutex_lock(&fbc->lock);
	if (fbc->enabled) {
		WARN_ON(fbc->crtc->active);
		__intel_fbc_disable(dev_priv);
	}
	mutex_unlock(&fbc->lock);
}

static void intel_fbc_underrun_work_fn(struct work_struct *work)
{
	struct drm_i915_private *dev_priv =
		container_of(work, struct drm_i915_private, fbc.underrun_work);
	struct intel_fbc *fbc = &dev_priv->fbc;

	mutex_lock(&fbc->lock);

	/* Maybe we were scheduled twice. */
	if (fbc->underrun_detected || !fbc->enabled)
		goto out;

	DRM_DEBUG_KMS("Disabling FBC due to FIFO underrun.\n");
	fbc->underrun_detected = true;

	intel_fbc_deactivate(dev_priv, "FIFO underrun");
out:
	mutex_unlock(&fbc->lock);
}

/*
 * intel_fbc_reset_underrun - reset FBC fifo underrun status.
 * @dev_priv: i915 device instance
 *
 * See intel_fbc_handle_fifo_underrun_irq(). For automated testing we
 * want to re-enable FBC after an underrun to increase test coverage.
 */
int intel_fbc_reset_underrun(struct drm_i915_private *dev_priv)
{
	int ret;

	cancel_work_sync(&dev_priv->fbc.underrun_work);

	ret = mutex_lock_interruptible(&dev_priv->fbc.lock);
	if (ret)
		return ret;

	if (dev_priv->fbc.underrun_detected) {
		DRM_DEBUG_KMS("Re-allowing FBC after fifo underrun\n");
		dev_priv->fbc.no_fbc_reason = "FIFO underrun cleared";
	}

	dev_priv->fbc.underrun_detected = false;
	mutex_unlock(&dev_priv->fbc.lock);

	return 0;
}

/**
 * intel_fbc_handle_fifo_underrun_irq - disable FBC when we get a FIFO underrun
 * @dev_priv: i915 device instance
 *
 * Without FBC, most underruns are harmless and don't really cause too many
 * problems, except for an annoying message on dmesg. With FBC, underruns can
 * become black screens or even worse, especially when paired with bad
 * watermarks. So in order for us to be on the safe side, completely disable FBC
 * in case we ever detect a FIFO underrun on any pipe. An underrun on any pipe
 * already suggests that watermarks may be bad, so try to be as safe as
 * possible.
 *
 * This function is called from the IRQ handler.
 */
void intel_fbc_handle_fifo_underrun_irq(struct drm_i915_private *dev_priv)
{
	struct intel_fbc *fbc = &dev_priv->fbc;

	if (!fbc_supported(dev_priv))
		return;

	/* There's no guarantee that underrun_detected won't be set to true
	 * right after this check and before the work is scheduled, but that's
	 * not a problem since we'll check it again under the work function
	 * while FBC is locked. This check here is just to prevent us from
	 * unnecessarily scheduling the work, and it relies on the fact that we
	 * never switch underrun_detect back to false after it's true. */
	if (READ_ONCE(fbc->underrun_detected))
		return;

	schedule_work(&fbc->underrun_work);
}

/**
 * intel_fbc_init_pipe_state - initialize FBC's CRTC visibility tracking
 * @dev_priv: i915 device instance
 *
 * The FBC code needs to track CRTC visibility since the older platforms can't
 * have FBC enabled while multiple pipes are used. This function does the
 * initial setup at driver load to make sure FBC is matching the real hardware.
 */
void intel_fbc_init_pipe_state(struct drm_i915_private *dev_priv)
{
	struct intel_crtc *crtc;

	/* Don't even bother tracking anything if we don't need. */
	if (!no_fbc_on_multiple_pipes(dev_priv))
		return;

	for_each_intel_crtc(&dev_priv->drm, crtc)
		if (intel_crtc_active(crtc) &&
		    crtc->base.primary->state->visible)
			dev_priv->fbc.visible_pipes_mask |= (1 << crtc->pipe);
}

/*
 * The DDX driver changes its behavior depending on the value it reads from
 * i915.enable_fbc, so sanitize it by translating the default value into either
 * 0 or 1 in order to allow it to know what's going on.
 *
 * Notice that this is done at driver initialization and we still allow user
 * space to change the value during runtime without sanitizing it again. IGT
 * relies on being able to change i915.enable_fbc at runtime.
 */
static int intel_sanitize_fbc_option(struct drm_i915_private *dev_priv)
{
	if (i915_modparams.enable_fbc >= 0)
		return !!i915_modparams.enable_fbc;

	if (!HAS_FBC(dev_priv))
		return 0;

	/* https://bugs.freedesktop.org/show_bug.cgi?id=108085 */
	if (IS_GEMINILAKE(dev_priv))
		return 0;

	if (IS_BROADWELL(dev_priv) || INTEL_GEN(dev_priv) >= 9)
		return 1;

	return 0;
}

static bool need_fbc_vtd_wa(struct drm_i915_private *dev_priv)
{
	/* WaFbcTurnOffFbcWhenHyperVisorIsUsed:skl,bxt */
	if (intel_vtd_active() &&
	    (IS_SKYLAKE(dev_priv) || IS_BROXTON(dev_priv))) {
		DRM_INFO("Disabling framebuffer compression (FBC) to prevent screen flicker with VT-d enabled\n");
		return true;
	}

	return false;
}

/**
 * intel_fbc_init - Initialize FBC
 * @dev_priv: the i915 device
 *
 * This function might be called during PM init process.
 */
void intel_fbc_init(struct drm_i915_private *dev_priv)
{
	struct intel_fbc *fbc = &dev_priv->fbc;

	INIT_WORK(&fbc->underrun_work, intel_fbc_underrun_work_fn);
	mutex_init(&fbc->lock);
	fbc->enabled = false;
	fbc->active = false;

	if (need_fbc_vtd_wa(dev_priv))
		mkwrite_device_info(dev_priv)->display.has_fbc = false;

	i915_modparams.enable_fbc = intel_sanitize_fbc_option(dev_priv);
	DRM_DEBUG_KMS("Sanitized enable_fbc value: %d\n",
		      i915_modparams.enable_fbc);

	if (!HAS_FBC(dev_priv)) {
		fbc->no_fbc_reason = "unsupported by this chipset";
		return;
	}

	/* This value was pulled out of someone's hat */
	if (INTEL_GEN(dev_priv) <= 4 && !IS_GM45(dev_priv))
		I915_WRITE(FBC_CONTROL, 500 << FBC_CTL_INTERVAL_SHIFT);

	/* We still don't have any sort of hardware state readout for FBC, so
	 * deactivate it in case the BIOS activated it to make sure software
	 * matches the hardware state. */
	if (intel_fbc_hw_is_active(dev_priv))
		intel_fbc_hw_deactivate(dev_priv);
}<|MERGE_RESOLUTION|>--- conflicted
+++ resolved
@@ -40,10 +40,6 @@
 
 #include <drm/drm_fourcc.h>
 
-<<<<<<< HEAD
-#include "intel_drv.h"
-=======
->>>>>>> 0ecfebd2
 #include "i915_drv.h"
 #include "intel_drv.h"
 #include "intel_fbc.h"
