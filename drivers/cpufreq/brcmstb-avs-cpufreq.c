--- conflicted
+++ resolved
@@ -481,16 +481,11 @@
 static unsigned int brcm_avs_cpufreq_get(unsigned int cpu)
 {
 	struct cpufreq_policy *policy = cpufreq_cpu_get(cpu);
-<<<<<<< HEAD
-	struct private_data *priv = policy->driver_data;
-
-=======
 	struct private_data *priv;
 
 	if (!policy)
 		return 0;
 	priv = policy->driver_data;
->>>>>>> 764929ac
 	cpufreq_cpu_put(policy);
 
 	return brcm_avs_get_frequency(priv->base);
