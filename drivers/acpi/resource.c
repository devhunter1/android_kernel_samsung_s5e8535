// SPDX-License-Identifier: GPL-2.0-only
/*
 * drivers/acpi/resource.c - ACPI device resources interpretation.
 *
 * Copyright (C) 2012, Intel Corp.
 * Author: Rafael J. Wysocki <rafael.j.wysocki@intel.com>
 *
 * ~~~~~~~~~~~~~~~~~~~~~~~~~~~~~~~~~~~~~~~~~~~~~~~~~~~~~~~~~~~~~~~~~~~~~~~~~~~
 *
 * ~~~~~~~~~~~~~~~~~~~~~~~~~~~~~~~~~~~~~~~~~~~~~~~~~~~~~~~~~~~~~~~~~~~~~~~~~~~
 */

#include <linux/acpi.h>
#include <linux/device.h>
#include <linux/export.h>
#include <linux/ioport.h>
#include <linux/slab.h>
#include <linux/irq.h>
#include <linux/dmi.h>

#ifdef CONFIG_X86
#define valid_IRQ(i) (((i) != 0) && ((i) != 2))
static inline bool acpi_iospace_resource_valid(struct resource *res)
{
	/* On X86 IO space is limited to the [0 - 64K] IO port range */
	return res->end < 0x10003;
}
#else
#define valid_IRQ(i) (true)
/*
 * ACPI IO descriptors on arches other than X86 contain MMIO CPU physical
 * addresses mapping IO space in CPU physical address space, IO space
 * resources can be placed anywhere in the 64-bit physical address space.
 */
static inline bool
acpi_iospace_resource_valid(struct resource *res) { return true; }
#endif

#if IS_ENABLED(CONFIG_ACPI_GENERIC_GSI)
static inline bool is_gsi(struct acpi_resource_extended_irq *ext_irq)
{
	return ext_irq->resource_source.string_length == 0 &&
	       ext_irq->producer_consumer == ACPI_CONSUMER;
}
#else
static inline bool is_gsi(struct acpi_resource_extended_irq *ext_irq)
{
	return true;
}
#endif

static bool acpi_dev_resource_len_valid(u64 start, u64 end, u64 len, bool io)
{
	u64 reslen = end - start + 1;

	/*
	 * CHECKME: len might be required to check versus a minimum
	 * length as well. 1 for io is fine, but for memory it does
	 * not make any sense at all.
	 * Note: some BIOSes report incorrect length for ACPI address space
	 * descriptor, so remove check of 'reslen == len' to avoid regression.
	 */
	if (len && reslen && start <= end)
		return true;

	pr_debug("ACPI: invalid or unassigned resource %s [%016llx - %016llx] length [%016llx]\n",
		io ? "io" : "mem", start, end, len);

	return false;
}

static void acpi_dev_memresource_flags(struct resource *res, u64 len,
				       u8 write_protect)
{
	res->flags = IORESOURCE_MEM;

	if (!acpi_dev_resource_len_valid(res->start, res->end, len, false))
		res->flags |= IORESOURCE_DISABLED | IORESOURCE_UNSET;

	if (write_protect == ACPI_READ_WRITE_MEMORY)
		res->flags |= IORESOURCE_MEM_WRITEABLE;
}

static void acpi_dev_get_memresource(struct resource *res, u64 start, u64 len,
				     u8 write_protect)
{
	res->start = start;
	res->end = start + len - 1;
	acpi_dev_memresource_flags(res, len, write_protect);
}

/**
 * acpi_dev_resource_memory - Extract ACPI memory resource information.
 * @ares: Input ACPI resource object.
 * @res: Output generic resource object.
 *
 * Check if the given ACPI resource object represents a memory resource and
 * if that's the case, use the information in it to populate the generic
 * resource object pointed to by @res.
 *
 * Return:
 * 1) false with res->flags setting to zero: not the expected resource type
 * 2) false with IORESOURCE_DISABLED in res->flags: valid unassigned resource
 * 3) true: valid assigned resource
 */
bool acpi_dev_resource_memory(struct acpi_resource *ares, struct resource *res)
{
	struct acpi_resource_memory24 *memory24;
	struct acpi_resource_memory32 *memory32;
	struct acpi_resource_fixed_memory32 *fixed_memory32;

	switch (ares->type) {
	case ACPI_RESOURCE_TYPE_MEMORY24:
		memory24 = &ares->data.memory24;
		acpi_dev_get_memresource(res, memory24->minimum << 8,
					 memory24->address_length << 8,
					 memory24->write_protect);
		break;
	case ACPI_RESOURCE_TYPE_MEMORY32:
		memory32 = &ares->data.memory32;
		acpi_dev_get_memresource(res, memory32->minimum,
					 memory32->address_length,
					 memory32->write_protect);
		break;
	case ACPI_RESOURCE_TYPE_FIXED_MEMORY32:
		fixed_memory32 = &ares->data.fixed_memory32;
		acpi_dev_get_memresource(res, fixed_memory32->address,
					 fixed_memory32->address_length,
					 fixed_memory32->write_protect);
		break;
	default:
		res->flags = 0;
		return false;
	}

	return !(res->flags & IORESOURCE_DISABLED);
}
EXPORT_SYMBOL_GPL(acpi_dev_resource_memory);

static void acpi_dev_ioresource_flags(struct resource *res, u64 len,
				      u8 io_decode, u8 translation_type)
{
	res->flags = IORESOURCE_IO;

	if (!acpi_dev_resource_len_valid(res->start, res->end, len, true))
		res->flags |= IORESOURCE_DISABLED | IORESOURCE_UNSET;

	if (!acpi_iospace_resource_valid(res))
		res->flags |= IORESOURCE_DISABLED | IORESOURCE_UNSET;

	if (io_decode == ACPI_DECODE_16)
		res->flags |= IORESOURCE_IO_16BIT_ADDR;
	if (translation_type == ACPI_SPARSE_TRANSLATION)
		res->flags |= IORESOURCE_IO_SPARSE;
}

static void acpi_dev_get_ioresource(struct resource *res, u64 start, u64 len,
				    u8 io_decode)
{
	res->start = start;
	res->end = start + len - 1;
	acpi_dev_ioresource_flags(res, len, io_decode, 0);
}

/**
 * acpi_dev_resource_io - Extract ACPI I/O resource information.
 * @ares: Input ACPI resource object.
 * @res: Output generic resource object.
 *
 * Check if the given ACPI resource object represents an I/O resource and
 * if that's the case, use the information in it to populate the generic
 * resource object pointed to by @res.
 *
 * Return:
 * 1) false with res->flags setting to zero: not the expected resource type
 * 2) false with IORESOURCE_DISABLED in res->flags: valid unassigned resource
 * 3) true: valid assigned resource
 */
bool acpi_dev_resource_io(struct acpi_resource *ares, struct resource *res)
{
	struct acpi_resource_io *io;
	struct acpi_resource_fixed_io *fixed_io;

	switch (ares->type) {
	case ACPI_RESOURCE_TYPE_IO:
		io = &ares->data.io;
		acpi_dev_get_ioresource(res, io->minimum,
					io->address_length,
					io->io_decode);
		break;
	case ACPI_RESOURCE_TYPE_FIXED_IO:
		fixed_io = &ares->data.fixed_io;
		acpi_dev_get_ioresource(res, fixed_io->address,
					fixed_io->address_length,
					ACPI_DECODE_10);
		break;
	default:
		res->flags = 0;
		return false;
	}

	return !(res->flags & IORESOURCE_DISABLED);
}
EXPORT_SYMBOL_GPL(acpi_dev_resource_io);

static bool acpi_decode_space(struct resource_win *win,
			      struct acpi_resource_address *addr,
			      struct acpi_address64_attribute *attr)
{
	u8 iodec = attr->granularity == 0xfff ? ACPI_DECODE_10 : ACPI_DECODE_16;
	bool wp = addr->info.mem.write_protect;
	u64 len = attr->address_length;
	u64 start, end, offset = 0;
	struct resource *res = &win->res;

	/*
	 * Filter out invalid descriptor according to ACPI Spec 5.0, section
	 * 6.4.3.5 Address Space Resource Descriptors.
	 */
	if ((addr->min_address_fixed != addr->max_address_fixed && len) ||
	    (addr->min_address_fixed && addr->max_address_fixed && !len))
		pr_debug("ACPI: Invalid address space min_addr_fix %d, max_addr_fix %d, len %llx\n",
			 addr->min_address_fixed, addr->max_address_fixed, len);

	/*
	 * For bridges that translate addresses across the bridge,
	 * translation_offset is the offset that must be added to the
	 * address on the secondary side to obtain the address on the
	 * primary side. Non-bridge devices must list 0 for all Address
	 * Translation offset bits.
	 */
	if (addr->producer_consumer == ACPI_PRODUCER)
		offset = attr->translation_offset;
	else if (attr->translation_offset)
		pr_debug("ACPI: translation_offset(%lld) is invalid for non-bridge device.\n",
			 attr->translation_offset);
	start = attr->minimum + offset;
	end = attr->maximum + offset;

	win->offset = offset;
	res->start = start;
	res->end = end;
	if (sizeof(resource_size_t) < sizeof(u64) &&
	    (offset != win->offset || start != res->start || end != res->end)) {
		pr_warn("acpi resource window ([%#llx-%#llx] ignored, not CPU addressable)\n",
			attr->minimum, attr->maximum);
		return false;
	}

	switch (addr->resource_type) {
	case ACPI_MEMORY_RANGE:
		acpi_dev_memresource_flags(res, len, wp);
		break;
	case ACPI_IO_RANGE:
		acpi_dev_ioresource_flags(res, len, iodec,
					  addr->info.io.translation_type);
		break;
	case ACPI_BUS_NUMBER_RANGE:
		res->flags = IORESOURCE_BUS;
		break;
	default:
		return false;
	}

	if (addr->producer_consumer == ACPI_PRODUCER)
		res->flags |= IORESOURCE_WINDOW;

	if (addr->info.mem.caching == ACPI_PREFETCHABLE_MEMORY)
		res->flags |= IORESOURCE_PREFETCH;

	return !(res->flags & IORESOURCE_DISABLED);
}

/**
 * acpi_dev_resource_address_space - Extract ACPI address space information.
 * @ares: Input ACPI resource object.
 * @win: Output generic resource object.
 *
 * Check if the given ACPI resource object represents an address space resource
 * and if that's the case, use the information in it to populate the generic
 * resource object pointed to by @win.
 *
 * Return:
 * 1) false with win->res.flags setting to zero: not the expected resource type
 * 2) false with IORESOURCE_DISABLED in win->res.flags: valid unassigned
 *    resource
 * 3) true: valid assigned resource
 */
bool acpi_dev_resource_address_space(struct acpi_resource *ares,
				     struct resource_win *win)
{
	struct acpi_resource_address64 addr;

	win->res.flags = 0;
	if (ACPI_FAILURE(acpi_resource_to_address64(ares, &addr)))
		return false;

	return acpi_decode_space(win, (struct acpi_resource_address *)&addr,
				 &addr.address);
}
EXPORT_SYMBOL_GPL(acpi_dev_resource_address_space);

/**
 * acpi_dev_resource_ext_address_space - Extract ACPI address space information.
 * @ares: Input ACPI resource object.
 * @win: Output generic resource object.
 *
 * Check if the given ACPI resource object represents an extended address space
 * resource and if that's the case, use the information in it to populate the
 * generic resource object pointed to by @win.
 *
 * Return:
 * 1) false with win->res.flags setting to zero: not the expected resource type
 * 2) false with IORESOURCE_DISABLED in win->res.flags: valid unassigned
 *    resource
 * 3) true: valid assigned resource
 */
bool acpi_dev_resource_ext_address_space(struct acpi_resource *ares,
					 struct resource_win *win)
{
	struct acpi_resource_extended_address64 *ext_addr;

	win->res.flags = 0;
	if (ares->type != ACPI_RESOURCE_TYPE_EXTENDED_ADDRESS64)
		return false;

	ext_addr = &ares->data.ext_address64;

	return acpi_decode_space(win, (struct acpi_resource_address *)ext_addr,
				 &ext_addr->address);
}
EXPORT_SYMBOL_GPL(acpi_dev_resource_ext_address_space);

/**
 * acpi_dev_irq_flags - Determine IRQ resource flags.
 * @triggering: Triggering type as provided by ACPI.
 * @polarity: Interrupt polarity as provided by ACPI.
 * @shareable: Whether or not the interrupt is shareable.
 */
unsigned long acpi_dev_irq_flags(u8 triggering, u8 polarity, u8 shareable)
{
	unsigned long flags;

	if (triggering == ACPI_LEVEL_SENSITIVE)
		flags = polarity == ACPI_ACTIVE_LOW ?
			IORESOURCE_IRQ_LOWLEVEL : IORESOURCE_IRQ_HIGHLEVEL;
	else
		flags = polarity == ACPI_ACTIVE_LOW ?
			IORESOURCE_IRQ_LOWEDGE : IORESOURCE_IRQ_HIGHEDGE;

	if (shareable == ACPI_SHARED)
		flags |= IORESOURCE_IRQ_SHAREABLE;

	return flags | IORESOURCE_IRQ;
}
EXPORT_SYMBOL_GPL(acpi_dev_irq_flags);

/**
 * acpi_dev_get_irq_type - Determine irq type.
 * @triggering: Triggering type as provided by ACPI.
 * @polarity: Interrupt polarity as provided by ACPI.
 */
unsigned int acpi_dev_get_irq_type(int triggering, int polarity)
{
	switch (polarity) {
	case ACPI_ACTIVE_LOW:
		return triggering == ACPI_EDGE_SENSITIVE ?
		       IRQ_TYPE_EDGE_FALLING :
		       IRQ_TYPE_LEVEL_LOW;
	case ACPI_ACTIVE_HIGH:
		return triggering == ACPI_EDGE_SENSITIVE ?
		       IRQ_TYPE_EDGE_RISING :
		       IRQ_TYPE_LEVEL_HIGH;
	case ACPI_ACTIVE_BOTH:
		if (triggering == ACPI_EDGE_SENSITIVE)
			return IRQ_TYPE_EDGE_BOTH;
		fallthrough;
	default:
		return IRQ_TYPE_NONE;
	}
}
EXPORT_SYMBOL_GPL(acpi_dev_get_irq_type);

static const struct dmi_system_id medion_laptop[] = {
	{
		.ident = "MEDION P15651",
		.matches = {
			DMI_MATCH(DMI_SYS_VENDOR, "MEDION"),
			DMI_MATCH(DMI_BOARD_NAME, "M15T"),
		},
	},
	{
		.ident = "MEDION S17405",
		.matches = {
			DMI_MATCH(DMI_SYS_VENDOR, "MEDION"),
			DMI_MATCH(DMI_BOARD_NAME, "M17T"),
		},
	},
	{
		.ident = "MEDION S17413",
		.matches = {
			DMI_MATCH(DMI_SYS_VENDOR, "MEDION"),
			DMI_MATCH(DMI_BOARD_NAME, "M1xA"),
		},
	},
	{ }
};

static const struct dmi_system_id asus_laptop[] = {
	{
		.ident = "Asus Vivobook K3402ZA",
		.matches = {
			DMI_MATCH(DMI_SYS_VENDOR, "ASUSTeK COMPUTER INC."),
			DMI_MATCH(DMI_BOARD_NAME, "K3402ZA"),
		},
	},
	{
		.ident = "Asus Vivobook K3502ZA",
		.matches = {
			DMI_MATCH(DMI_SYS_VENDOR, "ASUSTeK COMPUTER INC."),
			DMI_MATCH(DMI_BOARD_NAME, "K3502ZA"),
		},
	},
	{ }
};

static const struct dmi_system_id lenovo_laptop[] = {
	{
		.ident = "LENOVO IdeaPad Flex 5 14ALC7",
		.matches = {
			DMI_MATCH(DMI_SYS_VENDOR, "LENOVO"),
			DMI_MATCH(DMI_PRODUCT_NAME, "82R9"),
		},
	},
	{
		.ident = "Asus ExpertBook B1402CBA",
		.matches = {
			DMI_MATCH(DMI_SYS_VENDOR, "ASUSTeK COMPUTER INC."),
			DMI_MATCH(DMI_BOARD_NAME, "B1402CBA"),
		},
	},
	{
<<<<<<< HEAD
=======
		/* Asus ExpertBook B1402CVA */
		.matches = {
			DMI_MATCH(DMI_SYS_VENDOR, "ASUSTeK COMPUTER INC."),
			DMI_MATCH(DMI_BOARD_NAME, "B1402CVA"),
		},
	},
	{
>>>>>>> 819bb2da
		.ident = "LENOVO IdeaPad Flex 5 16ALC7",
		.matches = {
			DMI_MATCH(DMI_SYS_VENDOR, "LENOVO"),
			DMI_MATCH(DMI_PRODUCT_NAME, "82RA"),
		},
	},
	{ }
};

static const struct dmi_system_id tongfang_gm_rg[] = {
	{
		.ident = "TongFang GMxRGxx/XMG CORE 15 (M22)/TUXEDO Stellaris 15 Gen4 AMD",
		.matches = {
			DMI_MATCH(DMI_BOARD_NAME, "GMxRGxx"),
		},
	},
	{ }
};

static const struct dmi_system_id maingear_laptop[] = {
	{
		.ident = "MAINGEAR Vector Pro 2 15",
		.matches = {
			DMI_MATCH(DMI_SYS_VENDOR, "Micro Electronics Inc"),
			DMI_MATCH(DMI_PRODUCT_NAME, "MG-VCP2-15A3070T"),
		}
	},
	{
		/* TongFang GMxXGxx/TUXEDO Polaris 15 Gen5 AMD */
		.matches = {
			DMI_MATCH(DMI_BOARD_NAME, "GMxXGxx"),
		},
	},
	{
		/* TongFang GM6XGxX/TUXEDO Stellaris 16 Gen5 AMD */
		.matches = {
			DMI_MATCH(DMI_BOARD_NAME, "GM6XGxX"),
		},
	},
	{
		.ident = "MAINGEAR Vector Pro 2 17",
		.matches = {
			DMI_MATCH(DMI_SYS_VENDOR, "Micro Electronics Inc"),
			DMI_MATCH(DMI_PRODUCT_NAME, "MG-VCP2-17A3070T"),
		},
	},
	{ }
};

static const struct dmi_system_id lg_laptop[] = {
	{
		.ident = "LG Electronics 17U70P",
		.matches = {
			DMI_MATCH(DMI_SYS_VENDOR, "LG Electronics"),
			DMI_MATCH(DMI_BOARD_NAME, "17U70P"),
		},
	},
	{ }
};

struct irq_override_cmp {
	const struct dmi_system_id *system;
	unsigned char irq;
	unsigned char triggering;
	unsigned char polarity;
	unsigned char shareable;
	bool override;
};

static const struct irq_override_cmp override_table[] = {
	{ medion_laptop, 1, ACPI_LEVEL_SENSITIVE, ACPI_ACTIVE_LOW, 0, false },
	{ asus_laptop, 1, ACPI_LEVEL_SENSITIVE, ACPI_ACTIVE_LOW, 0, false },
	{ lenovo_laptop, 6, ACPI_LEVEL_SENSITIVE, ACPI_ACTIVE_LOW, 0, true },
	{ lenovo_laptop, 10, ACPI_LEVEL_SENSITIVE, ACPI_ACTIVE_LOW, 0, true },
	{ tongfang_gm_rg, 1, ACPI_EDGE_SENSITIVE, ACPI_ACTIVE_LOW, 1, true },
	{ maingear_laptop, 1, ACPI_EDGE_SENSITIVE, ACPI_ACTIVE_LOW, 1, true },
	{ lg_laptop, 1, ACPI_LEVEL_SENSITIVE, ACPI_ACTIVE_LOW, 0, false },
};

static bool acpi_dev_irq_override(u32 gsi, u8 triggering, u8 polarity,
				  u8 shareable)
{
	int i;

	for (i = 0; i < ARRAY_SIZE(override_table); i++) {
		const struct irq_override_cmp *entry = &override_table[i];

		if (dmi_check_system(entry->system) &&
		    entry->irq == gsi &&
		    entry->triggering == triggering &&
		    entry->polarity == polarity &&
		    entry->shareable == shareable)
			return entry->override;
	}

#ifdef CONFIG_X86
	/*
	 * IRQ override isn't needed on modern AMD Zen systems and
	 * this override breaks active low IRQs on AMD Ryzen 6000 and
	 * newer systems. Skip it.
	 */
	if (boot_cpu_has(X86_FEATURE_ZEN))
		return false;
#endif

	return true;
}

static void acpi_dev_get_irqresource(struct resource *res, u32 gsi,
				     u8 triggering, u8 polarity, u8 shareable,
				     bool check_override)
{
	int irq, p, t;

	if (!valid_IRQ(gsi)) {
		irqresource_disabled(res, gsi);
		return;
	}

	/*
	 * In IO-APIC mode, use overridden attribute. Two reasons:
	 * 1. BIOS bug in DSDT
	 * 2. BIOS uses IO-APIC mode Interrupt Source Override
	 *
	 * We do this only if we are dealing with IRQ() or IRQNoFlags()
	 * resource (the legacy ISA resources). With modern ACPI 5 devices
	 * using extended IRQ descriptors we take the IRQ configuration
	 * from _CRS directly.
	 */
	if (check_override &&
	    acpi_dev_irq_override(gsi, triggering, polarity, shareable) &&
	    !acpi_get_override_irq(gsi, &t, &p)) {
		u8 trig = t ? ACPI_LEVEL_SENSITIVE : ACPI_EDGE_SENSITIVE;
		u8 pol = p ? ACPI_ACTIVE_LOW : ACPI_ACTIVE_HIGH;

		if (triggering != trig || polarity != pol) {
			pr_warn("ACPI: IRQ %d override to %s, %s\n", gsi,
				t ? "level" : "edge", p ? "low" : "high");
			triggering = trig;
			polarity = pol;
		}
	}

	res->flags = acpi_dev_irq_flags(triggering, polarity, shareable);
	irq = acpi_register_gsi(NULL, gsi, triggering, polarity);
	if (irq >= 0) {
		res->start = irq;
		res->end = irq;
	} else {
		irqresource_disabled(res, gsi);
	}
}

/**
 * acpi_dev_resource_interrupt - Extract ACPI interrupt resource information.
 * @ares: Input ACPI resource object.
 * @index: Index into the array of GSIs represented by the resource.
 * @res: Output generic resource object.
 *
 * Check if the given ACPI resource object represents an interrupt resource
 * and @index does not exceed the resource's interrupt count (true is returned
 * in that case regardless of the results of the other checks)).  If that's the
 * case, register the GSI corresponding to @index from the array of interrupts
 * represented by the resource and populate the generic resource object pointed
 * to by @res accordingly.  If the registration of the GSI is not successful,
 * IORESOURCE_DISABLED will be set it that object's flags.
 *
 * Return:
 * 1) false with res->flags setting to zero: not the expected resource type
 * 2) false with IORESOURCE_DISABLED in res->flags: valid unassigned resource
 * 3) true: valid assigned resource
 */
bool acpi_dev_resource_interrupt(struct acpi_resource *ares, int index,
				 struct resource *res)
{
	struct acpi_resource_irq *irq;
	struct acpi_resource_extended_irq *ext_irq;

	switch (ares->type) {
	case ACPI_RESOURCE_TYPE_IRQ:
		/*
		 * Per spec, only one interrupt per descriptor is allowed in
		 * _CRS, but some firmware violates this, so parse them all.
		 */
		irq = &ares->data.irq;
		if (index >= irq->interrupt_count) {
			irqresource_disabled(res, 0);
			return false;
		}
		acpi_dev_get_irqresource(res, irq->interrupts[index],
					 irq->triggering, irq->polarity,
					 irq->shareable, true);
		break;
	case ACPI_RESOURCE_TYPE_EXTENDED_IRQ:
		ext_irq = &ares->data.extended_irq;
		if (index >= ext_irq->interrupt_count) {
			irqresource_disabled(res, 0);
			return false;
		}
		if (is_gsi(ext_irq))
			acpi_dev_get_irqresource(res, ext_irq->interrupts[index],
					 ext_irq->triggering, ext_irq->polarity,
					 ext_irq->shareable, false);
		else
			irqresource_disabled(res, 0);
		break;
	default:
		res->flags = 0;
		return false;
	}

	return true;
}
EXPORT_SYMBOL_GPL(acpi_dev_resource_interrupt);

/**
 * acpi_dev_free_resource_list - Free resource from %acpi_dev_get_resources().
 * @list: The head of the resource list to free.
 */
void acpi_dev_free_resource_list(struct list_head *list)
{
	resource_list_free(list);
}
EXPORT_SYMBOL_GPL(acpi_dev_free_resource_list);

struct res_proc_context {
	struct list_head *list;
	int (*preproc)(struct acpi_resource *, void *);
	void *preproc_data;
	int count;
	int error;
};

static acpi_status acpi_dev_new_resource_entry(struct resource_win *win,
					       struct res_proc_context *c)
{
	struct resource_entry *rentry;

	rentry = resource_list_create_entry(NULL, 0);
	if (!rentry) {
		c->error = -ENOMEM;
		return AE_NO_MEMORY;
	}
	*rentry->res = win->res;
	rentry->offset = win->offset;
	resource_list_add_tail(rentry, c->list);
	c->count++;
	return AE_OK;
}

static acpi_status acpi_dev_process_resource(struct acpi_resource *ares,
					     void *context)
{
	struct res_proc_context *c = context;
	struct resource_win win;
	struct resource *res = &win.res;
	int i;

	if (c->preproc) {
		int ret;

		ret = c->preproc(ares, c->preproc_data);
		if (ret < 0) {
			c->error = ret;
			return AE_ABORT_METHOD;
		} else if (ret > 0) {
			return AE_OK;
		}
	}

	memset(&win, 0, sizeof(win));

	if (acpi_dev_resource_memory(ares, res)
	    || acpi_dev_resource_io(ares, res)
	    || acpi_dev_resource_address_space(ares, &win)
	    || acpi_dev_resource_ext_address_space(ares, &win))
		return acpi_dev_new_resource_entry(&win, c);

	for (i = 0; acpi_dev_resource_interrupt(ares, i, res); i++) {
		acpi_status status;

		status = acpi_dev_new_resource_entry(&win, c);
		if (ACPI_FAILURE(status))
			return status;
	}

	return AE_OK;
}

static int __acpi_dev_get_resources(struct acpi_device *adev,
				    struct list_head *list,
				    int (*preproc)(struct acpi_resource *, void *),
				    void *preproc_data, char *method)
{
	struct res_proc_context c;
	acpi_status status;

	if (!adev || !adev->handle || !list_empty(list))
		return -EINVAL;

	if (!acpi_has_method(adev->handle, method))
		return 0;

	c.list = list;
	c.preproc = preproc;
	c.preproc_data = preproc_data;
	c.count = 0;
	c.error = 0;
	status = acpi_walk_resources(adev->handle, method,
				     acpi_dev_process_resource, &c);
	if (ACPI_FAILURE(status)) {
		acpi_dev_free_resource_list(list);
		return c.error ? c.error : -EIO;
	}

	return c.count;
}

/**
 * acpi_dev_get_resources - Get current resources of a device.
 * @adev: ACPI device node to get the resources for.
 * @list: Head of the resultant list of resources (must be empty).
 * @preproc: The caller's preprocessing routine.
 * @preproc_data: Pointer passed to the caller's preprocessing routine.
 *
 * Evaluate the _CRS method for the given device node and process its output by
 * (1) executing the @preproc() routine provided by the caller, passing the
 * resource pointer and @preproc_data to it as arguments, for each ACPI resource
 * returned and (2) converting all of the returned ACPI resources into struct
 * resource objects if possible.  If the return value of @preproc() in step (1)
 * is different from 0, step (2) is not applied to the given ACPI resource and
 * if that value is negative, the whole processing is aborted and that value is
 * returned as the final error code.
 *
 * The resultant struct resource objects are put on the list pointed to by
 * @list, that must be empty initially, as members of struct resource_entry
 * objects.  Callers of this routine should use %acpi_dev_free_resource_list() to
 * free that list.
 *
 * The number of resources in the output list is returned on success, an error
 * code reflecting the error condition is returned otherwise.
 */
int acpi_dev_get_resources(struct acpi_device *adev, struct list_head *list,
			   int (*preproc)(struct acpi_resource *, void *),
			   void *preproc_data)
{
	return __acpi_dev_get_resources(adev, list, preproc, preproc_data,
					METHOD_NAME__CRS);
}
EXPORT_SYMBOL_GPL(acpi_dev_get_resources);

static int is_memory(struct acpi_resource *ares, void *not_used)
{
	struct resource_win win;
	struct resource *res = &win.res;

	memset(&win, 0, sizeof(win));

	return !(acpi_dev_resource_memory(ares, res)
	       || acpi_dev_resource_address_space(ares, &win)
	       || acpi_dev_resource_ext_address_space(ares, &win));
}

/**
 * acpi_dev_get_dma_resources - Get current DMA resources of a device.
 * @adev: ACPI device node to get the resources for.
 * @list: Head of the resultant list of resources (must be empty).
 *
 * Evaluate the _DMA method for the given device node and process its
 * output.
 *
 * The resultant struct resource objects are put on the list pointed to
 * by @list, that must be empty initially, as members of struct
 * resource_entry objects.  Callers of this routine should use
 * %acpi_dev_free_resource_list() to free that list.
 *
 * The number of resources in the output list is returned on success,
 * an error code reflecting the error condition is returned otherwise.
 */
int acpi_dev_get_dma_resources(struct acpi_device *adev, struct list_head *list)
{
	return __acpi_dev_get_resources(adev, list, is_memory, NULL,
					METHOD_NAME__DMA);
}
EXPORT_SYMBOL_GPL(acpi_dev_get_dma_resources);

/**
 * acpi_dev_get_memory_resources - Get current memory resources of a device.
 * @adev: ACPI device node to get the resources for.
 * @list: Head of the resultant list of resources (must be empty).
 *
 * This is a helper function that locates all memory type resources of @adev
 * with acpi_dev_get_resources().
 *
 * The number of resources in the output list is returned on success, an error
 * code reflecting the error condition is returned otherwise.
 */
int acpi_dev_get_memory_resources(struct acpi_device *adev, struct list_head *list)
{
	return acpi_dev_get_resources(adev, list, is_memory, NULL);
}
EXPORT_SYMBOL_GPL(acpi_dev_get_memory_resources);

/**
 * acpi_dev_filter_resource_type - Filter ACPI resource according to resource
 *				   types
 * @ares: Input ACPI resource object.
 * @types: Valid resource types of IORESOURCE_XXX
 *
 * This is a helper function to support acpi_dev_get_resources(), which filters
 * ACPI resource objects according to resource types.
 */
int acpi_dev_filter_resource_type(struct acpi_resource *ares,
				  unsigned long types)
{
	unsigned long type = 0;

	switch (ares->type) {
	case ACPI_RESOURCE_TYPE_MEMORY24:
	case ACPI_RESOURCE_TYPE_MEMORY32:
	case ACPI_RESOURCE_TYPE_FIXED_MEMORY32:
		type = IORESOURCE_MEM;
		break;
	case ACPI_RESOURCE_TYPE_IO:
	case ACPI_RESOURCE_TYPE_FIXED_IO:
		type = IORESOURCE_IO;
		break;
	case ACPI_RESOURCE_TYPE_IRQ:
	case ACPI_RESOURCE_TYPE_EXTENDED_IRQ:
		type = IORESOURCE_IRQ;
		break;
	case ACPI_RESOURCE_TYPE_DMA:
	case ACPI_RESOURCE_TYPE_FIXED_DMA:
		type = IORESOURCE_DMA;
		break;
	case ACPI_RESOURCE_TYPE_GENERIC_REGISTER:
		type = IORESOURCE_REG;
		break;
	case ACPI_RESOURCE_TYPE_ADDRESS16:
	case ACPI_RESOURCE_TYPE_ADDRESS32:
	case ACPI_RESOURCE_TYPE_ADDRESS64:
	case ACPI_RESOURCE_TYPE_EXTENDED_ADDRESS64:
		if (ares->data.address.resource_type == ACPI_MEMORY_RANGE)
			type = IORESOURCE_MEM;
		else if (ares->data.address.resource_type == ACPI_IO_RANGE)
			type = IORESOURCE_IO;
		else if (ares->data.address.resource_type ==
			 ACPI_BUS_NUMBER_RANGE)
			type = IORESOURCE_BUS;
		break;
	default:
		break;
	}

	return (type & types) ? 0 : 1;
}
EXPORT_SYMBOL_GPL(acpi_dev_filter_resource_type);

static int acpi_dev_consumes_res(struct acpi_device *adev, struct resource *res)
{
	struct list_head resource_list;
	struct resource_entry *rentry;
	int ret, found = 0;

	INIT_LIST_HEAD(&resource_list);
	ret = acpi_dev_get_resources(adev, &resource_list, NULL, NULL);
	if (ret < 0)
		return 0;

	list_for_each_entry(rentry, &resource_list, node) {
		if (resource_contains(rentry->res, res)) {
			found = 1;
			break;
		}

	}

	acpi_dev_free_resource_list(&resource_list);
	return found;
}

static acpi_status acpi_res_consumer_cb(acpi_handle handle, u32 depth,
					 void *context, void **ret)
{
	struct resource *res = context;
	struct acpi_device **consumer = (struct acpi_device **) ret;
	struct acpi_device *adev;

	if (acpi_bus_get_device(handle, &adev))
		return AE_OK;

	if (acpi_dev_consumes_res(adev, res)) {
		*consumer = adev;
		return AE_CTRL_TERMINATE;
	}

	return AE_OK;
}

/**
 * acpi_resource_consumer - Find the ACPI device that consumes @res.
 * @res: Resource to search for.
 *
 * Search the current resource settings (_CRS) of every ACPI device node
 * for @res.  If we find an ACPI device whose _CRS includes @res, return
 * it.  Otherwise, return NULL.
 */
struct acpi_device *acpi_resource_consumer(struct resource *res)
{
	struct acpi_device *consumer = NULL;

	acpi_get_devices(NULL, acpi_res_consumer_cb, res, (void **) &consumer);
	return consumer;
}<|MERGE_RESOLUTION|>--- conflicted
+++ resolved
@@ -440,8 +440,6 @@
 		},
 	},
 	{
-<<<<<<< HEAD
-=======
 		/* Asus ExpertBook B1402CVA */
 		.matches = {
 			DMI_MATCH(DMI_SYS_VENDOR, "ASUSTeK COMPUTER INC."),
@@ -449,7 +447,6 @@
 		},
 	},
 	{
->>>>>>> 819bb2da
 		.ident = "LENOVO IdeaPad Flex 5 16ALC7",
 		.matches = {
 			DMI_MATCH(DMI_SYS_VENDOR, "LENOVO"),
