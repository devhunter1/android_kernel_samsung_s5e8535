--- conflicted
+++ resolved
@@ -323,15 +323,10 @@
 			ret = -EOPNOTSUPP;
 		} else if ((msg[0].addr == state->af9033_i2c_addr[0]) ||
 			   (msg[0].addr == state->af9033_i2c_addr[1])) {
-<<<<<<< HEAD
-			if (msg[0].len < 3 || msg[1].len < 1)
-				return -EOPNOTSUPP;
-=======
 			if (msg[0].len < 3 || msg[1].len < 1) {
 				ret = -EOPNOTSUPP;
 				goto unlock;
 			}
->>>>>>> 819bb2da
 			/* demod access via firmware interface */
 			reg = msg[0].buf[0] << 16 | msg[0].buf[1] << 8 |
 					msg[0].buf[2];
@@ -391,15 +386,10 @@
 			ret = -EOPNOTSUPP;
 		} else if ((msg[0].addr == state->af9033_i2c_addr[0]) ||
 			   (msg[0].addr == state->af9033_i2c_addr[1])) {
-<<<<<<< HEAD
-			if (msg[0].len < 3)
-				return -EOPNOTSUPP;
-=======
 			if (msg[0].len < 3) {
 				ret = -EOPNOTSUPP;
 				goto unlock;
 			}
->>>>>>> 819bb2da
 			/* demod access via firmware interface */
 			reg = msg[0].buf[0] << 16 | msg[0].buf[1] << 8 |
 					msg[0].buf[2];
