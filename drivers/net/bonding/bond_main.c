--- conflicted
+++ resolved
@@ -1491,11 +1491,8 @@
 		bond_dev->flags &= ~(IFF_BROADCAST | IFF_MULTICAST);
 		bond_dev->flags |= (IFF_POINTOPOINT | IFF_NOARP);
 	}
-<<<<<<< HEAD
-=======
 	if (was_up)
 		dev_open(bond_dev, NULL);
->>>>>>> 819bb2da
 }
 
 /* On bonding slaves other than the currently active slave, suppress
