--- conflicted
+++ resolved
@@ -72,10 +72,7 @@
 static void hclge_sync_fd_table(struct hclge_dev *hdev);
 static int hclge_mac_link_status_wait(struct hclge_dev *hdev, int link_ret,
 				      int wait_cnt);
-<<<<<<< HEAD
-=======
 static int hclge_update_port_info(struct hclge_dev *hdev);
->>>>>>> 819bb2da
 
 static struct hnae3_ae_algo ae_algo;
 
