/* Broadcom NetXtreme-C/E network driver.
 *
 * Copyright (c) 2014-2016 Broadcom Corporation
 * Copyright (c) 2016-2019 Broadcom Limited
 *
 * This program is free software; you can redistribute it and/or modify
 * it under the terms of the GNU General Public License as published by
 * the Free Software Foundation.
 */

#include <linux/module.h>

#include <linux/stringify.h>
#include <linux/kernel.h>
#include <linux/timer.h>
#include <linux/errno.h>
#include <linux/ioport.h>
#include <linux/slab.h>
#include <linux/vmalloc.h>
#include <linux/interrupt.h>
#include <linux/pci.h>
#include <linux/netdevice.h>
#include <linux/etherdevice.h>
#include <linux/skbuff.h>
#include <linux/dma-mapping.h>
#include <linux/bitops.h>
#include <linux/io.h>
#include <linux/irq.h>
#include <linux/delay.h>
#include <asm/byteorder.h>
#include <asm/page.h>
#include <linux/time.h>
#include <linux/mii.h>
#include <linux/mdio.h>
#include <linux/if.h>
#include <linux/if_vlan.h>
#include <linux/if_bridge.h>
#include <linux/rtc.h>
#include <linux/bpf.h>
#include <net/ip.h>
#include <net/tcp.h>
#include <net/udp.h>
#include <net/checksum.h>
#include <net/ip6_checksum.h>
#include <net/udp_tunnel.h>
#include <linux/workqueue.h>
#include <linux/prefetch.h>
#include <linux/cache.h>
#include <linux/log2.h>
#include <linux/aer.h>
#include <linux/bitmap.h>
#include <linux/cpu_rmap.h>
#include <linux/cpumask.h>
#include <net/pkt_cls.h>
#include <linux/hwmon.h>
#include <linux/hwmon-sysfs.h>
#include <net/page_pool.h>

#include "bnxt_hsi.h"
#include "bnxt.h"
#include "bnxt_ulp.h"
#include "bnxt_sriov.h"
#include "bnxt_ethtool.h"
#include "bnxt_dcb.h"
#include "bnxt_xdp.h"
#include "bnxt_vfr.h"
#include "bnxt_tc.h"
#include "bnxt_devlink.h"
#include "bnxt_debugfs.h"

#define BNXT_TX_TIMEOUT		(5 * HZ)

MODULE_LICENSE("GPL");
MODULE_DESCRIPTION("Broadcom BCM573xx network driver");

#define BNXT_RX_OFFSET (NET_SKB_PAD + NET_IP_ALIGN)
#define BNXT_RX_DMA_OFFSET NET_SKB_PAD
#define BNXT_RX_COPY_THRESH 256

#define BNXT_TX_PUSH_THRESH 164

enum board_idx {
	BCM57301,
	BCM57302,
	BCM57304,
	BCM57417_NPAR,
	BCM58700,
	BCM57311,
	BCM57312,
	BCM57402,
	BCM57404,
	BCM57406,
	BCM57402_NPAR,
	BCM57407,
	BCM57412,
	BCM57414,
	BCM57416,
	BCM57417,
	BCM57412_NPAR,
	BCM57314,
	BCM57417_SFP,
	BCM57416_SFP,
	BCM57404_NPAR,
	BCM57406_NPAR,
	BCM57407_SFP,
	BCM57407_NPAR,
	BCM57414_NPAR,
	BCM57416_NPAR,
	BCM57452,
	BCM57454,
	BCM5745x_NPAR,
	BCM57508,
	BCM57504,
	BCM57502,
	BCM57508_NPAR,
	BCM57504_NPAR,
	BCM57502_NPAR,
	BCM58802,
	BCM58804,
	BCM58808,
	NETXTREME_E_VF,
	NETXTREME_C_VF,
	NETXTREME_S_VF,
	NETXTREME_E_P5_VF,
};

/* indexed by enum above */
static const struct {
	char *name;
} board_info[] = {
	[BCM57301] = { "Broadcom BCM57301 NetXtreme-C 10Gb Ethernet" },
	[BCM57302] = { "Broadcom BCM57302 NetXtreme-C 10Gb/25Gb Ethernet" },
	[BCM57304] = { "Broadcom BCM57304 NetXtreme-C 10Gb/25Gb/40Gb/50Gb Ethernet" },
	[BCM57417_NPAR] = { "Broadcom BCM57417 NetXtreme-E Ethernet Partition" },
	[BCM58700] = { "Broadcom BCM58700 Nitro 1Gb/2.5Gb/10Gb Ethernet" },
	[BCM57311] = { "Broadcom BCM57311 NetXtreme-C 10Gb Ethernet" },
	[BCM57312] = { "Broadcom BCM57312 NetXtreme-C 10Gb/25Gb Ethernet" },
	[BCM57402] = { "Broadcom BCM57402 NetXtreme-E 10Gb Ethernet" },
	[BCM57404] = { "Broadcom BCM57404 NetXtreme-E 10Gb/25Gb Ethernet" },
	[BCM57406] = { "Broadcom BCM57406 NetXtreme-E 10GBase-T Ethernet" },
	[BCM57402_NPAR] = { "Broadcom BCM57402 NetXtreme-E Ethernet Partition" },
	[BCM57407] = { "Broadcom BCM57407 NetXtreme-E 10GBase-T Ethernet" },
	[BCM57412] = { "Broadcom BCM57412 NetXtreme-E 10Gb Ethernet" },
	[BCM57414] = { "Broadcom BCM57414 NetXtreme-E 10Gb/25Gb Ethernet" },
	[BCM57416] = { "Broadcom BCM57416 NetXtreme-E 10GBase-T Ethernet" },
	[BCM57417] = { "Broadcom BCM57417 NetXtreme-E 10GBase-T Ethernet" },
	[BCM57412_NPAR] = { "Broadcom BCM57412 NetXtreme-E Ethernet Partition" },
	[BCM57314] = { "Broadcom BCM57314 NetXtreme-C 10Gb/25Gb/40Gb/50Gb Ethernet" },
	[BCM57417_SFP] = { "Broadcom BCM57417 NetXtreme-E 10Gb/25Gb Ethernet" },
	[BCM57416_SFP] = { "Broadcom BCM57416 NetXtreme-E 10Gb Ethernet" },
	[BCM57404_NPAR] = { "Broadcom BCM57404 NetXtreme-E Ethernet Partition" },
	[BCM57406_NPAR] = { "Broadcom BCM57406 NetXtreme-E Ethernet Partition" },
	[BCM57407_SFP] = { "Broadcom BCM57407 NetXtreme-E 25Gb Ethernet" },
	[BCM57407_NPAR] = { "Broadcom BCM57407 NetXtreme-E Ethernet Partition" },
	[BCM57414_NPAR] = { "Broadcom BCM57414 NetXtreme-E Ethernet Partition" },
	[BCM57416_NPAR] = { "Broadcom BCM57416 NetXtreme-E Ethernet Partition" },
	[BCM57452] = { "Broadcom BCM57452 NetXtreme-E 10Gb/25Gb/40Gb/50Gb Ethernet" },
	[BCM57454] = { "Broadcom BCM57454 NetXtreme-E 10Gb/25Gb/40Gb/50Gb/100Gb Ethernet" },
	[BCM5745x_NPAR] = { "Broadcom BCM5745x NetXtreme-E Ethernet Partition" },
	[BCM57508] = { "Broadcom BCM57508 NetXtreme-E 10Gb/25Gb/50Gb/100Gb/200Gb Ethernet" },
	[BCM57504] = { "Broadcom BCM57504 NetXtreme-E 10Gb/25Gb/50Gb/100Gb/200Gb Ethernet" },
	[BCM57502] = { "Broadcom BCM57502 NetXtreme-E 10Gb/25Gb/50Gb Ethernet" },
	[BCM57508_NPAR] = { "Broadcom BCM57508 NetXtreme-E Ethernet Partition" },
	[BCM57504_NPAR] = { "Broadcom BCM57504 NetXtreme-E Ethernet Partition" },
	[BCM57502_NPAR] = { "Broadcom BCM57502 NetXtreme-E Ethernet Partition" },
	[BCM58802] = { "Broadcom BCM58802 NetXtreme-S 10Gb/25Gb/40Gb/50Gb Ethernet" },
	[BCM58804] = { "Broadcom BCM58804 NetXtreme-S 10Gb/25Gb/40Gb/50Gb/100Gb Ethernet" },
	[BCM58808] = { "Broadcom BCM58808 NetXtreme-S 10Gb/25Gb/40Gb/50Gb/100Gb Ethernet" },
	[NETXTREME_E_VF] = { "Broadcom NetXtreme-E Ethernet Virtual Function" },
	[NETXTREME_C_VF] = { "Broadcom NetXtreme-C Ethernet Virtual Function" },
	[NETXTREME_S_VF] = { "Broadcom NetXtreme-S Ethernet Virtual Function" },
	[NETXTREME_E_P5_VF] = { "Broadcom BCM5750X NetXtreme-E Ethernet Virtual Function" },
};

static const struct pci_device_id bnxt_pci_tbl[] = {
	{ PCI_VDEVICE(BROADCOM, 0x1604), .driver_data = BCM5745x_NPAR },
	{ PCI_VDEVICE(BROADCOM, 0x1605), .driver_data = BCM5745x_NPAR },
	{ PCI_VDEVICE(BROADCOM, 0x1614), .driver_data = BCM57454 },
	{ PCI_VDEVICE(BROADCOM, 0x16c0), .driver_data = BCM57417_NPAR },
	{ PCI_VDEVICE(BROADCOM, 0x16c8), .driver_data = BCM57301 },
	{ PCI_VDEVICE(BROADCOM, 0x16c9), .driver_data = BCM57302 },
	{ PCI_VDEVICE(BROADCOM, 0x16ca), .driver_data = BCM57304 },
	{ PCI_VDEVICE(BROADCOM, 0x16cc), .driver_data = BCM57417_NPAR },
	{ PCI_VDEVICE(BROADCOM, 0x16cd), .driver_data = BCM58700 },
	{ PCI_VDEVICE(BROADCOM, 0x16ce), .driver_data = BCM57311 },
	{ PCI_VDEVICE(BROADCOM, 0x16cf), .driver_data = BCM57312 },
	{ PCI_VDEVICE(BROADCOM, 0x16d0), .driver_data = BCM57402 },
	{ PCI_VDEVICE(BROADCOM, 0x16d1), .driver_data = BCM57404 },
	{ PCI_VDEVICE(BROADCOM, 0x16d2), .driver_data = BCM57406 },
	{ PCI_VDEVICE(BROADCOM, 0x16d4), .driver_data = BCM57402_NPAR },
	{ PCI_VDEVICE(BROADCOM, 0x16d5), .driver_data = BCM57407 },
	{ PCI_VDEVICE(BROADCOM, 0x16d6), .driver_data = BCM57412 },
	{ PCI_VDEVICE(BROADCOM, 0x16d7), .driver_data = BCM57414 },
	{ PCI_VDEVICE(BROADCOM, 0x16d8), .driver_data = BCM57416 },
	{ PCI_VDEVICE(BROADCOM, 0x16d9), .driver_data = BCM57417 },
	{ PCI_VDEVICE(BROADCOM, 0x16de), .driver_data = BCM57412_NPAR },
	{ PCI_VDEVICE(BROADCOM, 0x16df), .driver_data = BCM57314 },
	{ PCI_VDEVICE(BROADCOM, 0x16e2), .driver_data = BCM57417_SFP },
	{ PCI_VDEVICE(BROADCOM, 0x16e3), .driver_data = BCM57416_SFP },
	{ PCI_VDEVICE(BROADCOM, 0x16e7), .driver_data = BCM57404_NPAR },
	{ PCI_VDEVICE(BROADCOM, 0x16e8), .driver_data = BCM57406_NPAR },
	{ PCI_VDEVICE(BROADCOM, 0x16e9), .driver_data = BCM57407_SFP },
	{ PCI_VDEVICE(BROADCOM, 0x16ea), .driver_data = BCM57407_NPAR },
	{ PCI_VDEVICE(BROADCOM, 0x16eb), .driver_data = BCM57412_NPAR },
	{ PCI_VDEVICE(BROADCOM, 0x16ec), .driver_data = BCM57414_NPAR },
	{ PCI_VDEVICE(BROADCOM, 0x16ed), .driver_data = BCM57414_NPAR },
	{ PCI_VDEVICE(BROADCOM, 0x16ee), .driver_data = BCM57416_NPAR },
	{ PCI_VDEVICE(BROADCOM, 0x16ef), .driver_data = BCM57416_NPAR },
	{ PCI_VDEVICE(BROADCOM, 0x16f0), .driver_data = BCM58808 },
	{ PCI_VDEVICE(BROADCOM, 0x16f1), .driver_data = BCM57452 },
	{ PCI_VDEVICE(BROADCOM, 0x1750), .driver_data = BCM57508 },
	{ PCI_VDEVICE(BROADCOM, 0x1751), .driver_data = BCM57504 },
	{ PCI_VDEVICE(BROADCOM, 0x1752), .driver_data = BCM57502 },
	{ PCI_VDEVICE(BROADCOM, 0x1800), .driver_data = BCM57508_NPAR },
	{ PCI_VDEVICE(BROADCOM, 0x1801), .driver_data = BCM57504_NPAR },
	{ PCI_VDEVICE(BROADCOM, 0x1802), .driver_data = BCM57502_NPAR },
	{ PCI_VDEVICE(BROADCOM, 0x1803), .driver_data = BCM57508_NPAR },
	{ PCI_VDEVICE(BROADCOM, 0x1804), .driver_data = BCM57504_NPAR },
	{ PCI_VDEVICE(BROADCOM, 0x1805), .driver_data = BCM57502_NPAR },
	{ PCI_VDEVICE(BROADCOM, 0xd802), .driver_data = BCM58802 },
	{ PCI_VDEVICE(BROADCOM, 0xd804), .driver_data = BCM58804 },
#ifdef CONFIG_BNXT_SRIOV
	{ PCI_VDEVICE(BROADCOM, 0x1606), .driver_data = NETXTREME_E_VF },
	{ PCI_VDEVICE(BROADCOM, 0x1609), .driver_data = NETXTREME_E_VF },
	{ PCI_VDEVICE(BROADCOM, 0x16c1), .driver_data = NETXTREME_E_VF },
	{ PCI_VDEVICE(BROADCOM, 0x16cb), .driver_data = NETXTREME_C_VF },
	{ PCI_VDEVICE(BROADCOM, 0x16d3), .driver_data = NETXTREME_E_VF },
	{ PCI_VDEVICE(BROADCOM, 0x16dc), .driver_data = NETXTREME_E_VF },
	{ PCI_VDEVICE(BROADCOM, 0x16e1), .driver_data = NETXTREME_C_VF },
	{ PCI_VDEVICE(BROADCOM, 0x16e5), .driver_data = NETXTREME_C_VF },
	{ PCI_VDEVICE(BROADCOM, 0x1806), .driver_data = NETXTREME_E_P5_VF },
	{ PCI_VDEVICE(BROADCOM, 0x1807), .driver_data = NETXTREME_E_P5_VF },
	{ PCI_VDEVICE(BROADCOM, 0xd800), .driver_data = NETXTREME_S_VF },
#endif
	{ 0 }
};

MODULE_DEVICE_TABLE(pci, bnxt_pci_tbl);

static const u16 bnxt_vf_req_snif[] = {
	HWRM_FUNC_CFG,
	HWRM_FUNC_VF_CFG,
	HWRM_PORT_PHY_QCFG,
	HWRM_CFA_L2_FILTER_ALLOC,
};

static const u16 bnxt_async_events_arr[] = {
	ASYNC_EVENT_CMPL_EVENT_ID_LINK_STATUS_CHANGE,
	ASYNC_EVENT_CMPL_EVENT_ID_LINK_SPEED_CHANGE,
	ASYNC_EVENT_CMPL_EVENT_ID_PF_DRVR_UNLOAD,
	ASYNC_EVENT_CMPL_EVENT_ID_PORT_CONN_NOT_ALLOWED,
	ASYNC_EVENT_CMPL_EVENT_ID_VF_CFG_CHANGE,
	ASYNC_EVENT_CMPL_EVENT_ID_LINK_SPEED_CFG_CHANGE,
	ASYNC_EVENT_CMPL_EVENT_ID_PORT_PHY_CFG_CHANGE,
	ASYNC_EVENT_CMPL_EVENT_ID_RESET_NOTIFY,
	ASYNC_EVENT_CMPL_EVENT_ID_ERROR_RECOVERY,
};

static struct workqueue_struct *bnxt_pf_wq;

static bool bnxt_vf_pciid(enum board_idx idx)
{
	return (idx == NETXTREME_C_VF || idx == NETXTREME_E_VF ||
		idx == NETXTREME_S_VF || idx == NETXTREME_E_P5_VF);
}

#define DB_CP_REARM_FLAGS	(DB_KEY_CP | DB_IDX_VALID)
#define DB_CP_FLAGS		(DB_KEY_CP | DB_IDX_VALID | DB_IRQ_DIS)
#define DB_CP_IRQ_DIS_FLAGS	(DB_KEY_CP | DB_IRQ_DIS)

#define BNXT_CP_DB_IRQ_DIS(db)						\
		writel(DB_CP_IRQ_DIS_FLAGS, db)

#define BNXT_DB_CQ(db, idx)						\
	writel(DB_CP_FLAGS | RING_CMP(idx), (db)->doorbell)

#define BNXT_DB_NQ_P5(db, idx)						\
	writeq((db)->db_key64 | DBR_TYPE_NQ | RING_CMP(idx), (db)->doorbell)

#define BNXT_DB_CQ_ARM(db, idx)						\
	writel(DB_CP_REARM_FLAGS | RING_CMP(idx), (db)->doorbell)

#define BNXT_DB_NQ_ARM_P5(db, idx)					\
	writeq((db)->db_key64 | DBR_TYPE_NQ_ARM | RING_CMP(idx), (db)->doorbell)

static void bnxt_db_nq(struct bnxt *bp, struct bnxt_db_info *db, u32 idx)
{
	if (bp->flags & BNXT_FLAG_CHIP_P5)
		BNXT_DB_NQ_P5(db, idx);
	else
		BNXT_DB_CQ(db, idx);
}

static void bnxt_db_nq_arm(struct bnxt *bp, struct bnxt_db_info *db, u32 idx)
{
	if (bp->flags & BNXT_FLAG_CHIP_P5)
		BNXT_DB_NQ_ARM_P5(db, idx);
	else
		BNXT_DB_CQ_ARM(db, idx);
}

static void bnxt_db_cq(struct bnxt *bp, struct bnxt_db_info *db, u32 idx)
{
	if (bp->flags & BNXT_FLAG_CHIP_P5)
		writeq(db->db_key64 | DBR_TYPE_CQ_ARMALL | RING_CMP(idx),
		       db->doorbell);
	else
		BNXT_DB_CQ(db, idx);
}

const u16 bnxt_lhint_arr[] = {
	TX_BD_FLAGS_LHINT_512_AND_SMALLER,
	TX_BD_FLAGS_LHINT_512_TO_1023,
	TX_BD_FLAGS_LHINT_1024_TO_2047,
	TX_BD_FLAGS_LHINT_1024_TO_2047,
	TX_BD_FLAGS_LHINT_2048_AND_LARGER,
	TX_BD_FLAGS_LHINT_2048_AND_LARGER,
	TX_BD_FLAGS_LHINT_2048_AND_LARGER,
	TX_BD_FLAGS_LHINT_2048_AND_LARGER,
	TX_BD_FLAGS_LHINT_2048_AND_LARGER,
	TX_BD_FLAGS_LHINT_2048_AND_LARGER,
	TX_BD_FLAGS_LHINT_2048_AND_LARGER,
	TX_BD_FLAGS_LHINT_2048_AND_LARGER,
	TX_BD_FLAGS_LHINT_2048_AND_LARGER,
	TX_BD_FLAGS_LHINT_2048_AND_LARGER,
	TX_BD_FLAGS_LHINT_2048_AND_LARGER,
	TX_BD_FLAGS_LHINT_2048_AND_LARGER,
	TX_BD_FLAGS_LHINT_2048_AND_LARGER,
	TX_BD_FLAGS_LHINT_2048_AND_LARGER,
	TX_BD_FLAGS_LHINT_2048_AND_LARGER,
};

static u16 bnxt_xmit_get_cfa_action(struct sk_buff *skb)
{
	struct metadata_dst *md_dst = skb_metadata_dst(skb);

	if (!md_dst || md_dst->type != METADATA_HW_PORT_MUX)
		return 0;

	return md_dst->u.port_info.port_id;
}

static netdev_tx_t bnxt_start_xmit(struct sk_buff *skb, struct net_device *dev)
{
	struct bnxt *bp = netdev_priv(dev);
	struct tx_bd *txbd;
	struct tx_bd_ext *txbd1;
	struct netdev_queue *txq;
	int i;
	dma_addr_t mapping;
	unsigned int length, pad = 0;
	u32 len, free_size, vlan_tag_flags, cfa_action, flags;
	u16 prod, last_frag;
	struct pci_dev *pdev = bp->pdev;
	struct bnxt_tx_ring_info *txr;
	struct bnxt_sw_tx_bd *tx_buf;

	i = skb_get_queue_mapping(skb);
	if (unlikely(i >= bp->tx_nr_rings)) {
		dev_kfree_skb_any(skb);
		return NETDEV_TX_OK;
	}

	txq = netdev_get_tx_queue(dev, i);
	txr = &bp->tx_ring[bp->tx_ring_map[i]];
	prod = txr->tx_prod;

	free_size = bnxt_tx_avail(bp, txr);
	if (unlikely(free_size < skb_shinfo(skb)->nr_frags + 2)) {
		netif_tx_stop_queue(txq);
		return NETDEV_TX_BUSY;
	}

	length = skb->len;
	len = skb_headlen(skb);
	last_frag = skb_shinfo(skb)->nr_frags;

	txbd = &txr->tx_desc_ring[TX_RING(prod)][TX_IDX(prod)];

	txbd->tx_bd_opaque = prod;

	tx_buf = &txr->tx_buf_ring[prod];
	tx_buf->skb = skb;
	tx_buf->nr_frags = last_frag;

	vlan_tag_flags = 0;
	cfa_action = bnxt_xmit_get_cfa_action(skb);
	if (skb_vlan_tag_present(skb)) {
		vlan_tag_flags = TX_BD_CFA_META_KEY_VLAN |
				 skb_vlan_tag_get(skb);
		/* Currently supports 8021Q, 8021AD vlan offloads
		 * QINQ1, QINQ2, QINQ3 vlan headers are deprecated
		 */
		if (skb->vlan_proto == htons(ETH_P_8021Q))
			vlan_tag_flags |= 1 << TX_BD_CFA_META_TPID_SHIFT;
	}

	if (free_size == bp->tx_ring_size && length <= bp->tx_push_thresh) {
		struct tx_push_buffer *tx_push_buf = txr->tx_push;
		struct tx_push_bd *tx_push = &tx_push_buf->push_bd;
		struct tx_bd_ext *tx_push1 = &tx_push->txbd2;
		void __iomem *db = txr->tx_db.doorbell;
		void *pdata = tx_push_buf->data;
		u64 *end;
		int j, push_len;

		/* Set COAL_NOW to be ready quickly for the next push */
		tx_push->tx_bd_len_flags_type =
			cpu_to_le32((length << TX_BD_LEN_SHIFT) |
					TX_BD_TYPE_LONG_TX_BD |
					TX_BD_FLAGS_LHINT_512_AND_SMALLER |
					TX_BD_FLAGS_COAL_NOW |
					TX_BD_FLAGS_PACKET_END |
					(2 << TX_BD_FLAGS_BD_CNT_SHIFT));

		if (skb->ip_summed == CHECKSUM_PARTIAL)
			tx_push1->tx_bd_hsize_lflags =
					cpu_to_le32(TX_BD_FLAGS_TCP_UDP_CHKSUM);
		else
			tx_push1->tx_bd_hsize_lflags = 0;

		tx_push1->tx_bd_cfa_meta = cpu_to_le32(vlan_tag_flags);
		tx_push1->tx_bd_cfa_action =
			cpu_to_le32(cfa_action << TX_BD_CFA_ACTION_SHIFT);

		end = pdata + length;
		end = PTR_ALIGN(end, 8) - 1;
		*end = 0;

		skb_copy_from_linear_data(skb, pdata, len);
		pdata += len;
		for (j = 0; j < last_frag; j++) {
			skb_frag_t *frag = &skb_shinfo(skb)->frags[j];
			void *fptr;

			fptr = skb_frag_address_safe(frag);
			if (!fptr)
				goto normal_tx;

			memcpy(pdata, fptr, skb_frag_size(frag));
			pdata += skb_frag_size(frag);
		}

		txbd->tx_bd_len_flags_type = tx_push->tx_bd_len_flags_type;
		txbd->tx_bd_haddr = txr->data_mapping;
		prod = NEXT_TX(prod);
		txbd = &txr->tx_desc_ring[TX_RING(prod)][TX_IDX(prod)];
		memcpy(txbd, tx_push1, sizeof(*txbd));
		prod = NEXT_TX(prod);
		tx_push->doorbell =
			cpu_to_le32(DB_KEY_TX_PUSH | DB_LONG_TX_PUSH | prod);
		txr->tx_prod = prod;

		tx_buf->is_push = 1;
		netdev_tx_sent_queue(txq, skb->len);
		wmb();	/* Sync is_push and byte queue before pushing data */

		push_len = (length + sizeof(*tx_push) + 7) / 8;
		if (push_len > 16) {
			__iowrite64_copy(db, tx_push_buf, 16);
			__iowrite32_copy(db + 4, tx_push_buf + 1,
					 (push_len - 16) << 1);
		} else {
			__iowrite64_copy(db, tx_push_buf, push_len);
		}

		goto tx_done;
	}

normal_tx:
	if (length < BNXT_MIN_PKT_SIZE) {
		pad = BNXT_MIN_PKT_SIZE - length;
		if (skb_pad(skb, pad)) {
			/* SKB already freed. */
			tx_buf->skb = NULL;
			return NETDEV_TX_OK;
		}
		length = BNXT_MIN_PKT_SIZE;
	}

	mapping = dma_map_single(&pdev->dev, skb->data, len, DMA_TO_DEVICE);

	if (unlikely(dma_mapping_error(&pdev->dev, mapping))) {
		dev_kfree_skb_any(skb);
		tx_buf->skb = NULL;
		return NETDEV_TX_OK;
	}

	dma_unmap_addr_set(tx_buf, mapping, mapping);
	flags = (len << TX_BD_LEN_SHIFT) | TX_BD_TYPE_LONG_TX_BD |
		((last_frag + 2) << TX_BD_FLAGS_BD_CNT_SHIFT);

	txbd->tx_bd_haddr = cpu_to_le64(mapping);

	prod = NEXT_TX(prod);
	txbd1 = (struct tx_bd_ext *)
		&txr->tx_desc_ring[TX_RING(prod)][TX_IDX(prod)];

	txbd1->tx_bd_hsize_lflags = 0;
	if (skb_is_gso(skb)) {
		u32 hdr_len;

		if (skb->encapsulation)
			hdr_len = skb_inner_network_offset(skb) +
				skb_inner_network_header_len(skb) +
				inner_tcp_hdrlen(skb);
		else
			hdr_len = skb_transport_offset(skb) +
				tcp_hdrlen(skb);

		txbd1->tx_bd_hsize_lflags = cpu_to_le32(TX_BD_FLAGS_LSO |
					TX_BD_FLAGS_T_IPID |
					(hdr_len << (TX_BD_HSIZE_SHIFT - 1)));
		length = skb_shinfo(skb)->gso_size;
		txbd1->tx_bd_mss = cpu_to_le32(length);
		length += hdr_len;
	} else if (skb->ip_summed == CHECKSUM_PARTIAL) {
		txbd1->tx_bd_hsize_lflags =
			cpu_to_le32(TX_BD_FLAGS_TCP_UDP_CHKSUM);
		txbd1->tx_bd_mss = 0;
	}

	length >>= 9;
	if (unlikely(length >= ARRAY_SIZE(bnxt_lhint_arr))) {
		dev_warn_ratelimited(&pdev->dev, "Dropped oversize %d bytes TX packet.\n",
				     skb->len);
		i = 0;
		goto tx_dma_error;
	}
	flags |= bnxt_lhint_arr[length];
	txbd->tx_bd_len_flags_type = cpu_to_le32(flags);

	txbd1->tx_bd_cfa_meta = cpu_to_le32(vlan_tag_flags);
	txbd1->tx_bd_cfa_action =
			cpu_to_le32(cfa_action << TX_BD_CFA_ACTION_SHIFT);
	for (i = 0; i < last_frag; i++) {
		skb_frag_t *frag = &skb_shinfo(skb)->frags[i];

		prod = NEXT_TX(prod);
		txbd = &txr->tx_desc_ring[TX_RING(prod)][TX_IDX(prod)];

		len = skb_frag_size(frag);
		mapping = skb_frag_dma_map(&pdev->dev, frag, 0, len,
					   DMA_TO_DEVICE);

		if (unlikely(dma_mapping_error(&pdev->dev, mapping)))
			goto tx_dma_error;

		tx_buf = &txr->tx_buf_ring[prod];
		dma_unmap_addr_set(tx_buf, mapping, mapping);

		txbd->tx_bd_haddr = cpu_to_le64(mapping);

		flags = len << TX_BD_LEN_SHIFT;
		txbd->tx_bd_len_flags_type = cpu_to_le32(flags);
	}

	flags &= ~TX_BD_LEN;
	txbd->tx_bd_len_flags_type =
		cpu_to_le32(((len + pad) << TX_BD_LEN_SHIFT) | flags |
			    TX_BD_FLAGS_PACKET_END);

	netdev_tx_sent_queue(txq, skb->len);

	/* Sync BD data before updating doorbell */
	wmb();

	prod = NEXT_TX(prod);
	txr->tx_prod = prod;

	if (!netdev_xmit_more() || netif_xmit_stopped(txq))
		bnxt_db_write(bp, &txr->tx_db, prod);

tx_done:

	if (unlikely(bnxt_tx_avail(bp, txr) <= MAX_SKB_FRAGS + 1)) {
		if (netdev_xmit_more() && !tx_buf->is_push)
			bnxt_db_write(bp, &txr->tx_db, prod);

		netif_tx_stop_queue(txq);

		/* netif_tx_stop_queue() must be done before checking
		 * tx index in bnxt_tx_avail() below, because in
		 * bnxt_tx_int(), we update tx index before checking for
		 * netif_tx_queue_stopped().
		 */
		smp_mb();
		if (bnxt_tx_avail(bp, txr) > bp->tx_wake_thresh)
			netif_tx_wake_queue(txq);
	}
	return NETDEV_TX_OK;

tx_dma_error:
	last_frag = i;

	/* start back at beginning and unmap skb */
	prod = txr->tx_prod;
	tx_buf = &txr->tx_buf_ring[prod];
	tx_buf->skb = NULL;
	dma_unmap_single(&pdev->dev, dma_unmap_addr(tx_buf, mapping),
			 skb_headlen(skb), PCI_DMA_TODEVICE);
	prod = NEXT_TX(prod);

	/* unmap remaining mapped pages */
	for (i = 0; i < last_frag; i++) {
		prod = NEXT_TX(prod);
		tx_buf = &txr->tx_buf_ring[prod];
		dma_unmap_page(&pdev->dev, dma_unmap_addr(tx_buf, mapping),
			       skb_frag_size(&skb_shinfo(skb)->frags[i]),
			       PCI_DMA_TODEVICE);
	}

	dev_kfree_skb_any(skb);
	return NETDEV_TX_OK;
}

static void bnxt_tx_int(struct bnxt *bp, struct bnxt_napi *bnapi, int nr_pkts)
{
	struct bnxt_tx_ring_info *txr = bnapi->tx_ring;
	struct netdev_queue *txq = netdev_get_tx_queue(bp->dev, txr->txq_index);
	u16 cons = txr->tx_cons;
	struct pci_dev *pdev = bp->pdev;
	int i;
	unsigned int tx_bytes = 0;

	for (i = 0; i < nr_pkts; i++) {
		struct bnxt_sw_tx_bd *tx_buf;
		struct sk_buff *skb;
		int j, last;

		tx_buf = &txr->tx_buf_ring[cons];
		cons = NEXT_TX(cons);
		skb = tx_buf->skb;
		tx_buf->skb = NULL;

		if (tx_buf->is_push) {
			tx_buf->is_push = 0;
			goto next_tx_int;
		}

		dma_unmap_single(&pdev->dev, dma_unmap_addr(tx_buf, mapping),
				 skb_headlen(skb), PCI_DMA_TODEVICE);
		last = tx_buf->nr_frags;

		for (j = 0; j < last; j++) {
			cons = NEXT_TX(cons);
			tx_buf = &txr->tx_buf_ring[cons];
			dma_unmap_page(
				&pdev->dev,
				dma_unmap_addr(tx_buf, mapping),
				skb_frag_size(&skb_shinfo(skb)->frags[j]),
				PCI_DMA_TODEVICE);
		}

next_tx_int:
		cons = NEXT_TX(cons);

		tx_bytes += skb->len;
		dev_kfree_skb_any(skb);
	}

	netdev_tx_completed_queue(txq, nr_pkts, tx_bytes);
	txr->tx_cons = cons;

	/* Need to make the tx_cons update visible to bnxt_start_xmit()
	 * before checking for netif_tx_queue_stopped().  Without the
	 * memory barrier, there is a small possibility that bnxt_start_xmit()
	 * will miss it and cause the queue to be stopped forever.
	 */
	smp_mb();

	if (unlikely(netif_tx_queue_stopped(txq)) &&
	    (bnxt_tx_avail(bp, txr) > bp->tx_wake_thresh)) {
		__netif_tx_lock(txq, smp_processor_id());
		if (netif_tx_queue_stopped(txq) &&
		    bnxt_tx_avail(bp, txr) > bp->tx_wake_thresh &&
		    txr->dev_state != BNXT_DEV_STATE_CLOSING)
			netif_tx_wake_queue(txq);
		__netif_tx_unlock(txq);
	}
}

static struct page *__bnxt_alloc_rx_page(struct bnxt *bp, dma_addr_t *mapping,
					 struct bnxt_rx_ring_info *rxr,
					 gfp_t gfp)
{
	struct device *dev = &bp->pdev->dev;
	struct page *page;

	page = page_pool_dev_alloc_pages(rxr->page_pool);
	if (!page)
		return NULL;

	*mapping = dma_map_page_attrs(dev, page, 0, PAGE_SIZE, bp->rx_dir,
				      DMA_ATTR_WEAK_ORDERING);
	if (dma_mapping_error(dev, *mapping)) {
		page_pool_recycle_direct(rxr->page_pool, page);
		return NULL;
	}
	*mapping += bp->rx_dma_offset;
	return page;
}

static inline u8 *__bnxt_alloc_rx_data(struct bnxt *bp, dma_addr_t *mapping,
				       gfp_t gfp)
{
	u8 *data;
	struct pci_dev *pdev = bp->pdev;

	data = kmalloc(bp->rx_buf_size, gfp);
	if (!data)
		return NULL;

	*mapping = dma_map_single_attrs(&pdev->dev, data + bp->rx_dma_offset,
					bp->rx_buf_use_size, bp->rx_dir,
					DMA_ATTR_WEAK_ORDERING);

	if (dma_mapping_error(&pdev->dev, *mapping)) {
		kfree(data);
		data = NULL;
	}
	return data;
}

int bnxt_alloc_rx_data(struct bnxt *bp, struct bnxt_rx_ring_info *rxr,
		       u16 prod, gfp_t gfp)
{
	struct rx_bd *rxbd = &rxr->rx_desc_ring[RX_RING(prod)][RX_IDX(prod)];
	struct bnxt_sw_rx_bd *rx_buf = &rxr->rx_buf_ring[prod];
	dma_addr_t mapping;

	if (BNXT_RX_PAGE_MODE(bp)) {
		struct page *page =
			__bnxt_alloc_rx_page(bp, &mapping, rxr, gfp);

		if (!page)
			return -ENOMEM;

		rx_buf->data = page;
		rx_buf->data_ptr = page_address(page) + bp->rx_offset;
	} else {
		u8 *data = __bnxt_alloc_rx_data(bp, &mapping, gfp);

		if (!data)
			return -ENOMEM;

		rx_buf->data = data;
		rx_buf->data_ptr = data + bp->rx_offset;
	}
	rx_buf->mapping = mapping;

	rxbd->rx_bd_haddr = cpu_to_le64(mapping);
	return 0;
}

void bnxt_reuse_rx_data(struct bnxt_rx_ring_info *rxr, u16 cons, void *data)
{
	u16 prod = rxr->rx_prod;
	struct bnxt_sw_rx_bd *cons_rx_buf, *prod_rx_buf;
	struct rx_bd *cons_bd, *prod_bd;

	prod_rx_buf = &rxr->rx_buf_ring[prod];
	cons_rx_buf = &rxr->rx_buf_ring[cons];

	prod_rx_buf->data = data;
	prod_rx_buf->data_ptr = cons_rx_buf->data_ptr;

	prod_rx_buf->mapping = cons_rx_buf->mapping;

	prod_bd = &rxr->rx_desc_ring[RX_RING(prod)][RX_IDX(prod)];
	cons_bd = &rxr->rx_desc_ring[RX_RING(cons)][RX_IDX(cons)];

	prod_bd->rx_bd_haddr = cons_bd->rx_bd_haddr;
}

static inline u16 bnxt_find_next_agg_idx(struct bnxt_rx_ring_info *rxr, u16 idx)
{
	u16 next, max = rxr->rx_agg_bmap_size;

	next = find_next_zero_bit(rxr->rx_agg_bmap, max, idx);
	if (next >= max)
		next = find_first_zero_bit(rxr->rx_agg_bmap, max);
	return next;
}

static inline int bnxt_alloc_rx_page(struct bnxt *bp,
				     struct bnxt_rx_ring_info *rxr,
				     u16 prod, gfp_t gfp)
{
	struct rx_bd *rxbd =
		&rxr->rx_agg_desc_ring[RX_RING(prod)][RX_IDX(prod)];
	struct bnxt_sw_rx_agg_bd *rx_agg_buf;
	struct pci_dev *pdev = bp->pdev;
	struct page *page;
	dma_addr_t mapping;
	u16 sw_prod = rxr->rx_sw_agg_prod;
	unsigned int offset = 0;

	if (PAGE_SIZE > BNXT_RX_PAGE_SIZE) {
		page = rxr->rx_page;
		if (!page) {
			page = alloc_page(gfp);
			if (!page)
				return -ENOMEM;
			rxr->rx_page = page;
			rxr->rx_page_offset = 0;
		}
		offset = rxr->rx_page_offset;
		rxr->rx_page_offset += BNXT_RX_PAGE_SIZE;
		if (rxr->rx_page_offset == PAGE_SIZE)
			rxr->rx_page = NULL;
		else
			get_page(page);
	} else {
		page = alloc_page(gfp);
		if (!page)
			return -ENOMEM;
	}

	mapping = dma_map_page_attrs(&pdev->dev, page, offset,
				     BNXT_RX_PAGE_SIZE, PCI_DMA_FROMDEVICE,
				     DMA_ATTR_WEAK_ORDERING);
	if (dma_mapping_error(&pdev->dev, mapping)) {
		__free_page(page);
		return -EIO;
	}

	if (unlikely(test_bit(sw_prod, rxr->rx_agg_bmap)))
		sw_prod = bnxt_find_next_agg_idx(rxr, sw_prod);

	__set_bit(sw_prod, rxr->rx_agg_bmap);
	rx_agg_buf = &rxr->rx_agg_ring[sw_prod];
	rxr->rx_sw_agg_prod = NEXT_RX_AGG(sw_prod);

	rx_agg_buf->page = page;
	rx_agg_buf->offset = offset;
	rx_agg_buf->mapping = mapping;
	rxbd->rx_bd_haddr = cpu_to_le64(mapping);
	rxbd->rx_bd_opaque = sw_prod;
	return 0;
}

static struct rx_agg_cmp *bnxt_get_agg(struct bnxt *bp,
				       struct bnxt_cp_ring_info *cpr,
				       u16 cp_cons, u16 curr)
{
	struct rx_agg_cmp *agg;

	cp_cons = RING_CMP(ADV_RAW_CMP(cp_cons, curr));
	agg = (struct rx_agg_cmp *)
		&cpr->cp_desc_ring[CP_RING(cp_cons)][CP_IDX(cp_cons)];
	return agg;
}

static struct rx_agg_cmp *bnxt_get_tpa_agg_p5(struct bnxt *bp,
					      struct bnxt_rx_ring_info *rxr,
					      u16 agg_id, u16 curr)
{
	struct bnxt_tpa_info *tpa_info = &rxr->rx_tpa[agg_id];

	return &tpa_info->agg_arr[curr];
}

static void bnxt_reuse_rx_agg_bufs(struct bnxt_cp_ring_info *cpr, u16 idx,
				   u16 start, u32 agg_bufs, bool tpa)
{
	struct bnxt_napi *bnapi = cpr->bnapi;
	struct bnxt *bp = bnapi->bp;
	struct bnxt_rx_ring_info *rxr = bnapi->rx_ring;
	u16 prod = rxr->rx_agg_prod;
	u16 sw_prod = rxr->rx_sw_agg_prod;
	bool p5_tpa = false;
	u32 i;

	if ((bp->flags & BNXT_FLAG_CHIP_P5) && tpa)
		p5_tpa = true;

	for (i = 0; i < agg_bufs; i++) {
		u16 cons;
		struct rx_agg_cmp *agg;
		struct bnxt_sw_rx_agg_bd *cons_rx_buf, *prod_rx_buf;
		struct rx_bd *prod_bd;
		struct page *page;

		if (p5_tpa)
			agg = bnxt_get_tpa_agg_p5(bp, rxr, idx, start + i);
		else
			agg = bnxt_get_agg(bp, cpr, idx, start + i);
		cons = agg->rx_agg_cmp_opaque;
		__clear_bit(cons, rxr->rx_agg_bmap);

		if (unlikely(test_bit(sw_prod, rxr->rx_agg_bmap)))
			sw_prod = bnxt_find_next_agg_idx(rxr, sw_prod);

		__set_bit(sw_prod, rxr->rx_agg_bmap);
		prod_rx_buf = &rxr->rx_agg_ring[sw_prod];
		cons_rx_buf = &rxr->rx_agg_ring[cons];

		/* It is possible for sw_prod to be equal to cons, so
		 * set cons_rx_buf->page to NULL first.
		 */
		page = cons_rx_buf->page;
		cons_rx_buf->page = NULL;
		prod_rx_buf->page = page;
		prod_rx_buf->offset = cons_rx_buf->offset;

		prod_rx_buf->mapping = cons_rx_buf->mapping;

		prod_bd = &rxr->rx_agg_desc_ring[RX_RING(prod)][RX_IDX(prod)];

		prod_bd->rx_bd_haddr = cpu_to_le64(cons_rx_buf->mapping);
		prod_bd->rx_bd_opaque = sw_prod;

		prod = NEXT_RX_AGG(prod);
		sw_prod = NEXT_RX_AGG(sw_prod);
	}
	rxr->rx_agg_prod = prod;
	rxr->rx_sw_agg_prod = sw_prod;
}

static struct sk_buff *bnxt_rx_page_skb(struct bnxt *bp,
					struct bnxt_rx_ring_info *rxr,
					u16 cons, void *data, u8 *data_ptr,
					dma_addr_t dma_addr,
					unsigned int offset_and_len)
{
	unsigned int payload = offset_and_len >> 16;
	unsigned int len = offset_and_len & 0xffff;
	skb_frag_t *frag;
	struct page *page = data;
	u16 prod = rxr->rx_prod;
	struct sk_buff *skb;
	int off, err;

	err = bnxt_alloc_rx_data(bp, rxr, prod, GFP_ATOMIC);
	if (unlikely(err)) {
		bnxt_reuse_rx_data(rxr, cons, data);
		return NULL;
	}
	dma_addr -= bp->rx_dma_offset;
	dma_unmap_page_attrs(&bp->pdev->dev, dma_addr, PAGE_SIZE, bp->rx_dir,
			     DMA_ATTR_WEAK_ORDERING);
	page_pool_release_page(rxr->page_pool, page);

	if (unlikely(!payload))
		payload = eth_get_headlen(bp->dev, data_ptr, len);

	skb = napi_alloc_skb(&rxr->bnapi->napi, payload);
	if (!skb) {
		__free_page(page);
		return NULL;
	}

	off = (void *)data_ptr - page_address(page);
	skb_add_rx_frag(skb, 0, page, off, len, PAGE_SIZE);
	memcpy(skb->data - NET_IP_ALIGN, data_ptr - NET_IP_ALIGN,
	       payload + NET_IP_ALIGN);

	frag = &skb_shinfo(skb)->frags[0];
	skb_frag_size_sub(frag, payload);
	skb_frag_off_add(frag, payload);
	skb->data_len -= payload;
	skb->tail += payload;

	return skb;
}

static struct sk_buff *bnxt_rx_skb(struct bnxt *bp,
				   struct bnxt_rx_ring_info *rxr, u16 cons,
				   void *data, u8 *data_ptr,
				   dma_addr_t dma_addr,
				   unsigned int offset_and_len)
{
	u16 prod = rxr->rx_prod;
	struct sk_buff *skb;
	int err;

	err = bnxt_alloc_rx_data(bp, rxr, prod, GFP_ATOMIC);
	if (unlikely(err)) {
		bnxt_reuse_rx_data(rxr, cons, data);
		return NULL;
	}

	skb = build_skb(data, 0);
	dma_unmap_single_attrs(&bp->pdev->dev, dma_addr, bp->rx_buf_use_size,
			       bp->rx_dir, DMA_ATTR_WEAK_ORDERING);
	if (!skb) {
		kfree(data);
		return NULL;
	}

	skb_reserve(skb, bp->rx_offset);
	skb_put(skb, offset_and_len & 0xffff);
	return skb;
}

static struct sk_buff *bnxt_rx_pages(struct bnxt *bp,
				     struct bnxt_cp_ring_info *cpr,
				     struct sk_buff *skb, u16 idx,
				     u32 agg_bufs, bool tpa)
{
	struct bnxt_napi *bnapi = cpr->bnapi;
	struct pci_dev *pdev = bp->pdev;
	struct bnxt_rx_ring_info *rxr = bnapi->rx_ring;
	u16 prod = rxr->rx_agg_prod;
	bool p5_tpa = false;
	u32 i;

	if ((bp->flags & BNXT_FLAG_CHIP_P5) && tpa)
		p5_tpa = true;

	for (i = 0; i < agg_bufs; i++) {
		u16 cons, frag_len;
		struct rx_agg_cmp *agg;
		struct bnxt_sw_rx_agg_bd *cons_rx_buf;
		struct page *page;
		dma_addr_t mapping;

		if (p5_tpa)
			agg = bnxt_get_tpa_agg_p5(bp, rxr, idx, i);
		else
			agg = bnxt_get_agg(bp, cpr, idx, i);
		cons = agg->rx_agg_cmp_opaque;
		frag_len = (le32_to_cpu(agg->rx_agg_cmp_len_flags_type) &
			    RX_AGG_CMP_LEN) >> RX_AGG_CMP_LEN_SHIFT;

		cons_rx_buf = &rxr->rx_agg_ring[cons];
		skb_fill_page_desc(skb, i, cons_rx_buf->page,
				   cons_rx_buf->offset, frag_len);
		__clear_bit(cons, rxr->rx_agg_bmap);

		/* It is possible for bnxt_alloc_rx_page() to allocate
		 * a sw_prod index that equals the cons index, so we
		 * need to clear the cons entry now.
		 */
		mapping = cons_rx_buf->mapping;
		page = cons_rx_buf->page;
		cons_rx_buf->page = NULL;

		if (bnxt_alloc_rx_page(bp, rxr, prod, GFP_ATOMIC) != 0) {
			struct skb_shared_info *shinfo;
			unsigned int nr_frags;

			shinfo = skb_shinfo(skb);
			nr_frags = --shinfo->nr_frags;
			__skb_frag_set_page(&shinfo->frags[nr_frags], NULL);

			dev_kfree_skb(skb);

			cons_rx_buf->page = page;

			/* Update prod since possibly some pages have been
			 * allocated already.
			 */
			rxr->rx_agg_prod = prod;
			bnxt_reuse_rx_agg_bufs(cpr, idx, i, agg_bufs - i, tpa);
			return NULL;
		}

		dma_unmap_page_attrs(&pdev->dev, mapping, BNXT_RX_PAGE_SIZE,
				     PCI_DMA_FROMDEVICE,
				     DMA_ATTR_WEAK_ORDERING);

		skb->data_len += frag_len;
		skb->len += frag_len;
		skb->truesize += PAGE_SIZE;

		prod = NEXT_RX_AGG(prod);
	}
	rxr->rx_agg_prod = prod;
	return skb;
}

static int bnxt_agg_bufs_valid(struct bnxt *bp, struct bnxt_cp_ring_info *cpr,
			       u8 agg_bufs, u32 *raw_cons)
{
	u16 last;
	struct rx_agg_cmp *agg;

	*raw_cons = ADV_RAW_CMP(*raw_cons, agg_bufs);
	last = RING_CMP(*raw_cons);
	agg = (struct rx_agg_cmp *)
		&cpr->cp_desc_ring[CP_RING(last)][CP_IDX(last)];
	return RX_AGG_CMP_VALID(agg, *raw_cons);
}

static inline struct sk_buff *bnxt_copy_skb(struct bnxt_napi *bnapi, u8 *data,
					    unsigned int len,
					    dma_addr_t mapping)
{
	struct bnxt *bp = bnapi->bp;
	struct pci_dev *pdev = bp->pdev;
	struct sk_buff *skb;

	skb = napi_alloc_skb(&bnapi->napi, len);
	if (!skb)
		return NULL;

	dma_sync_single_for_cpu(&pdev->dev, mapping, bp->rx_copy_thresh,
				bp->rx_dir);

	memcpy(skb->data - NET_IP_ALIGN, data - NET_IP_ALIGN,
	       len + NET_IP_ALIGN);

	dma_sync_single_for_device(&pdev->dev, mapping, bp->rx_copy_thresh,
				   bp->rx_dir);

	skb_put(skb, len);
	return skb;
}

static int bnxt_discard_rx(struct bnxt *bp, struct bnxt_cp_ring_info *cpr,
			   u32 *raw_cons, void *cmp)
{
	struct rx_cmp *rxcmp = cmp;
	u32 tmp_raw_cons = *raw_cons;
	u8 cmp_type, agg_bufs = 0;

	cmp_type = RX_CMP_TYPE(rxcmp);

	if (cmp_type == CMP_TYPE_RX_L2_CMP) {
		agg_bufs = (le32_to_cpu(rxcmp->rx_cmp_misc_v1) &
			    RX_CMP_AGG_BUFS) >>
			   RX_CMP_AGG_BUFS_SHIFT;
	} else if (cmp_type == CMP_TYPE_RX_L2_TPA_END_CMP) {
		struct rx_tpa_end_cmp *tpa_end = cmp;

		if (bp->flags & BNXT_FLAG_CHIP_P5)
			return 0;

		agg_bufs = TPA_END_AGG_BUFS(tpa_end);
	}

	if (agg_bufs) {
		if (!bnxt_agg_bufs_valid(bp, cpr, agg_bufs, &tmp_raw_cons))
			return -EBUSY;
	}
	*raw_cons = tmp_raw_cons;
	return 0;
}

static void bnxt_queue_fw_reset_work(struct bnxt *bp, unsigned long delay)
{
	if (BNXT_PF(bp))
		queue_delayed_work(bnxt_pf_wq, &bp->fw_reset_task, delay);
	else
		schedule_delayed_work(&bp->fw_reset_task, delay);
}

static void bnxt_queue_sp_work(struct bnxt *bp)
{
	if (BNXT_PF(bp))
		queue_work(bnxt_pf_wq, &bp->sp_task);
	else
		schedule_work(&bp->sp_task);
}

static void bnxt_cancel_sp_work(struct bnxt *bp)
{
	if (BNXT_PF(bp))
		flush_workqueue(bnxt_pf_wq);
	else
		cancel_work_sync(&bp->sp_task);
}

static void bnxt_sched_reset(struct bnxt *bp, struct bnxt_rx_ring_info *rxr)
{
	if (!rxr->bnapi->in_reset) {
		rxr->bnapi->in_reset = true;
		set_bit(BNXT_RESET_TASK_SP_EVENT, &bp->sp_event);
		bnxt_queue_sp_work(bp);
	}
	rxr->rx_next_cons = 0xffff;
}

static u16 bnxt_alloc_agg_idx(struct bnxt_rx_ring_info *rxr, u16 agg_id)
{
	struct bnxt_tpa_idx_map *map = rxr->rx_tpa_idx_map;
	u16 idx = agg_id & MAX_TPA_P5_MASK;

	if (test_bit(idx, map->agg_idx_bmap))
		idx = find_first_zero_bit(map->agg_idx_bmap,
					  BNXT_AGG_IDX_BMAP_SIZE);
	__set_bit(idx, map->agg_idx_bmap);
	map->agg_id_tbl[agg_id] = idx;
	return idx;
}

static void bnxt_free_agg_idx(struct bnxt_rx_ring_info *rxr, u16 idx)
{
	struct bnxt_tpa_idx_map *map = rxr->rx_tpa_idx_map;

	__clear_bit(idx, map->agg_idx_bmap);
}

static u16 bnxt_lookup_agg_idx(struct bnxt_rx_ring_info *rxr, u16 agg_id)
{
	struct bnxt_tpa_idx_map *map = rxr->rx_tpa_idx_map;

	return map->agg_id_tbl[agg_id];
}

static void bnxt_tpa_start(struct bnxt *bp, struct bnxt_rx_ring_info *rxr,
			   struct rx_tpa_start_cmp *tpa_start,
			   struct rx_tpa_start_cmp_ext *tpa_start1)
{
	struct bnxt_sw_rx_bd *cons_rx_buf, *prod_rx_buf;
	struct bnxt_tpa_info *tpa_info;
	u16 cons, prod, agg_id;
	struct rx_bd *prod_bd;
	dma_addr_t mapping;

	if (bp->flags & BNXT_FLAG_CHIP_P5) {
		agg_id = TPA_START_AGG_ID_P5(tpa_start);
		agg_id = bnxt_alloc_agg_idx(rxr, agg_id);
	} else {
		agg_id = TPA_START_AGG_ID(tpa_start);
	}
	cons = tpa_start->rx_tpa_start_cmp_opaque;
	prod = rxr->rx_prod;
	cons_rx_buf = &rxr->rx_buf_ring[cons];
	prod_rx_buf = &rxr->rx_buf_ring[prod];
	tpa_info = &rxr->rx_tpa[agg_id];

	if (unlikely(cons != rxr->rx_next_cons ||
		     TPA_START_ERROR(tpa_start))) {
		netdev_warn(bp->dev, "TPA cons %x, expected cons %x, error code %x\n",
			    cons, rxr->rx_next_cons,
			    TPA_START_ERROR_CODE(tpa_start1));
		bnxt_sched_reset(bp, rxr);
		return;
	}
	/* Store cfa_code in tpa_info to use in tpa_end
	 * completion processing.
	 */
	tpa_info->cfa_code = TPA_START_CFA_CODE(tpa_start1);
	prod_rx_buf->data = tpa_info->data;
	prod_rx_buf->data_ptr = tpa_info->data_ptr;

	mapping = tpa_info->mapping;
	prod_rx_buf->mapping = mapping;

	prod_bd = &rxr->rx_desc_ring[RX_RING(prod)][RX_IDX(prod)];

	prod_bd->rx_bd_haddr = cpu_to_le64(mapping);

	tpa_info->data = cons_rx_buf->data;
	tpa_info->data_ptr = cons_rx_buf->data_ptr;
	cons_rx_buf->data = NULL;
	tpa_info->mapping = cons_rx_buf->mapping;

	tpa_info->len =
		le32_to_cpu(tpa_start->rx_tpa_start_cmp_len_flags_type) >>
				RX_TPA_START_CMP_LEN_SHIFT;
	if (likely(TPA_START_HASH_VALID(tpa_start))) {
		u32 hash_type = TPA_START_HASH_TYPE(tpa_start);

		tpa_info->hash_type = PKT_HASH_TYPE_L4;
		tpa_info->gso_type = SKB_GSO_TCPV4;
		/* RSS profiles 1 and 3 with extract code 0 for inner 4-tuple */
		if (hash_type == 3 || TPA_START_IS_IPV6(tpa_start1))
			tpa_info->gso_type = SKB_GSO_TCPV6;
		tpa_info->rss_hash =
			le32_to_cpu(tpa_start->rx_tpa_start_cmp_rss_hash);
	} else {
		tpa_info->hash_type = PKT_HASH_TYPE_NONE;
		tpa_info->gso_type = 0;
		if (netif_msg_rx_err(bp))
			netdev_warn(bp->dev, "TPA packet without valid hash\n");
	}
	tpa_info->flags2 = le32_to_cpu(tpa_start1->rx_tpa_start_cmp_flags2);
	tpa_info->metadata = le32_to_cpu(tpa_start1->rx_tpa_start_cmp_metadata);
	tpa_info->hdr_info = le32_to_cpu(tpa_start1->rx_tpa_start_cmp_hdr_info);
	tpa_info->agg_count = 0;

	rxr->rx_prod = NEXT_RX(prod);
	cons = NEXT_RX(cons);
	rxr->rx_next_cons = NEXT_RX(cons);
	cons_rx_buf = &rxr->rx_buf_ring[cons];

	bnxt_reuse_rx_data(rxr, cons, cons_rx_buf->data);
	rxr->rx_prod = NEXT_RX(rxr->rx_prod);
	cons_rx_buf->data = NULL;
}

static void bnxt_abort_tpa(struct bnxt_cp_ring_info *cpr, u16 idx, u32 agg_bufs)
{
	if (agg_bufs)
		bnxt_reuse_rx_agg_bufs(cpr, idx, 0, agg_bufs, true);
}

#ifdef CONFIG_INET
static void bnxt_gro_tunnel(struct sk_buff *skb, __be16 ip_proto)
{
	struct udphdr *uh = NULL;

	if (ip_proto == htons(ETH_P_IP)) {
		struct iphdr *iph = (struct iphdr *)skb->data;

		if (iph->protocol == IPPROTO_UDP)
			uh = (struct udphdr *)(iph + 1);
	} else {
		struct ipv6hdr *iph = (struct ipv6hdr *)skb->data;

		if (iph->nexthdr == IPPROTO_UDP)
			uh = (struct udphdr *)(iph + 1);
	}
	if (uh) {
		if (uh->check)
			skb_shinfo(skb)->gso_type |= SKB_GSO_UDP_TUNNEL_CSUM;
		else
			skb_shinfo(skb)->gso_type |= SKB_GSO_UDP_TUNNEL;
	}
}
#endif

static struct sk_buff *bnxt_gro_func_5731x(struct bnxt_tpa_info *tpa_info,
					   int payload_off, int tcp_ts,
					   struct sk_buff *skb)
{
#ifdef CONFIG_INET
	struct tcphdr *th;
	int len, nw_off;
	u16 outer_ip_off, inner_ip_off, inner_mac_off;
	u32 hdr_info = tpa_info->hdr_info;
	bool loopback = false;

	inner_ip_off = BNXT_TPA_INNER_L3_OFF(hdr_info);
	inner_mac_off = BNXT_TPA_INNER_L2_OFF(hdr_info);
	outer_ip_off = BNXT_TPA_OUTER_L3_OFF(hdr_info);

	/* If the packet is an internal loopback packet, the offsets will
	 * have an extra 4 bytes.
	 */
	if (inner_mac_off == 4) {
		loopback = true;
	} else if (inner_mac_off > 4) {
		__be16 proto = *((__be16 *)(skb->data + inner_ip_off -
					    ETH_HLEN - 2));

		/* We only support inner iPv4/ipv6.  If we don't see the
		 * correct protocol ID, it must be a loopback packet where
		 * the offsets are off by 4.
		 */
		if (proto != htons(ETH_P_IP) && proto != htons(ETH_P_IPV6))
			loopback = true;
	}
	if (loopback) {
		/* internal loopback packet, subtract all offsets by 4 */
		inner_ip_off -= 4;
		inner_mac_off -= 4;
		outer_ip_off -= 4;
	}

	nw_off = inner_ip_off - ETH_HLEN;
	skb_set_network_header(skb, nw_off);
	if (tpa_info->flags2 & RX_TPA_START_CMP_FLAGS2_IP_TYPE) {
		struct ipv6hdr *iph = ipv6_hdr(skb);

		skb_set_transport_header(skb, nw_off + sizeof(struct ipv6hdr));
		len = skb->len - skb_transport_offset(skb);
		th = tcp_hdr(skb);
		th->check = ~tcp_v6_check(len, &iph->saddr, &iph->daddr, 0);
	} else {
		struct iphdr *iph = ip_hdr(skb);

		skb_set_transport_header(skb, nw_off + sizeof(struct iphdr));
		len = skb->len - skb_transport_offset(skb);
		th = tcp_hdr(skb);
		th->check = ~tcp_v4_check(len, iph->saddr, iph->daddr, 0);
	}

	if (inner_mac_off) { /* tunnel */
		__be16 proto = *((__be16 *)(skb->data + outer_ip_off -
					    ETH_HLEN - 2));

		bnxt_gro_tunnel(skb, proto);
	}
#endif
	return skb;
}

static struct sk_buff *bnxt_gro_func_5750x(struct bnxt_tpa_info *tpa_info,
					   int payload_off, int tcp_ts,
					   struct sk_buff *skb)
{
#ifdef CONFIG_INET
	u16 outer_ip_off, inner_ip_off, inner_mac_off;
	u32 hdr_info = tpa_info->hdr_info;
	int iphdr_len, nw_off;

	inner_ip_off = BNXT_TPA_INNER_L3_OFF(hdr_info);
	inner_mac_off = BNXT_TPA_INNER_L2_OFF(hdr_info);
	outer_ip_off = BNXT_TPA_OUTER_L3_OFF(hdr_info);

	nw_off = inner_ip_off - ETH_HLEN;
	skb_set_network_header(skb, nw_off);
	iphdr_len = (tpa_info->flags2 & RX_TPA_START_CMP_FLAGS2_IP_TYPE) ?
		     sizeof(struct ipv6hdr) : sizeof(struct iphdr);
	skb_set_transport_header(skb, nw_off + iphdr_len);

	if (inner_mac_off) { /* tunnel */
		__be16 proto = *((__be16 *)(skb->data + outer_ip_off -
					    ETH_HLEN - 2));

		bnxt_gro_tunnel(skb, proto);
	}
#endif
	return skb;
}

#define BNXT_IPV4_HDR_SIZE	(sizeof(struct iphdr) + sizeof(struct tcphdr))
#define BNXT_IPV6_HDR_SIZE	(sizeof(struct ipv6hdr) + sizeof(struct tcphdr))

static struct sk_buff *bnxt_gro_func_5730x(struct bnxt_tpa_info *tpa_info,
					   int payload_off, int tcp_ts,
					   struct sk_buff *skb)
{
#ifdef CONFIG_INET
	struct tcphdr *th;
	int len, nw_off, tcp_opt_len = 0;

	if (tcp_ts)
		tcp_opt_len = 12;

	if (tpa_info->gso_type == SKB_GSO_TCPV4) {
		struct iphdr *iph;

		nw_off = payload_off - BNXT_IPV4_HDR_SIZE - tcp_opt_len -
			 ETH_HLEN;
		skb_set_network_header(skb, nw_off);
		iph = ip_hdr(skb);
		skb_set_transport_header(skb, nw_off + sizeof(struct iphdr));
		len = skb->len - skb_transport_offset(skb);
		th = tcp_hdr(skb);
		th->check = ~tcp_v4_check(len, iph->saddr, iph->daddr, 0);
	} else if (tpa_info->gso_type == SKB_GSO_TCPV6) {
		struct ipv6hdr *iph;

		nw_off = payload_off - BNXT_IPV6_HDR_SIZE - tcp_opt_len -
			 ETH_HLEN;
		skb_set_network_header(skb, nw_off);
		iph = ipv6_hdr(skb);
		skb_set_transport_header(skb, nw_off + sizeof(struct ipv6hdr));
		len = skb->len - skb_transport_offset(skb);
		th = tcp_hdr(skb);
		th->check = ~tcp_v6_check(len, &iph->saddr, &iph->daddr, 0);
	} else {
		dev_kfree_skb_any(skb);
		return NULL;
	}

	if (nw_off) /* tunnel */
		bnxt_gro_tunnel(skb, skb->protocol);
#endif
	return skb;
}

static inline struct sk_buff *bnxt_gro_skb(struct bnxt *bp,
					   struct bnxt_tpa_info *tpa_info,
					   struct rx_tpa_end_cmp *tpa_end,
					   struct rx_tpa_end_cmp_ext *tpa_end1,
					   struct sk_buff *skb)
{
#ifdef CONFIG_INET
	int payload_off;
	u16 segs;

	segs = TPA_END_TPA_SEGS(tpa_end);
	if (segs == 1)
		return skb;

	NAPI_GRO_CB(skb)->count = segs;
	skb_shinfo(skb)->gso_size =
		le32_to_cpu(tpa_end1->rx_tpa_end_cmp_seg_len);
	skb_shinfo(skb)->gso_type = tpa_info->gso_type;
	if (bp->flags & BNXT_FLAG_CHIP_P5)
		payload_off = TPA_END_PAYLOAD_OFF_P5(tpa_end1);
	else
		payload_off = TPA_END_PAYLOAD_OFF(tpa_end);
	skb = bp->gro_func(tpa_info, payload_off, TPA_END_GRO_TS(tpa_end), skb);
	if (likely(skb))
		tcp_gro_complete(skb);
#endif
	return skb;
}

/* Given the cfa_code of a received packet determine which
 * netdev (vf-rep or PF) the packet is destined to.
 */
static struct net_device *bnxt_get_pkt_dev(struct bnxt *bp, u16 cfa_code)
{
	struct net_device *dev = bnxt_get_vf_rep(bp, cfa_code);

	/* if vf-rep dev is NULL, the must belongs to the PF */
	return dev ? dev : bp->dev;
}

static inline struct sk_buff *bnxt_tpa_end(struct bnxt *bp,
					   struct bnxt_cp_ring_info *cpr,
					   u32 *raw_cons,
					   struct rx_tpa_end_cmp *tpa_end,
					   struct rx_tpa_end_cmp_ext *tpa_end1,
					   u8 *event)
{
	struct bnxt_napi *bnapi = cpr->bnapi;
	struct bnxt_rx_ring_info *rxr = bnapi->rx_ring;
	u8 *data_ptr, agg_bufs;
	unsigned int len;
	struct bnxt_tpa_info *tpa_info;
	dma_addr_t mapping;
	struct sk_buff *skb;
	u16 idx = 0, agg_id;
	void *data;
	bool gro;

	if (unlikely(bnapi->in_reset)) {
		int rc = bnxt_discard_rx(bp, cpr, raw_cons, tpa_end);

		if (rc < 0)
			return ERR_PTR(-EBUSY);
		return NULL;
	}

	if (bp->flags & BNXT_FLAG_CHIP_P5) {
		agg_id = TPA_END_AGG_ID_P5(tpa_end);
		agg_id = bnxt_lookup_agg_idx(rxr, agg_id);
		agg_bufs = TPA_END_AGG_BUFS_P5(tpa_end1);
		tpa_info = &rxr->rx_tpa[agg_id];
		if (unlikely(agg_bufs != tpa_info->agg_count)) {
			netdev_warn(bp->dev, "TPA end agg_buf %d != expected agg_bufs %d\n",
				    agg_bufs, tpa_info->agg_count);
			agg_bufs = tpa_info->agg_count;
		}
		tpa_info->agg_count = 0;
		*event |= BNXT_AGG_EVENT;
		bnxt_free_agg_idx(rxr, agg_id);
		idx = agg_id;
		gro = !!(bp->flags & BNXT_FLAG_GRO);
	} else {
		agg_id = TPA_END_AGG_ID(tpa_end);
		agg_bufs = TPA_END_AGG_BUFS(tpa_end);
		tpa_info = &rxr->rx_tpa[agg_id];
		idx = RING_CMP(*raw_cons);
		if (agg_bufs) {
			if (!bnxt_agg_bufs_valid(bp, cpr, agg_bufs, raw_cons))
				return ERR_PTR(-EBUSY);

			*event |= BNXT_AGG_EVENT;
			idx = NEXT_CMP(idx);
		}
		gro = !!TPA_END_GRO(tpa_end);
	}
	data = tpa_info->data;
	data_ptr = tpa_info->data_ptr;
	prefetch(data_ptr);
	len = tpa_info->len;
	mapping = tpa_info->mapping;

	if (unlikely(agg_bufs > MAX_SKB_FRAGS || TPA_END_ERRORS(tpa_end1))) {
		bnxt_abort_tpa(cpr, idx, agg_bufs);
		if (agg_bufs > MAX_SKB_FRAGS)
			netdev_warn(bp->dev, "TPA frags %d exceeded MAX_SKB_FRAGS %d\n",
				    agg_bufs, (int)MAX_SKB_FRAGS);
		return NULL;
	}

	if (len <= bp->rx_copy_thresh) {
		skb = bnxt_copy_skb(bnapi, data_ptr, len, mapping);
		if (!skb) {
			bnxt_abort_tpa(cpr, idx, agg_bufs);
			return NULL;
		}
	} else {
		u8 *new_data;
		dma_addr_t new_mapping;

		new_data = __bnxt_alloc_rx_data(bp, &new_mapping, GFP_ATOMIC);
		if (!new_data) {
			bnxt_abort_tpa(cpr, idx, agg_bufs);
			return NULL;
		}

		tpa_info->data = new_data;
		tpa_info->data_ptr = new_data + bp->rx_offset;
		tpa_info->mapping = new_mapping;

		skb = build_skb(data, 0);
		dma_unmap_single_attrs(&bp->pdev->dev, mapping,
				       bp->rx_buf_use_size, bp->rx_dir,
				       DMA_ATTR_WEAK_ORDERING);

		if (!skb) {
			kfree(data);
			bnxt_abort_tpa(cpr, idx, agg_bufs);
			return NULL;
		}
		skb_reserve(skb, bp->rx_offset);
		skb_put(skb, len);
	}

	if (agg_bufs) {
		skb = bnxt_rx_pages(bp, cpr, skb, idx, agg_bufs, true);
		if (!skb) {
			/* Page reuse already handled by bnxt_rx_pages(). */
			return NULL;
		}
	}

	skb->protocol =
		eth_type_trans(skb, bnxt_get_pkt_dev(bp, tpa_info->cfa_code));

	if (tpa_info->hash_type != PKT_HASH_TYPE_NONE)
		skb_set_hash(skb, tpa_info->rss_hash, tpa_info->hash_type);

	if ((tpa_info->flags2 & RX_CMP_FLAGS2_META_FORMAT_VLAN) &&
	    (skb->dev->features & NETIF_F_HW_VLAN_CTAG_RX)) {
		u16 vlan_proto = tpa_info->metadata >>
			RX_CMP_FLAGS2_METADATA_TPID_SFT;
		u16 vtag = tpa_info->metadata & RX_CMP_FLAGS2_METADATA_TCI_MASK;

		__vlan_hwaccel_put_tag(skb, htons(vlan_proto), vtag);
	}

	skb_checksum_none_assert(skb);
	if (likely(tpa_info->flags2 & RX_TPA_START_CMP_FLAGS2_L4_CS_CALC)) {
		skb->ip_summed = CHECKSUM_UNNECESSARY;
		skb->csum_level =
			(tpa_info->flags2 & RX_CMP_FLAGS2_T_L4_CS_CALC) >> 3;
	}

	if (gro)
		skb = bnxt_gro_skb(bp, tpa_info, tpa_end, tpa_end1, skb);

	return skb;
}

static void bnxt_tpa_agg(struct bnxt *bp, struct bnxt_rx_ring_info *rxr,
			 struct rx_agg_cmp *rx_agg)
{
	u16 agg_id = TPA_AGG_AGG_ID(rx_agg);
	struct bnxt_tpa_info *tpa_info;

	agg_id = bnxt_lookup_agg_idx(rxr, agg_id);
	tpa_info = &rxr->rx_tpa[agg_id];
	BUG_ON(tpa_info->agg_count >= MAX_SKB_FRAGS);
	tpa_info->agg_arr[tpa_info->agg_count++] = *rx_agg;
}

static void bnxt_deliver_skb(struct bnxt *bp, struct bnxt_napi *bnapi,
			     struct sk_buff *skb)
{
	if (skb->dev != bp->dev) {
		/* this packet belongs to a vf-rep */
		bnxt_vf_rep_rx(bp, skb);
		return;
	}
	skb_record_rx_queue(skb, bnapi->index);
	napi_gro_receive(&bnapi->napi, skb);
}

/* returns the following:
 * 1       - 1 packet successfully received
 * 0       - successful TPA_START, packet not completed yet
 * -EBUSY  - completion ring does not have all the agg buffers yet
 * -ENOMEM - packet aborted due to out of memory
 * -EIO    - packet aborted due to hw error indicated in BD
 */
static int bnxt_rx_pkt(struct bnxt *bp, struct bnxt_cp_ring_info *cpr,
		       u32 *raw_cons, u8 *event)
{
	struct bnxt_napi *bnapi = cpr->bnapi;
	struct bnxt_rx_ring_info *rxr = bnapi->rx_ring;
	struct net_device *dev = bp->dev;
	struct rx_cmp *rxcmp;
	struct rx_cmp_ext *rxcmp1;
	u32 tmp_raw_cons = *raw_cons;
	u16 cfa_code, cons, prod, cp_cons = RING_CMP(tmp_raw_cons);
	struct bnxt_sw_rx_bd *rx_buf;
	unsigned int len;
	u8 *data_ptr, agg_bufs, cmp_type;
	dma_addr_t dma_addr;
	struct sk_buff *skb;
	void *data;
	int rc = 0;
	u32 misc;

	rxcmp = (struct rx_cmp *)
			&cpr->cp_desc_ring[CP_RING(cp_cons)][CP_IDX(cp_cons)];

	cmp_type = RX_CMP_TYPE(rxcmp);

	if (cmp_type == CMP_TYPE_RX_TPA_AGG_CMP) {
		bnxt_tpa_agg(bp, rxr, (struct rx_agg_cmp *)rxcmp);
		goto next_rx_no_prod_no_len;
	}

	tmp_raw_cons = NEXT_RAW_CMP(tmp_raw_cons);
	cp_cons = RING_CMP(tmp_raw_cons);
	rxcmp1 = (struct rx_cmp_ext *)
			&cpr->cp_desc_ring[CP_RING(cp_cons)][CP_IDX(cp_cons)];

	if (!RX_CMP_VALID(rxcmp1, tmp_raw_cons))
		return -EBUSY;

	prod = rxr->rx_prod;

	if (cmp_type == CMP_TYPE_RX_L2_TPA_START_CMP) {
		bnxt_tpa_start(bp, rxr, (struct rx_tpa_start_cmp *)rxcmp,
			       (struct rx_tpa_start_cmp_ext *)rxcmp1);

		*event |= BNXT_RX_EVENT;
		goto next_rx_no_prod_no_len;

	} else if (cmp_type == CMP_TYPE_RX_L2_TPA_END_CMP) {
		skb = bnxt_tpa_end(bp, cpr, &tmp_raw_cons,
				   (struct rx_tpa_end_cmp *)rxcmp,
				   (struct rx_tpa_end_cmp_ext *)rxcmp1, event);

		if (IS_ERR(skb))
			return -EBUSY;

		rc = -ENOMEM;
		if (likely(skb)) {
			bnxt_deliver_skb(bp, bnapi, skb);
			rc = 1;
		}
		*event |= BNXT_RX_EVENT;
		goto next_rx_no_prod_no_len;
	}

	cons = rxcmp->rx_cmp_opaque;
	if (unlikely(cons != rxr->rx_next_cons)) {
		int rc1 = bnxt_discard_rx(bp, cpr, raw_cons, rxcmp);

		netdev_warn(bp->dev, "RX cons %x != expected cons %x\n",
			    cons, rxr->rx_next_cons);
		bnxt_sched_reset(bp, rxr);
		return rc1;
	}
	rx_buf = &rxr->rx_buf_ring[cons];
	data = rx_buf->data;
	data_ptr = rx_buf->data_ptr;
	prefetch(data_ptr);

	misc = le32_to_cpu(rxcmp->rx_cmp_misc_v1);
	agg_bufs = (misc & RX_CMP_AGG_BUFS) >> RX_CMP_AGG_BUFS_SHIFT;

	if (agg_bufs) {
		if (!bnxt_agg_bufs_valid(bp, cpr, agg_bufs, &tmp_raw_cons))
			return -EBUSY;

		cp_cons = NEXT_CMP(cp_cons);
		*event |= BNXT_AGG_EVENT;
	}
	*event |= BNXT_RX_EVENT;

	rx_buf->data = NULL;
	if (rxcmp1->rx_cmp_cfa_code_errors_v2 & RX_CMP_L2_ERRORS) {
		u32 rx_err = le32_to_cpu(rxcmp1->rx_cmp_cfa_code_errors_v2);

		bnxt_reuse_rx_data(rxr, cons, data);
		if (agg_bufs)
			bnxt_reuse_rx_agg_bufs(cpr, cp_cons, 0, agg_bufs,
					       false);

		rc = -EIO;
		if (rx_err & RX_CMPL_ERRORS_BUFFER_ERROR_MASK) {
			bnapi->cp_ring.rx_buf_errors++;
			if (!(bp->flags & BNXT_FLAG_CHIP_P5)) {
				netdev_warn(bp->dev, "RX buffer error %x\n",
					    rx_err);
				bnxt_sched_reset(bp, rxr);
			}
		}
		goto next_rx_no_len;
	}

	len = le32_to_cpu(rxcmp->rx_cmp_len_flags_type) >> RX_CMP_LEN_SHIFT;
	dma_addr = rx_buf->mapping;

	if (bnxt_rx_xdp(bp, rxr, cons, data, &data_ptr, &len, event)) {
		rc = 1;
		goto next_rx;
	}

	if (len <= bp->rx_copy_thresh) {
		skb = bnxt_copy_skb(bnapi, data_ptr, len, dma_addr);
		bnxt_reuse_rx_data(rxr, cons, data);
		if (!skb) {
			if (agg_bufs)
				bnxt_reuse_rx_agg_bufs(cpr, cp_cons, 0,
						       agg_bufs, false);
			rc = -ENOMEM;
			goto next_rx;
		}
	} else {
		u32 payload;

		if (rx_buf->data_ptr == data_ptr)
			payload = misc & RX_CMP_PAYLOAD_OFFSET;
		else
			payload = 0;
		skb = bp->rx_skb_func(bp, rxr, cons, data, data_ptr, dma_addr,
				      payload | len);
		if (!skb) {
			rc = -ENOMEM;
			goto next_rx;
		}
	}

	if (agg_bufs) {
		skb = bnxt_rx_pages(bp, cpr, skb, cp_cons, agg_bufs, false);
		if (!skb) {
			rc = -ENOMEM;
			goto next_rx;
		}
	}

	if (RX_CMP_HASH_VALID(rxcmp)) {
		u32 hash_type = RX_CMP_HASH_TYPE(rxcmp);
		enum pkt_hash_types type = PKT_HASH_TYPE_L4;

		/* RSS profiles 1 and 3 with extract code 0 for inner 4-tuple */
		if (hash_type != 1 && hash_type != 3)
			type = PKT_HASH_TYPE_L3;
		skb_set_hash(skb, le32_to_cpu(rxcmp->rx_cmp_rss_hash), type);
	}

	cfa_code = RX_CMP_CFA_CODE(rxcmp1);
	skb->protocol = eth_type_trans(skb, bnxt_get_pkt_dev(bp, cfa_code));

	if ((rxcmp1->rx_cmp_flags2 &
	     cpu_to_le32(RX_CMP_FLAGS2_META_FORMAT_VLAN)) &&
	    (skb->dev->features & NETIF_F_HW_VLAN_CTAG_RX)) {
		u32 meta_data = le32_to_cpu(rxcmp1->rx_cmp_meta_data);
		u16 vtag = meta_data & RX_CMP_FLAGS2_METADATA_TCI_MASK;
		u16 vlan_proto = meta_data >> RX_CMP_FLAGS2_METADATA_TPID_SFT;

		__vlan_hwaccel_put_tag(skb, htons(vlan_proto), vtag);
	}

	skb_checksum_none_assert(skb);
	if (RX_CMP_L4_CS_OK(rxcmp1)) {
		if (dev->features & NETIF_F_RXCSUM) {
			skb->ip_summed = CHECKSUM_UNNECESSARY;
			skb->csum_level = RX_CMP_ENCAP(rxcmp1);
		}
	} else {
		if (rxcmp1->rx_cmp_cfa_code_errors_v2 & RX_CMP_L4_CS_ERR_BITS) {
			if (dev->features & NETIF_F_RXCSUM)
				bnapi->cp_ring.rx_l4_csum_errors++;
		}
	}

	bnxt_deliver_skb(bp, bnapi, skb);
	rc = 1;

next_rx:
	cpr->rx_packets += 1;
	cpr->rx_bytes += len;

next_rx_no_len:
	rxr->rx_prod = NEXT_RX(prod);
	rxr->rx_next_cons = NEXT_RX(cons);

next_rx_no_prod_no_len:
	*raw_cons = tmp_raw_cons;

	return rc;
}

/* In netpoll mode, if we are using a combined completion ring, we need to
 * discard the rx packets and recycle the buffers.
 */
static int bnxt_force_rx_discard(struct bnxt *bp,
				 struct bnxt_cp_ring_info *cpr,
				 u32 *raw_cons, u8 *event)
{
	u32 tmp_raw_cons = *raw_cons;
	struct rx_cmp_ext *rxcmp1;
	struct rx_cmp *rxcmp;
	u16 cp_cons;
	u8 cmp_type;

	cp_cons = RING_CMP(tmp_raw_cons);
	rxcmp = (struct rx_cmp *)
			&cpr->cp_desc_ring[CP_RING(cp_cons)][CP_IDX(cp_cons)];

	tmp_raw_cons = NEXT_RAW_CMP(tmp_raw_cons);
	cp_cons = RING_CMP(tmp_raw_cons);
	rxcmp1 = (struct rx_cmp_ext *)
			&cpr->cp_desc_ring[CP_RING(cp_cons)][CP_IDX(cp_cons)];

	if (!RX_CMP_VALID(rxcmp1, tmp_raw_cons))
		return -EBUSY;

	cmp_type = RX_CMP_TYPE(rxcmp);
	if (cmp_type == CMP_TYPE_RX_L2_CMP) {
		rxcmp1->rx_cmp_cfa_code_errors_v2 |=
			cpu_to_le32(RX_CMPL_ERRORS_CRC_ERROR);
	} else if (cmp_type == CMP_TYPE_RX_L2_TPA_END_CMP) {
		struct rx_tpa_end_cmp_ext *tpa_end1;

		tpa_end1 = (struct rx_tpa_end_cmp_ext *)rxcmp1;
		tpa_end1->rx_tpa_end_cmp_errors_v2 |=
			cpu_to_le32(RX_TPA_END_CMP_ERRORS);
	}
	return bnxt_rx_pkt(bp, cpr, raw_cons, event);
}

u32 bnxt_fw_health_readl(struct bnxt *bp, int reg_idx)
{
	struct bnxt_fw_health *fw_health = bp->fw_health;
	u32 reg = fw_health->regs[reg_idx];
	u32 reg_type, reg_off, val = 0;

	reg_type = BNXT_FW_HEALTH_REG_TYPE(reg);
	reg_off = BNXT_FW_HEALTH_REG_OFF(reg);
	switch (reg_type) {
	case BNXT_FW_HEALTH_REG_TYPE_CFG:
		pci_read_config_dword(bp->pdev, reg_off, &val);
		break;
	case BNXT_FW_HEALTH_REG_TYPE_GRC:
		reg_off = fw_health->mapped_regs[reg_idx];
		/* fall through */
	case BNXT_FW_HEALTH_REG_TYPE_BAR0:
		val = readl(bp->bar0 + reg_off);
		break;
	case BNXT_FW_HEALTH_REG_TYPE_BAR1:
		val = readl(bp->bar1 + reg_off);
		break;
	}
	if (reg_idx == BNXT_FW_RESET_INPROG_REG)
		val &= fw_health->fw_reset_inprog_reg_mask;
	return val;
}

#define BNXT_GET_EVENT_PORT(data)	\
	((data) &			\
	 ASYNC_EVENT_CMPL_PORT_CONN_NOT_ALLOWED_EVENT_DATA1_PORT_ID_MASK)

static int bnxt_async_event_process(struct bnxt *bp,
				    struct hwrm_async_event_cmpl *cmpl)
{
	u16 event_id = le16_to_cpu(cmpl->event_id);

	/* TODO CHIMP_FW: Define event id's for link change, error etc */
	switch (event_id) {
	case ASYNC_EVENT_CMPL_EVENT_ID_LINK_SPEED_CFG_CHANGE: {
		u32 data1 = le32_to_cpu(cmpl->event_data1);
		struct bnxt_link_info *link_info = &bp->link_info;

		if (BNXT_VF(bp))
			goto async_event_process_exit;

		/* print unsupported speed warning in forced speed mode only */
		if (!(link_info->autoneg & BNXT_AUTONEG_SPEED) &&
		    (data1 & 0x20000)) {
			u16 fw_speed = link_info->force_link_speed;
			u32 speed = bnxt_fw_to_ethtool_speed(fw_speed);

			if (speed != SPEED_UNKNOWN)
				netdev_warn(bp->dev, "Link speed %d no longer supported\n",
					    speed);
		}
		set_bit(BNXT_LINK_SPEED_CHNG_SP_EVENT, &bp->sp_event);
	}
	/* fall through */
	case ASYNC_EVENT_CMPL_EVENT_ID_LINK_SPEED_CHANGE:
	case ASYNC_EVENT_CMPL_EVENT_ID_PORT_PHY_CFG_CHANGE:
		set_bit(BNXT_LINK_CFG_CHANGE_SP_EVENT, &bp->sp_event);
		/* fall through */
	case ASYNC_EVENT_CMPL_EVENT_ID_LINK_STATUS_CHANGE:
		set_bit(BNXT_LINK_CHNG_SP_EVENT, &bp->sp_event);
		break;
	case ASYNC_EVENT_CMPL_EVENT_ID_PF_DRVR_UNLOAD:
		set_bit(BNXT_HWRM_PF_UNLOAD_SP_EVENT, &bp->sp_event);
		break;
	case ASYNC_EVENT_CMPL_EVENT_ID_PORT_CONN_NOT_ALLOWED: {
		u32 data1 = le32_to_cpu(cmpl->event_data1);
		u16 port_id = BNXT_GET_EVENT_PORT(data1);

		if (BNXT_VF(bp))
			break;

		if (bp->pf.port_id != port_id)
			break;

		set_bit(BNXT_HWRM_PORT_MODULE_SP_EVENT, &bp->sp_event);
		break;
	}
	case ASYNC_EVENT_CMPL_EVENT_ID_VF_CFG_CHANGE:
		if (BNXT_PF(bp))
			goto async_event_process_exit;
		set_bit(BNXT_RESET_TASK_SILENT_SP_EVENT, &bp->sp_event);
		break;
	case ASYNC_EVENT_CMPL_EVENT_ID_RESET_NOTIFY: {
		u32 data1 = le32_to_cpu(cmpl->event_data1);

		if (!bp->fw_health)
			goto async_event_process_exit;

		bp->fw_reset_timestamp = jiffies;
		bp->fw_reset_min_dsecs = cmpl->timestamp_lo;
		if (!bp->fw_reset_min_dsecs)
			bp->fw_reset_min_dsecs = BNXT_DFLT_FW_RST_MIN_DSECS;
		bp->fw_reset_max_dsecs = le16_to_cpu(cmpl->timestamp_hi);
		if (!bp->fw_reset_max_dsecs)
			bp->fw_reset_max_dsecs = BNXT_DFLT_FW_RST_MAX_DSECS;
		if (EVENT_DATA1_RESET_NOTIFY_FATAL(data1)) {
			netdev_warn(bp->dev, "Firmware fatal reset event received\n");
			set_bit(BNXT_STATE_FW_FATAL_COND, &bp->state);
		} else {
			netdev_warn(bp->dev, "Firmware non-fatal reset event received, max wait time %d msec\n",
				    bp->fw_reset_max_dsecs * 100);
		}
		set_bit(BNXT_FW_RESET_NOTIFY_SP_EVENT, &bp->sp_event);
		break;
	}
	case ASYNC_EVENT_CMPL_EVENT_ID_ERROR_RECOVERY: {
		struct bnxt_fw_health *fw_health = bp->fw_health;
		u32 data1 = le32_to_cpu(cmpl->event_data1);

		if (!fw_health)
			goto async_event_process_exit;

		fw_health->enabled = EVENT_DATA1_RECOVERY_ENABLED(data1);
		fw_health->master = EVENT_DATA1_RECOVERY_MASTER_FUNC(data1);
		if (!fw_health->enabled)
			break;

		if (netif_msg_drv(bp))
			netdev_info(bp->dev, "Error recovery info: error recovery[%d], master[%d], reset count[0x%x], health status: 0x%x\n",
				    fw_health->enabled, fw_health->master,
				    bnxt_fw_health_readl(bp,
							 BNXT_FW_RESET_CNT_REG),
				    bnxt_fw_health_readl(bp,
							 BNXT_FW_HEALTH_REG));
		fw_health->tmr_multiplier =
			DIV_ROUND_UP(fw_health->polling_dsecs * HZ,
				     bp->current_interval * 10);
		fw_health->tmr_counter = fw_health->tmr_multiplier;
		fw_health->last_fw_heartbeat =
			bnxt_fw_health_readl(bp, BNXT_FW_HEARTBEAT_REG);
		fw_health->last_fw_reset_cnt =
			bnxt_fw_health_readl(bp, BNXT_FW_RESET_CNT_REG);
		goto async_event_process_exit;
	}
	default:
		goto async_event_process_exit;
	}
	bnxt_queue_sp_work(bp);
async_event_process_exit:
	bnxt_ulp_async_events(bp, cmpl);
	return 0;
}

static int bnxt_hwrm_handler(struct bnxt *bp, struct tx_cmp *txcmp)
{
	u16 cmpl_type = TX_CMP_TYPE(txcmp), vf_id, seq_id;
	struct hwrm_cmpl *h_cmpl = (struct hwrm_cmpl *)txcmp;
	struct hwrm_fwd_req_cmpl *fwd_req_cmpl =
				(struct hwrm_fwd_req_cmpl *)txcmp;

	switch (cmpl_type) {
	case CMPL_BASE_TYPE_HWRM_DONE:
		seq_id = le16_to_cpu(h_cmpl->sequence_id);
		if (seq_id == bp->hwrm_intr_seq_id)
			bp->hwrm_intr_seq_id = (u16)~bp->hwrm_intr_seq_id;
		else
			netdev_err(bp->dev, "Invalid hwrm seq id %d\n", seq_id);
		break;

	case CMPL_BASE_TYPE_HWRM_FWD_REQ:
		vf_id = le16_to_cpu(fwd_req_cmpl->source_id);

		if ((vf_id < bp->pf.first_vf_id) ||
		    (vf_id >= bp->pf.first_vf_id + bp->pf.active_vfs)) {
			netdev_err(bp->dev, "Msg contains invalid VF id %x\n",
				   vf_id);
			return -EINVAL;
		}

		set_bit(vf_id - bp->pf.first_vf_id, bp->pf.vf_event_bmap);
		set_bit(BNXT_HWRM_EXEC_FWD_REQ_SP_EVENT, &bp->sp_event);
		bnxt_queue_sp_work(bp);
		break;

	case CMPL_BASE_TYPE_HWRM_ASYNC_EVENT:
		bnxt_async_event_process(bp,
					 (struct hwrm_async_event_cmpl *)txcmp);

	default:
		break;
	}

	return 0;
}

static irqreturn_t bnxt_msix(int irq, void *dev_instance)
{
	struct bnxt_napi *bnapi = dev_instance;
	struct bnxt *bp = bnapi->bp;
	struct bnxt_cp_ring_info *cpr = &bnapi->cp_ring;
	u32 cons = RING_CMP(cpr->cp_raw_cons);

	cpr->event_ctr++;
	prefetch(&cpr->cp_desc_ring[CP_RING(cons)][CP_IDX(cons)]);
	napi_schedule(&bnapi->napi);
	return IRQ_HANDLED;
}

static inline int bnxt_has_work(struct bnxt *bp, struct bnxt_cp_ring_info *cpr)
{
	u32 raw_cons = cpr->cp_raw_cons;
	u16 cons = RING_CMP(raw_cons);
	struct tx_cmp *txcmp;

	txcmp = &cpr->cp_desc_ring[CP_RING(cons)][CP_IDX(cons)];

	return TX_CMP_VALID(txcmp, raw_cons);
}

static irqreturn_t bnxt_inta(int irq, void *dev_instance)
{
	struct bnxt_napi *bnapi = dev_instance;
	struct bnxt *bp = bnapi->bp;
	struct bnxt_cp_ring_info *cpr = &bnapi->cp_ring;
	u32 cons = RING_CMP(cpr->cp_raw_cons);
	u32 int_status;

	prefetch(&cpr->cp_desc_ring[CP_RING(cons)][CP_IDX(cons)]);

	if (!bnxt_has_work(bp, cpr)) {
		int_status = readl(bp->bar0 + BNXT_CAG_REG_LEGACY_INT_STATUS);
		/* return if erroneous interrupt */
		if (!(int_status & (0x10000 << cpr->cp_ring_struct.fw_ring_id)))
			return IRQ_NONE;
	}

	/* disable ring IRQ */
	BNXT_CP_DB_IRQ_DIS(cpr->cp_db.doorbell);

	/* Return here if interrupt is shared and is disabled. */
	if (unlikely(atomic_read(&bp->intr_sem) != 0))
		return IRQ_HANDLED;

	napi_schedule(&bnapi->napi);
	return IRQ_HANDLED;
}

static int __bnxt_poll_work(struct bnxt *bp, struct bnxt_cp_ring_info *cpr,
			    int budget)
{
	struct bnxt_napi *bnapi = cpr->bnapi;
	u32 raw_cons = cpr->cp_raw_cons;
	u32 cons;
	int tx_pkts = 0;
	int rx_pkts = 0;
	u8 event = 0;
	struct tx_cmp *txcmp;

	cpr->has_more_work = 0;
	cpr->had_work_done = 1;
	while (1) {
		int rc;

		cons = RING_CMP(raw_cons);
		txcmp = &cpr->cp_desc_ring[CP_RING(cons)][CP_IDX(cons)];

		if (!TX_CMP_VALID(txcmp, raw_cons))
			break;

		/* The valid test of the entry must be done first before
		 * reading any further.
		 */
		dma_rmb();
		if (TX_CMP_TYPE(txcmp) == CMP_TYPE_TX_L2_CMP) {
			tx_pkts++;
			/* return full budget so NAPI will complete. */
			if (unlikely(tx_pkts > bp->tx_wake_thresh)) {
				rx_pkts = budget;
				raw_cons = NEXT_RAW_CMP(raw_cons);
				if (budget)
					cpr->has_more_work = 1;
				break;
			}
		} else if ((TX_CMP_TYPE(txcmp) & 0x30) == 0x10) {
			if (likely(budget))
				rc = bnxt_rx_pkt(bp, cpr, &raw_cons, &event);
			else
				rc = bnxt_force_rx_discard(bp, cpr, &raw_cons,
							   &event);
			if (likely(rc >= 0))
				rx_pkts += rc;
			/* Increment rx_pkts when rc is -ENOMEM to count towards
			 * the NAPI budget.  Otherwise, we may potentially loop
			 * here forever if we consistently cannot allocate
			 * buffers.
			 */
			else if (rc == -ENOMEM && budget)
				rx_pkts++;
			else if (rc == -EBUSY)	/* partial completion */
				break;
		} else if (unlikely((TX_CMP_TYPE(txcmp) ==
				     CMPL_BASE_TYPE_HWRM_DONE) ||
				    (TX_CMP_TYPE(txcmp) ==
				     CMPL_BASE_TYPE_HWRM_FWD_REQ) ||
				    (TX_CMP_TYPE(txcmp) ==
				     CMPL_BASE_TYPE_HWRM_ASYNC_EVENT))) {
			bnxt_hwrm_handler(bp, txcmp);
		}
		raw_cons = NEXT_RAW_CMP(raw_cons);

		if (rx_pkts && rx_pkts == budget) {
			cpr->has_more_work = 1;
			break;
		}
	}

	if (event & BNXT_REDIRECT_EVENT)
		xdp_do_flush_map();

	if (event & BNXT_TX_EVENT) {
		struct bnxt_tx_ring_info *txr = bnapi->tx_ring;
		u16 prod = txr->tx_prod;

		/* Sync BD data before updating doorbell */
		wmb();

		bnxt_db_write_relaxed(bp, &txr->tx_db, prod);
	}

	cpr->cp_raw_cons = raw_cons;
	bnapi->tx_pkts += tx_pkts;
	bnapi->events |= event;
	return rx_pkts;
}

static void __bnxt_poll_work_done(struct bnxt *bp, struct bnxt_napi *bnapi)
{
	if (bnapi->tx_pkts) {
		bnapi->tx_int(bp, bnapi, bnapi->tx_pkts);
		bnapi->tx_pkts = 0;
	}

	if (bnapi->events & BNXT_RX_EVENT) {
		struct bnxt_rx_ring_info *rxr = bnapi->rx_ring;

		if (bnapi->events & BNXT_AGG_EVENT)
			bnxt_db_write(bp, &rxr->rx_agg_db, rxr->rx_agg_prod);
		bnxt_db_write(bp, &rxr->rx_db, rxr->rx_prod);
	}
	bnapi->events = 0;
}

static int bnxt_poll_work(struct bnxt *bp, struct bnxt_cp_ring_info *cpr,
			  int budget)
{
	struct bnxt_napi *bnapi = cpr->bnapi;
	int rx_pkts;

	rx_pkts = __bnxt_poll_work(bp, cpr, budget);

	/* ACK completion ring before freeing tx ring and producing new
	 * buffers in rx/agg rings to prevent overflowing the completion
	 * ring.
	 */
	bnxt_db_cq(bp, &cpr->cp_db, cpr->cp_raw_cons);

	__bnxt_poll_work_done(bp, bnapi);
	return rx_pkts;
}

static int bnxt_poll_nitroa0(struct napi_struct *napi, int budget)
{
	struct bnxt_napi *bnapi = container_of(napi, struct bnxt_napi, napi);
	struct bnxt *bp = bnapi->bp;
	struct bnxt_cp_ring_info *cpr = &bnapi->cp_ring;
	struct bnxt_rx_ring_info *rxr = bnapi->rx_ring;
	struct tx_cmp *txcmp;
	struct rx_cmp_ext *rxcmp1;
	u32 cp_cons, tmp_raw_cons;
	u32 raw_cons = cpr->cp_raw_cons;
	u32 rx_pkts = 0;
	u8 event = 0;

	while (1) {
		int rc;

		cp_cons = RING_CMP(raw_cons);
		txcmp = &cpr->cp_desc_ring[CP_RING(cp_cons)][CP_IDX(cp_cons)];

		if (!TX_CMP_VALID(txcmp, raw_cons))
			break;

		if ((TX_CMP_TYPE(txcmp) & 0x30) == 0x10) {
			tmp_raw_cons = NEXT_RAW_CMP(raw_cons);
			cp_cons = RING_CMP(tmp_raw_cons);
			rxcmp1 = (struct rx_cmp_ext *)
			  &cpr->cp_desc_ring[CP_RING(cp_cons)][CP_IDX(cp_cons)];

			if (!RX_CMP_VALID(rxcmp1, tmp_raw_cons))
				break;

			/* force an error to recycle the buffer */
			rxcmp1->rx_cmp_cfa_code_errors_v2 |=
				cpu_to_le32(RX_CMPL_ERRORS_CRC_ERROR);

			rc = bnxt_rx_pkt(bp, cpr, &raw_cons, &event);
			if (likely(rc == -EIO) && budget)
				rx_pkts++;
			else if (rc == -EBUSY)	/* partial completion */
				break;
		} else if (unlikely(TX_CMP_TYPE(txcmp) ==
				    CMPL_BASE_TYPE_HWRM_DONE)) {
			bnxt_hwrm_handler(bp, txcmp);
		} else {
			netdev_err(bp->dev,
				   "Invalid completion received on special ring\n");
		}
		raw_cons = NEXT_RAW_CMP(raw_cons);

		if (rx_pkts == budget)
			break;
	}

	cpr->cp_raw_cons = raw_cons;
	BNXT_DB_CQ(&cpr->cp_db, cpr->cp_raw_cons);
	bnxt_db_write(bp, &rxr->rx_db, rxr->rx_prod);

	if (event & BNXT_AGG_EVENT)
		bnxt_db_write(bp, &rxr->rx_agg_db, rxr->rx_agg_prod);

	if (!bnxt_has_work(bp, cpr) && rx_pkts < budget) {
		napi_complete_done(napi, rx_pkts);
		BNXT_DB_CQ_ARM(&cpr->cp_db, cpr->cp_raw_cons);
	}
	return rx_pkts;
}

static int bnxt_poll(struct napi_struct *napi, int budget)
{
	struct bnxt_napi *bnapi = container_of(napi, struct bnxt_napi, napi);
	struct bnxt *bp = bnapi->bp;
	struct bnxt_cp_ring_info *cpr = &bnapi->cp_ring;
	int work_done = 0;

	while (1) {
		work_done += bnxt_poll_work(bp, cpr, budget - work_done);

		if (work_done >= budget) {
			if (!budget)
				BNXT_DB_CQ_ARM(&cpr->cp_db, cpr->cp_raw_cons);
			break;
		}

		if (!bnxt_has_work(bp, cpr)) {
			if (napi_complete_done(napi, work_done))
				BNXT_DB_CQ_ARM(&cpr->cp_db, cpr->cp_raw_cons);
			break;
		}
	}
	if (bp->flags & BNXT_FLAG_DIM) {
		struct dim_sample dim_sample = {};

		dim_update_sample(cpr->event_ctr,
				  cpr->rx_packets,
				  cpr->rx_bytes,
				  &dim_sample);
		net_dim(&cpr->dim, dim_sample);
	}
	return work_done;
}

static int __bnxt_poll_cqs(struct bnxt *bp, struct bnxt_napi *bnapi, int budget)
{
	struct bnxt_cp_ring_info *cpr = &bnapi->cp_ring;
	int i, work_done = 0;

	for (i = 0; i < 2; i++) {
		struct bnxt_cp_ring_info *cpr2 = cpr->cp_ring_arr[i];

		if (cpr2) {
			work_done += __bnxt_poll_work(bp, cpr2,
						      budget - work_done);
			cpr->has_more_work |= cpr2->has_more_work;
		}
	}
	return work_done;
}

static void __bnxt_poll_cqs_done(struct bnxt *bp, struct bnxt_napi *bnapi,
				 u64 dbr_type)
{
	struct bnxt_cp_ring_info *cpr = &bnapi->cp_ring;
	int i;

	for (i = 0; i < 2; i++) {
		struct bnxt_cp_ring_info *cpr2 = cpr->cp_ring_arr[i];
		struct bnxt_db_info *db;

		if (cpr2 && cpr2->had_work_done) {
			db = &cpr2->cp_db;
			writeq(db->db_key64 | dbr_type |
			       RING_CMP(cpr2->cp_raw_cons), db->doorbell);
			cpr2->had_work_done = 0;
		}
	}
	__bnxt_poll_work_done(bp, bnapi);
}

static int bnxt_poll_p5(struct napi_struct *napi, int budget)
{
	struct bnxt_napi *bnapi = container_of(napi, struct bnxt_napi, napi);
	struct bnxt_cp_ring_info *cpr = &bnapi->cp_ring;
	u32 raw_cons = cpr->cp_raw_cons;
	struct bnxt *bp = bnapi->bp;
	struct nqe_cn *nqcmp;
	int work_done = 0;
	u32 cons;

	if (cpr->has_more_work) {
		cpr->has_more_work = 0;
		work_done = __bnxt_poll_cqs(bp, bnapi, budget);
	}
	while (1) {
		cons = RING_CMP(raw_cons);
		nqcmp = &cpr->nq_desc_ring[CP_RING(cons)][CP_IDX(cons)];

		if (!NQ_CMP_VALID(nqcmp, raw_cons)) {
			if (cpr->has_more_work)
				break;

			__bnxt_poll_cqs_done(bp, bnapi, DBR_TYPE_CQ_ARMALL);
			cpr->cp_raw_cons = raw_cons;
			if (napi_complete_done(napi, work_done))
				BNXT_DB_NQ_ARM_P5(&cpr->cp_db,
						  cpr->cp_raw_cons);
			return work_done;
		}

		/* The valid test of the entry must be done first before
		 * reading any further.
		 */
		dma_rmb();

		if (nqcmp->type == cpu_to_le16(NQ_CN_TYPE_CQ_NOTIFICATION)) {
			u32 idx = le32_to_cpu(nqcmp->cq_handle_low);
			struct bnxt_cp_ring_info *cpr2;

			cpr2 = cpr->cp_ring_arr[idx];
			work_done += __bnxt_poll_work(bp, cpr2,
						      budget - work_done);
			cpr->has_more_work |= cpr2->has_more_work;
		} else {
			bnxt_hwrm_handler(bp, (struct tx_cmp *)nqcmp);
		}
		raw_cons = NEXT_RAW_CMP(raw_cons);
	}
	__bnxt_poll_cqs_done(bp, bnapi, DBR_TYPE_CQ);
	if (raw_cons != cpr->cp_raw_cons) {
		cpr->cp_raw_cons = raw_cons;
		BNXT_DB_NQ_P5(&cpr->cp_db, raw_cons);
	}
	return work_done;
}

static void bnxt_free_tx_skbs(struct bnxt *bp)
{
	int i, max_idx;
	struct pci_dev *pdev = bp->pdev;

	if (!bp->tx_ring)
		return;

	max_idx = bp->tx_nr_pages * TX_DESC_CNT;
	for (i = 0; i < bp->tx_nr_rings; i++) {
		struct bnxt_tx_ring_info *txr = &bp->tx_ring[i];
		int j;

		for (j = 0; j < max_idx;) {
			struct bnxt_sw_tx_bd *tx_buf = &txr->tx_buf_ring[j];
			struct sk_buff *skb;
			int k, last;

			if (i < bp->tx_nr_rings_xdp &&
			    tx_buf->action == XDP_REDIRECT) {
				dma_unmap_single(&pdev->dev,
					dma_unmap_addr(tx_buf, mapping),
					dma_unmap_len(tx_buf, len),
					PCI_DMA_TODEVICE);
				xdp_return_frame(tx_buf->xdpf);
				tx_buf->action = 0;
				tx_buf->xdpf = NULL;
				j++;
				continue;
			}

			skb = tx_buf->skb;
			if (!skb) {
				j++;
				continue;
			}

			tx_buf->skb = NULL;

			if (tx_buf->is_push) {
				dev_kfree_skb(skb);
				j += 2;
				continue;
			}

			dma_unmap_single(&pdev->dev,
					 dma_unmap_addr(tx_buf, mapping),
					 skb_headlen(skb),
					 PCI_DMA_TODEVICE);

			last = tx_buf->nr_frags;
			j += 2;
			for (k = 0; k < last; k++, j++) {
				int ring_idx = j & bp->tx_ring_mask;
				skb_frag_t *frag = &skb_shinfo(skb)->frags[k];

				tx_buf = &txr->tx_buf_ring[ring_idx];
				dma_unmap_page(
					&pdev->dev,
					dma_unmap_addr(tx_buf, mapping),
					skb_frag_size(frag), PCI_DMA_TODEVICE);
			}
			dev_kfree_skb(skb);
		}
		netdev_tx_reset_queue(netdev_get_tx_queue(bp->dev, i));
	}
}

static void bnxt_free_rx_skbs(struct bnxt *bp)
{
	int i, max_idx, max_agg_idx;
	struct pci_dev *pdev = bp->pdev;

	if (!bp->rx_ring)
		return;

	max_idx = bp->rx_nr_pages * RX_DESC_CNT;
	max_agg_idx = bp->rx_agg_nr_pages * RX_DESC_CNT;
	for (i = 0; i < bp->rx_nr_rings; i++) {
		struct bnxt_rx_ring_info *rxr = &bp->rx_ring[i];
		struct bnxt_tpa_idx_map *map;
		int j;

		if (rxr->rx_tpa) {
			for (j = 0; j < bp->max_tpa; j++) {
				struct bnxt_tpa_info *tpa_info =
							&rxr->rx_tpa[j];
				u8 *data = tpa_info->data;

				if (!data)
					continue;

				dma_unmap_single_attrs(&pdev->dev,
						       tpa_info->mapping,
						       bp->rx_buf_use_size,
						       bp->rx_dir,
						       DMA_ATTR_WEAK_ORDERING);

				tpa_info->data = NULL;

				kfree(data);
			}
		}

		for (j = 0; j < max_idx; j++) {
			struct bnxt_sw_rx_bd *rx_buf = &rxr->rx_buf_ring[j];
			dma_addr_t mapping = rx_buf->mapping;
			void *data = rx_buf->data;

			if (!data)
				continue;

			rx_buf->data = NULL;

			if (BNXT_RX_PAGE_MODE(bp)) {
				mapping -= bp->rx_dma_offset;
				dma_unmap_page_attrs(&pdev->dev, mapping,
						     PAGE_SIZE, bp->rx_dir,
						     DMA_ATTR_WEAK_ORDERING);
				page_pool_recycle_direct(rxr->page_pool, data);
			} else {
				dma_unmap_single_attrs(&pdev->dev, mapping,
						       bp->rx_buf_use_size,
						       bp->rx_dir,
						       DMA_ATTR_WEAK_ORDERING);
				kfree(data);
			}
		}

		for (j = 0; j < max_agg_idx; j++) {
			struct bnxt_sw_rx_agg_bd *rx_agg_buf =
				&rxr->rx_agg_ring[j];
			struct page *page = rx_agg_buf->page;

			if (!page)
				continue;

			dma_unmap_page_attrs(&pdev->dev, rx_agg_buf->mapping,
					     BNXT_RX_PAGE_SIZE,
					     PCI_DMA_FROMDEVICE,
					     DMA_ATTR_WEAK_ORDERING);

			rx_agg_buf->page = NULL;
			__clear_bit(j, rxr->rx_agg_bmap);

			__free_page(page);
		}
		if (rxr->rx_page) {
			__free_page(rxr->rx_page);
			rxr->rx_page = NULL;
		}
		map = rxr->rx_tpa_idx_map;
		if (map)
			memset(map->agg_idx_bmap, 0, sizeof(map->agg_idx_bmap));
	}
}

static void bnxt_free_skbs(struct bnxt *bp)
{
	bnxt_free_tx_skbs(bp);
	bnxt_free_rx_skbs(bp);
}

static void bnxt_free_ring(struct bnxt *bp, struct bnxt_ring_mem_info *rmem)
{
	struct pci_dev *pdev = bp->pdev;
	int i;

	for (i = 0; i < rmem->nr_pages; i++) {
		if (!rmem->pg_arr[i])
			continue;

		dma_free_coherent(&pdev->dev, rmem->page_size,
				  rmem->pg_arr[i], rmem->dma_arr[i]);

		rmem->pg_arr[i] = NULL;
	}
	if (rmem->pg_tbl) {
		size_t pg_tbl_size = rmem->nr_pages * 8;

		if (rmem->flags & BNXT_RMEM_USE_FULL_PAGE_FLAG)
			pg_tbl_size = rmem->page_size;
		dma_free_coherent(&pdev->dev, pg_tbl_size,
				  rmem->pg_tbl, rmem->pg_tbl_map);
		rmem->pg_tbl = NULL;
	}
	if (rmem->vmem_size && *rmem->vmem) {
		vfree(*rmem->vmem);
		*rmem->vmem = NULL;
	}
}

static int bnxt_alloc_ring(struct bnxt *bp, struct bnxt_ring_mem_info *rmem)
{
	struct pci_dev *pdev = bp->pdev;
	u64 valid_bit = 0;
	int i;

	if (rmem->flags & (BNXT_RMEM_VALID_PTE_FLAG | BNXT_RMEM_RING_PTE_FLAG))
		valid_bit = PTU_PTE_VALID;
	if ((rmem->nr_pages > 1 || rmem->depth > 0) && !rmem->pg_tbl) {
		size_t pg_tbl_size = rmem->nr_pages * 8;

		if (rmem->flags & BNXT_RMEM_USE_FULL_PAGE_FLAG)
			pg_tbl_size = rmem->page_size;
		rmem->pg_tbl = dma_alloc_coherent(&pdev->dev, pg_tbl_size,
						  &rmem->pg_tbl_map,
						  GFP_KERNEL);
		if (!rmem->pg_tbl)
			return -ENOMEM;
	}

	for (i = 0; i < rmem->nr_pages; i++) {
		u64 extra_bits = valid_bit;

		rmem->pg_arr[i] = dma_alloc_coherent(&pdev->dev,
						     rmem->page_size,
						     &rmem->dma_arr[i],
						     GFP_KERNEL);
		if (!rmem->pg_arr[i])
			return -ENOMEM;

		if (rmem->init_val)
			memset(rmem->pg_arr[i], rmem->init_val,
			       rmem->page_size);
		if (rmem->nr_pages > 1 || rmem->depth > 0) {
			if (i == rmem->nr_pages - 2 &&
			    (rmem->flags & BNXT_RMEM_RING_PTE_FLAG))
				extra_bits |= PTU_PTE_NEXT_TO_LAST;
			else if (i == rmem->nr_pages - 1 &&
				 (rmem->flags & BNXT_RMEM_RING_PTE_FLAG))
				extra_bits |= PTU_PTE_LAST;
			rmem->pg_tbl[i] =
				cpu_to_le64(rmem->dma_arr[i] | extra_bits);
		}
	}

	if (rmem->vmem_size) {
		*rmem->vmem = vzalloc(rmem->vmem_size);
		if (!(*rmem->vmem))
			return -ENOMEM;
	}
	return 0;
}

static void bnxt_free_tpa_info(struct bnxt *bp)
{
	int i;

	for (i = 0; i < bp->rx_nr_rings; i++) {
		struct bnxt_rx_ring_info *rxr = &bp->rx_ring[i];

		kfree(rxr->rx_tpa_idx_map);
		rxr->rx_tpa_idx_map = NULL;
		if (rxr->rx_tpa) {
			kfree(rxr->rx_tpa[0].agg_arr);
			rxr->rx_tpa[0].agg_arr = NULL;
		}
		kfree(rxr->rx_tpa);
		rxr->rx_tpa = NULL;
	}
}

static int bnxt_alloc_tpa_info(struct bnxt *bp)
{
	int i, j, total_aggs = 0;

	bp->max_tpa = MAX_TPA;
	if (bp->flags & BNXT_FLAG_CHIP_P5) {
		if (!bp->max_tpa_v2)
			return 0;
		bp->max_tpa = max_t(u16, bp->max_tpa_v2, MAX_TPA_P5);
		total_aggs = bp->max_tpa * MAX_SKB_FRAGS;
	}

	for (i = 0; i < bp->rx_nr_rings; i++) {
		struct bnxt_rx_ring_info *rxr = &bp->rx_ring[i];
		struct rx_agg_cmp *agg;

		rxr->rx_tpa = kcalloc(bp->max_tpa, sizeof(struct bnxt_tpa_info),
				      GFP_KERNEL);
		if (!rxr->rx_tpa)
			return -ENOMEM;

		if (!(bp->flags & BNXT_FLAG_CHIP_P5))
			continue;
		agg = kcalloc(total_aggs, sizeof(*agg), GFP_KERNEL);
		rxr->rx_tpa[0].agg_arr = agg;
		if (!agg)
			return -ENOMEM;
		for (j = 1; j < bp->max_tpa; j++)
			rxr->rx_tpa[j].agg_arr = agg + j * MAX_SKB_FRAGS;
		rxr->rx_tpa_idx_map = kzalloc(sizeof(*rxr->rx_tpa_idx_map),
					      GFP_KERNEL);
		if (!rxr->rx_tpa_idx_map)
			return -ENOMEM;
	}
	return 0;
}

static void bnxt_free_rx_rings(struct bnxt *bp)
{
	int i;

	if (!bp->rx_ring)
		return;

	bnxt_free_tpa_info(bp);
	for (i = 0; i < bp->rx_nr_rings; i++) {
		struct bnxt_rx_ring_info *rxr = &bp->rx_ring[i];
		struct bnxt_ring_struct *ring;

		if (rxr->xdp_prog)
			bpf_prog_put(rxr->xdp_prog);

		if (xdp_rxq_info_is_reg(&rxr->xdp_rxq))
			xdp_rxq_info_unreg(&rxr->xdp_rxq);

		page_pool_destroy(rxr->page_pool);
		rxr->page_pool = NULL;

		kfree(rxr->rx_agg_bmap);
		rxr->rx_agg_bmap = NULL;

		ring = &rxr->rx_ring_struct;
		bnxt_free_ring(bp, &ring->ring_mem);

		ring = &rxr->rx_agg_ring_struct;
		bnxt_free_ring(bp, &ring->ring_mem);
	}
}

static int bnxt_alloc_rx_page_pool(struct bnxt *bp,
				   struct bnxt_rx_ring_info *rxr)
{
	struct page_pool_params pp = { 0 };

	pp.pool_size = bp->rx_ring_size;
	pp.nid = dev_to_node(&bp->pdev->dev);
	pp.dev = &bp->pdev->dev;
	pp.dma_dir = DMA_BIDIRECTIONAL;

	rxr->page_pool = page_pool_create(&pp);
	if (IS_ERR(rxr->page_pool)) {
		int err = PTR_ERR(rxr->page_pool);

		rxr->page_pool = NULL;
		return err;
	}
	return 0;
}

static int bnxt_alloc_rx_rings(struct bnxt *bp)
{
	int i, rc = 0, agg_rings = 0;

	if (!bp->rx_ring)
		return -ENOMEM;

	if (bp->flags & BNXT_FLAG_AGG_RINGS)
		agg_rings = 1;

	for (i = 0; i < bp->rx_nr_rings; i++) {
		struct bnxt_rx_ring_info *rxr = &bp->rx_ring[i];
		struct bnxt_ring_struct *ring;

		ring = &rxr->rx_ring_struct;

		rc = bnxt_alloc_rx_page_pool(bp, rxr);
		if (rc)
			return rc;

		rc = xdp_rxq_info_reg(&rxr->xdp_rxq, bp->dev, i);
		if (rc < 0)
			return rc;

		rc = xdp_rxq_info_reg_mem_model(&rxr->xdp_rxq,
						MEM_TYPE_PAGE_POOL,
						rxr->page_pool);
		if (rc) {
			xdp_rxq_info_unreg(&rxr->xdp_rxq);
			return rc;
		}

		rc = bnxt_alloc_ring(bp, &ring->ring_mem);
		if (rc)
			return rc;

		ring->grp_idx = i;
		if (agg_rings) {
			u16 mem_size;

			ring = &rxr->rx_agg_ring_struct;
			rc = bnxt_alloc_ring(bp, &ring->ring_mem);
			if (rc)
				return rc;

			ring->grp_idx = i;
			rxr->rx_agg_bmap_size = bp->rx_agg_ring_mask + 1;
			mem_size = rxr->rx_agg_bmap_size / 8;
			rxr->rx_agg_bmap = kzalloc(mem_size, GFP_KERNEL);
			if (!rxr->rx_agg_bmap)
				return -ENOMEM;
		}
	}
	if (bp->flags & BNXT_FLAG_TPA)
		rc = bnxt_alloc_tpa_info(bp);
	return rc;
}

static void bnxt_free_tx_rings(struct bnxt *bp)
{
	int i;
	struct pci_dev *pdev = bp->pdev;

	if (!bp->tx_ring)
		return;

	for (i = 0; i < bp->tx_nr_rings; i++) {
		struct bnxt_tx_ring_info *txr = &bp->tx_ring[i];
		struct bnxt_ring_struct *ring;

		if (txr->tx_push) {
			dma_free_coherent(&pdev->dev, bp->tx_push_size,
					  txr->tx_push, txr->tx_push_mapping);
			txr->tx_push = NULL;
		}

		ring = &txr->tx_ring_struct;

		bnxt_free_ring(bp, &ring->ring_mem);
	}
}

static int bnxt_alloc_tx_rings(struct bnxt *bp)
{
	int i, j, rc;
	struct pci_dev *pdev = bp->pdev;

	bp->tx_push_size = 0;
	if (bp->tx_push_thresh) {
		int push_size;

		push_size  = L1_CACHE_ALIGN(sizeof(struct tx_push_bd) +
					bp->tx_push_thresh);

		if (push_size > 256) {
			push_size = 0;
			bp->tx_push_thresh = 0;
		}

		bp->tx_push_size = push_size;
	}

	for (i = 0, j = 0; i < bp->tx_nr_rings; i++) {
		struct bnxt_tx_ring_info *txr = &bp->tx_ring[i];
		struct bnxt_ring_struct *ring;
		u8 qidx;

		ring = &txr->tx_ring_struct;

		rc = bnxt_alloc_ring(bp, &ring->ring_mem);
		if (rc)
			return rc;

		ring->grp_idx = txr->bnapi->index;
		if (bp->tx_push_size) {
			dma_addr_t mapping;

			/* One pre-allocated DMA buffer to backup
			 * TX push operation
			 */
			txr->tx_push = dma_alloc_coherent(&pdev->dev,
						bp->tx_push_size,
						&txr->tx_push_mapping,
						GFP_KERNEL);

			if (!txr->tx_push)
				return -ENOMEM;

			mapping = txr->tx_push_mapping +
				sizeof(struct tx_push_bd);
			txr->data_mapping = cpu_to_le64(mapping);
		}
		qidx = bp->tc_to_qidx[j];
		ring->queue_id = bp->q_info[qidx].queue_id;
		if (i < bp->tx_nr_rings_xdp)
			continue;
		if (i % bp->tx_nr_rings_per_tc == (bp->tx_nr_rings_per_tc - 1))
			j++;
	}
	return 0;
}

static void bnxt_free_cp_rings(struct bnxt *bp)
{
	int i;

	if (!bp->bnapi)
		return;

	for (i = 0; i < bp->cp_nr_rings; i++) {
		struct bnxt_napi *bnapi = bp->bnapi[i];
		struct bnxt_cp_ring_info *cpr;
		struct bnxt_ring_struct *ring;
		int j;

		if (!bnapi)
			continue;

		cpr = &bnapi->cp_ring;
		ring = &cpr->cp_ring_struct;

		bnxt_free_ring(bp, &ring->ring_mem);

		for (j = 0; j < 2; j++) {
			struct bnxt_cp_ring_info *cpr2 = cpr->cp_ring_arr[j];

			if (cpr2) {
				ring = &cpr2->cp_ring_struct;
				bnxt_free_ring(bp, &ring->ring_mem);
				kfree(cpr2);
				cpr->cp_ring_arr[j] = NULL;
			}
		}
	}
}

static struct bnxt_cp_ring_info *bnxt_alloc_cp_sub_ring(struct bnxt *bp)
{
	struct bnxt_ring_mem_info *rmem;
	struct bnxt_ring_struct *ring;
	struct bnxt_cp_ring_info *cpr;
	int rc;

	cpr = kzalloc(sizeof(*cpr), GFP_KERNEL);
	if (!cpr)
		return NULL;

	ring = &cpr->cp_ring_struct;
	rmem = &ring->ring_mem;
	rmem->nr_pages = bp->cp_nr_pages;
	rmem->page_size = HW_CMPD_RING_SIZE;
	rmem->pg_arr = (void **)cpr->cp_desc_ring;
	rmem->dma_arr = cpr->cp_desc_mapping;
	rmem->flags = BNXT_RMEM_RING_PTE_FLAG;
	rc = bnxt_alloc_ring(bp, rmem);
	if (rc) {
		bnxt_free_ring(bp, rmem);
		kfree(cpr);
		cpr = NULL;
	}
	return cpr;
}

static int bnxt_alloc_cp_rings(struct bnxt *bp)
{
	bool sh = !!(bp->flags & BNXT_FLAG_SHARED_RINGS);
	int i, rc, ulp_base_vec, ulp_msix;

	ulp_msix = bnxt_get_ulp_msix_num(bp);
	ulp_base_vec = bnxt_get_ulp_msix_base(bp);
	for (i = 0; i < bp->cp_nr_rings; i++) {
		struct bnxt_napi *bnapi = bp->bnapi[i];
		struct bnxt_cp_ring_info *cpr;
		struct bnxt_ring_struct *ring;

		if (!bnapi)
			continue;

		cpr = &bnapi->cp_ring;
		cpr->bnapi = bnapi;
		ring = &cpr->cp_ring_struct;

		rc = bnxt_alloc_ring(bp, &ring->ring_mem);
		if (rc)
			return rc;

		if (ulp_msix && i >= ulp_base_vec)
			ring->map_idx = i + ulp_msix;
		else
			ring->map_idx = i;

		if (!(bp->flags & BNXT_FLAG_CHIP_P5))
			continue;

		if (i < bp->rx_nr_rings) {
			struct bnxt_cp_ring_info *cpr2 =
				bnxt_alloc_cp_sub_ring(bp);

			cpr->cp_ring_arr[BNXT_RX_HDL] = cpr2;
			if (!cpr2)
				return -ENOMEM;
			cpr2->bnapi = bnapi;
		}
		if ((sh && i < bp->tx_nr_rings) ||
		    (!sh && i >= bp->rx_nr_rings)) {
			struct bnxt_cp_ring_info *cpr2 =
				bnxt_alloc_cp_sub_ring(bp);

			cpr->cp_ring_arr[BNXT_TX_HDL] = cpr2;
			if (!cpr2)
				return -ENOMEM;
			cpr2->bnapi = bnapi;
		}
	}
	return 0;
}

static void bnxt_init_ring_struct(struct bnxt *bp)
{
	int i;

	for (i = 0; i < bp->cp_nr_rings; i++) {
		struct bnxt_napi *bnapi = bp->bnapi[i];
		struct bnxt_ring_mem_info *rmem;
		struct bnxt_cp_ring_info *cpr;
		struct bnxt_rx_ring_info *rxr;
		struct bnxt_tx_ring_info *txr;
		struct bnxt_ring_struct *ring;

		if (!bnapi)
			continue;

		cpr = &bnapi->cp_ring;
		ring = &cpr->cp_ring_struct;
		rmem = &ring->ring_mem;
		rmem->nr_pages = bp->cp_nr_pages;
		rmem->page_size = HW_CMPD_RING_SIZE;
		rmem->pg_arr = (void **)cpr->cp_desc_ring;
		rmem->dma_arr = cpr->cp_desc_mapping;
		rmem->vmem_size = 0;

		rxr = bnapi->rx_ring;
		if (!rxr)
			goto skip_rx;

		ring = &rxr->rx_ring_struct;
		rmem = &ring->ring_mem;
		rmem->nr_pages = bp->rx_nr_pages;
		rmem->page_size = HW_RXBD_RING_SIZE;
		rmem->pg_arr = (void **)rxr->rx_desc_ring;
		rmem->dma_arr = rxr->rx_desc_mapping;
		rmem->vmem_size = SW_RXBD_RING_SIZE * bp->rx_nr_pages;
		rmem->vmem = (void **)&rxr->rx_buf_ring;

		ring = &rxr->rx_agg_ring_struct;
		rmem = &ring->ring_mem;
		rmem->nr_pages = bp->rx_agg_nr_pages;
		rmem->page_size = HW_RXBD_RING_SIZE;
		rmem->pg_arr = (void **)rxr->rx_agg_desc_ring;
		rmem->dma_arr = rxr->rx_agg_desc_mapping;
		rmem->vmem_size = SW_RXBD_AGG_RING_SIZE * bp->rx_agg_nr_pages;
		rmem->vmem = (void **)&rxr->rx_agg_ring;

skip_rx:
		txr = bnapi->tx_ring;
		if (!txr)
			continue;

		ring = &txr->tx_ring_struct;
		rmem = &ring->ring_mem;
		rmem->nr_pages = bp->tx_nr_pages;
		rmem->page_size = HW_RXBD_RING_SIZE;
		rmem->pg_arr = (void **)txr->tx_desc_ring;
		rmem->dma_arr = txr->tx_desc_mapping;
		rmem->vmem_size = SW_TXBD_RING_SIZE * bp->tx_nr_pages;
		rmem->vmem = (void **)&txr->tx_buf_ring;
	}
}

static void bnxt_init_rxbd_pages(struct bnxt_ring_struct *ring, u32 type)
{
	int i;
	u32 prod;
	struct rx_bd **rx_buf_ring;

	rx_buf_ring = (struct rx_bd **)ring->ring_mem.pg_arr;
	for (i = 0, prod = 0; i < ring->ring_mem.nr_pages; i++) {
		int j;
		struct rx_bd *rxbd;

		rxbd = rx_buf_ring[i];
		if (!rxbd)
			continue;

		for (j = 0; j < RX_DESC_CNT; j++, rxbd++, prod++) {
			rxbd->rx_bd_len_flags_type = cpu_to_le32(type);
			rxbd->rx_bd_opaque = prod;
		}
	}
}

static int bnxt_init_one_rx_ring(struct bnxt *bp, int ring_nr)
{
	struct net_device *dev = bp->dev;
	struct bnxt_rx_ring_info *rxr;
	struct bnxt_ring_struct *ring;
	u32 prod, type;
	int i;

	type = (bp->rx_buf_use_size << RX_BD_LEN_SHIFT) |
		RX_BD_TYPE_RX_PACKET_BD | RX_BD_FLAGS_EOP;

	if (NET_IP_ALIGN == 2)
		type |= RX_BD_FLAGS_SOP;

	rxr = &bp->rx_ring[ring_nr];
	ring = &rxr->rx_ring_struct;
	bnxt_init_rxbd_pages(ring, type);

	if (BNXT_RX_PAGE_MODE(bp) && bp->xdp_prog) {
		bpf_prog_add(bp->xdp_prog, 1);
		rxr->xdp_prog = bp->xdp_prog;
	}
	prod = rxr->rx_prod;
	for (i = 0; i < bp->rx_ring_size; i++) {
		if (bnxt_alloc_rx_data(bp, rxr, prod, GFP_KERNEL) != 0) {
			netdev_warn(dev, "init'ed rx ring %d with %d/%d skbs only\n",
				    ring_nr, i, bp->rx_ring_size);
			break;
		}
		prod = NEXT_RX(prod);
	}
	rxr->rx_prod = prod;
	ring->fw_ring_id = INVALID_HW_RING_ID;

	ring = &rxr->rx_agg_ring_struct;
	ring->fw_ring_id = INVALID_HW_RING_ID;

	if (!(bp->flags & BNXT_FLAG_AGG_RINGS))
		return 0;

	type = ((u32)BNXT_RX_PAGE_SIZE << RX_BD_LEN_SHIFT) |
		RX_BD_TYPE_RX_AGG_BD | RX_BD_FLAGS_SOP;

	bnxt_init_rxbd_pages(ring, type);

	prod = rxr->rx_agg_prod;
	for (i = 0; i < bp->rx_agg_ring_size; i++) {
		if (bnxt_alloc_rx_page(bp, rxr, prod, GFP_KERNEL) != 0) {
			netdev_warn(dev, "init'ed rx ring %d with %d/%d pages only\n",
				    ring_nr, i, bp->rx_ring_size);
			break;
		}
		prod = NEXT_RX_AGG(prod);
	}
	rxr->rx_agg_prod = prod;

	if (bp->flags & BNXT_FLAG_TPA) {
		if (rxr->rx_tpa) {
			u8 *data;
			dma_addr_t mapping;

			for (i = 0; i < bp->max_tpa; i++) {
				data = __bnxt_alloc_rx_data(bp, &mapping,
							    GFP_KERNEL);
				if (!data)
					return -ENOMEM;

				rxr->rx_tpa[i].data = data;
				rxr->rx_tpa[i].data_ptr = data + bp->rx_offset;
				rxr->rx_tpa[i].mapping = mapping;
			}
		} else {
			netdev_err(bp->dev, "No resource allocated for LRO/GRO\n");
			return -ENOMEM;
		}
	}

	return 0;
}

static void bnxt_init_cp_rings(struct bnxt *bp)
{
	int i, j;

	for (i = 0; i < bp->cp_nr_rings; i++) {
		struct bnxt_cp_ring_info *cpr = &bp->bnapi[i]->cp_ring;
		struct bnxt_ring_struct *ring = &cpr->cp_ring_struct;

		ring->fw_ring_id = INVALID_HW_RING_ID;
		cpr->rx_ring_coal.coal_ticks = bp->rx_coal.coal_ticks;
		cpr->rx_ring_coal.coal_bufs = bp->rx_coal.coal_bufs;
		for (j = 0; j < 2; j++) {
			struct bnxt_cp_ring_info *cpr2 = cpr->cp_ring_arr[j];

			if (!cpr2)
				continue;

			ring = &cpr2->cp_ring_struct;
			ring->fw_ring_id = INVALID_HW_RING_ID;
			cpr2->rx_ring_coal.coal_ticks = bp->rx_coal.coal_ticks;
			cpr2->rx_ring_coal.coal_bufs = bp->rx_coal.coal_bufs;
		}
	}
}

static int bnxt_init_rx_rings(struct bnxt *bp)
{
	int i, rc = 0;

	if (BNXT_RX_PAGE_MODE(bp)) {
		bp->rx_offset = NET_IP_ALIGN + XDP_PACKET_HEADROOM;
		bp->rx_dma_offset = XDP_PACKET_HEADROOM;
	} else {
		bp->rx_offset = BNXT_RX_OFFSET;
		bp->rx_dma_offset = BNXT_RX_DMA_OFFSET;
	}

	for (i = 0; i < bp->rx_nr_rings; i++) {
		rc = bnxt_init_one_rx_ring(bp, i);
		if (rc)
			break;
	}

	return rc;
}

static int bnxt_init_tx_rings(struct bnxt *bp)
{
	u16 i;

	bp->tx_wake_thresh = max_t(int, bp->tx_ring_size / 2,
				   MAX_SKB_FRAGS + 1);

	for (i = 0; i < bp->tx_nr_rings; i++) {
		struct bnxt_tx_ring_info *txr = &bp->tx_ring[i];
		struct bnxt_ring_struct *ring = &txr->tx_ring_struct;

		ring->fw_ring_id = INVALID_HW_RING_ID;
	}

	return 0;
}

static void bnxt_free_ring_grps(struct bnxt *bp)
{
	kfree(bp->grp_info);
	bp->grp_info = NULL;
}

static int bnxt_init_ring_grps(struct bnxt *bp, bool irq_re_init)
{
	int i;

	if (irq_re_init) {
		bp->grp_info = kcalloc(bp->cp_nr_rings,
				       sizeof(struct bnxt_ring_grp_info),
				       GFP_KERNEL);
		if (!bp->grp_info)
			return -ENOMEM;
	}
	for (i = 0; i < bp->cp_nr_rings; i++) {
		if (irq_re_init)
			bp->grp_info[i].fw_stats_ctx = INVALID_HW_RING_ID;
		bp->grp_info[i].fw_grp_id = INVALID_HW_RING_ID;
		bp->grp_info[i].rx_fw_ring_id = INVALID_HW_RING_ID;
		bp->grp_info[i].agg_fw_ring_id = INVALID_HW_RING_ID;
		bp->grp_info[i].cp_fw_ring_id = INVALID_HW_RING_ID;
	}
	return 0;
}

static void bnxt_free_vnics(struct bnxt *bp)
{
	kfree(bp->vnic_info);
	bp->vnic_info = NULL;
	bp->nr_vnics = 0;
}

static int bnxt_alloc_vnics(struct bnxt *bp)
{
	int num_vnics = 1;

#ifdef CONFIG_RFS_ACCEL
	if ((bp->flags & (BNXT_FLAG_RFS | BNXT_FLAG_CHIP_P5)) == BNXT_FLAG_RFS)
		num_vnics += bp->rx_nr_rings;
#endif

	if (BNXT_CHIP_TYPE_NITRO_A0(bp))
		num_vnics++;

	bp->vnic_info = kcalloc(num_vnics, sizeof(struct bnxt_vnic_info),
				GFP_KERNEL);
	if (!bp->vnic_info)
		return -ENOMEM;

	bp->nr_vnics = num_vnics;
	return 0;
}

static void bnxt_init_vnics(struct bnxt *bp)
{
	int i;

	for (i = 0; i < bp->nr_vnics; i++) {
		struct bnxt_vnic_info *vnic = &bp->vnic_info[i];
		int j;

		vnic->fw_vnic_id = INVALID_HW_RING_ID;
		for (j = 0; j < BNXT_MAX_CTX_PER_VNIC; j++)
			vnic->fw_rss_cos_lb_ctx[j] = INVALID_HW_RING_ID;

		vnic->fw_l2_ctx_id = INVALID_HW_RING_ID;

		if (bp->vnic_info[i].rss_hash_key) {
			if (i == 0)
				prandom_bytes(vnic->rss_hash_key,
					      HW_HASH_KEY_SIZE);
			else
				memcpy(vnic->rss_hash_key,
				       bp->vnic_info[0].rss_hash_key,
				       HW_HASH_KEY_SIZE);
		}
	}
}

static int bnxt_calc_nr_ring_pages(u32 ring_size, int desc_per_pg)
{
	int pages;

	pages = ring_size / desc_per_pg;

	if (!pages)
		return 1;

	pages++;

	while (pages & (pages - 1))
		pages++;

	return pages;
}

void bnxt_set_tpa_flags(struct bnxt *bp)
{
	bp->flags &= ~BNXT_FLAG_TPA;
	if (bp->flags & BNXT_FLAG_NO_AGG_RINGS)
		return;
	if (bp->dev->features & NETIF_F_LRO)
		bp->flags |= BNXT_FLAG_LRO;
	else if (bp->dev->features & NETIF_F_GRO_HW)
		bp->flags |= BNXT_FLAG_GRO;
}

/* bp->rx_ring_size, bp->tx_ring_size, dev->mtu, BNXT_FLAG_{G|L}RO flags must
 * be set on entry.
 */
void bnxt_set_ring_params(struct bnxt *bp)
{
	u32 ring_size, rx_size, rx_space;
	u32 agg_factor = 0, agg_ring_size = 0;

	/* 8 for CRC and VLAN */
	rx_size = SKB_DATA_ALIGN(bp->dev->mtu + ETH_HLEN + NET_IP_ALIGN + 8);

	rx_space = rx_size + NET_SKB_PAD +
		SKB_DATA_ALIGN(sizeof(struct skb_shared_info));

	bp->rx_copy_thresh = BNXT_RX_COPY_THRESH;
	ring_size = bp->rx_ring_size;
	bp->rx_agg_ring_size = 0;
	bp->rx_agg_nr_pages = 0;

	if (bp->flags & BNXT_FLAG_TPA)
		agg_factor = min_t(u32, 4, 65536 / BNXT_RX_PAGE_SIZE);

	bp->flags &= ~BNXT_FLAG_JUMBO;
	if (rx_space > PAGE_SIZE && !(bp->flags & BNXT_FLAG_NO_AGG_RINGS)) {
		u32 jumbo_factor;

		bp->flags |= BNXT_FLAG_JUMBO;
		jumbo_factor = PAGE_ALIGN(bp->dev->mtu - 40) >> PAGE_SHIFT;
		if (jumbo_factor > agg_factor)
			agg_factor = jumbo_factor;
	}
	agg_ring_size = ring_size * agg_factor;

	if (agg_ring_size) {
		bp->rx_agg_nr_pages = bnxt_calc_nr_ring_pages(agg_ring_size,
							RX_DESC_CNT);
		if (bp->rx_agg_nr_pages > MAX_RX_AGG_PAGES) {
			u32 tmp = agg_ring_size;

			bp->rx_agg_nr_pages = MAX_RX_AGG_PAGES;
			agg_ring_size = MAX_RX_AGG_PAGES * RX_DESC_CNT - 1;
			netdev_warn(bp->dev, "rx agg ring size %d reduced to %d.\n",
				    tmp, agg_ring_size);
		}
		bp->rx_agg_ring_size = agg_ring_size;
		bp->rx_agg_ring_mask = (bp->rx_agg_nr_pages * RX_DESC_CNT) - 1;
		rx_size = SKB_DATA_ALIGN(BNXT_RX_COPY_THRESH + NET_IP_ALIGN);
		rx_space = rx_size + NET_SKB_PAD +
			SKB_DATA_ALIGN(sizeof(struct skb_shared_info));
	}

	bp->rx_buf_use_size = rx_size;
	bp->rx_buf_size = rx_space;

	bp->rx_nr_pages = bnxt_calc_nr_ring_pages(ring_size, RX_DESC_CNT);
	bp->rx_ring_mask = (bp->rx_nr_pages * RX_DESC_CNT) - 1;

	ring_size = bp->tx_ring_size;
	bp->tx_nr_pages = bnxt_calc_nr_ring_pages(ring_size, TX_DESC_CNT);
	bp->tx_ring_mask = (bp->tx_nr_pages * TX_DESC_CNT) - 1;

	ring_size = bp->rx_ring_size * (2 + agg_factor) + bp->tx_ring_size;
	bp->cp_ring_size = ring_size;

	bp->cp_nr_pages = bnxt_calc_nr_ring_pages(ring_size, CP_DESC_CNT);
	if (bp->cp_nr_pages > MAX_CP_PAGES) {
		bp->cp_nr_pages = MAX_CP_PAGES;
		bp->cp_ring_size = MAX_CP_PAGES * CP_DESC_CNT - 1;
		netdev_warn(bp->dev, "completion ring size %d reduced to %d.\n",
			    ring_size, bp->cp_ring_size);
	}
	bp->cp_bit = bp->cp_nr_pages * CP_DESC_CNT;
	bp->cp_ring_mask = bp->cp_bit - 1;
}

/* Changing allocation mode of RX rings.
 * TODO: Update when extending xdp_rxq_info to support allocation modes.
 */
int bnxt_set_rx_skb_mode(struct bnxt *bp, bool page_mode)
{
	if (page_mode) {
		if (bp->dev->mtu > BNXT_MAX_PAGE_MODE_MTU)
			return -EOPNOTSUPP;
		bp->dev->max_mtu =
			min_t(u16, bp->max_mtu, BNXT_MAX_PAGE_MODE_MTU);
		bp->flags &= ~BNXT_FLAG_AGG_RINGS;
		bp->flags |= BNXT_FLAG_NO_AGG_RINGS | BNXT_FLAG_RX_PAGE_MODE;
		bp->rx_dir = DMA_BIDIRECTIONAL;
		bp->rx_skb_func = bnxt_rx_page_skb;
		/* Disable LRO or GRO_HW */
		netdev_update_features(bp->dev);
	} else {
		bp->dev->max_mtu = bp->max_mtu;
		bp->flags &= ~BNXT_FLAG_RX_PAGE_MODE;
		bp->rx_dir = DMA_FROM_DEVICE;
		bp->rx_skb_func = bnxt_rx_skb;
	}
	return 0;
}

static void bnxt_free_vnic_attributes(struct bnxt *bp)
{
	int i;
	struct bnxt_vnic_info *vnic;
	struct pci_dev *pdev = bp->pdev;

	if (!bp->vnic_info)
		return;

	for (i = 0; i < bp->nr_vnics; i++) {
		vnic = &bp->vnic_info[i];

		kfree(vnic->fw_grp_ids);
		vnic->fw_grp_ids = NULL;

		kfree(vnic->uc_list);
		vnic->uc_list = NULL;

		if (vnic->mc_list) {
			dma_free_coherent(&pdev->dev, vnic->mc_list_size,
					  vnic->mc_list, vnic->mc_list_mapping);
			vnic->mc_list = NULL;
		}

		if (vnic->rss_table) {
			dma_free_coherent(&pdev->dev, PAGE_SIZE,
					  vnic->rss_table,
					  vnic->rss_table_dma_addr);
			vnic->rss_table = NULL;
		}

		vnic->rss_hash_key = NULL;
		vnic->flags = 0;
	}
}

static int bnxt_alloc_vnic_attributes(struct bnxt *bp)
{
	int i, rc = 0, size;
	struct bnxt_vnic_info *vnic;
	struct pci_dev *pdev = bp->pdev;
	int max_rings;

	for (i = 0; i < bp->nr_vnics; i++) {
		vnic = &bp->vnic_info[i];

		if (vnic->flags & BNXT_VNIC_UCAST_FLAG) {
			int mem_size = (BNXT_MAX_UC_ADDRS - 1) * ETH_ALEN;

			if (mem_size > 0) {
				vnic->uc_list = kmalloc(mem_size, GFP_KERNEL);
				if (!vnic->uc_list) {
					rc = -ENOMEM;
					goto out;
				}
			}
		}

		if (vnic->flags & BNXT_VNIC_MCAST_FLAG) {
			vnic->mc_list_size = BNXT_MAX_MC_ADDRS * ETH_ALEN;
			vnic->mc_list =
				dma_alloc_coherent(&pdev->dev,
						   vnic->mc_list_size,
						   &vnic->mc_list_mapping,
						   GFP_KERNEL);
			if (!vnic->mc_list) {
				rc = -ENOMEM;
				goto out;
			}
		}

		if (bp->flags & BNXT_FLAG_CHIP_P5)
			goto vnic_skip_grps;

		if (vnic->flags & BNXT_VNIC_RSS_FLAG)
			max_rings = bp->rx_nr_rings;
		else
			max_rings = 1;

		vnic->fw_grp_ids = kcalloc(max_rings, sizeof(u16), GFP_KERNEL);
		if (!vnic->fw_grp_ids) {
			rc = -ENOMEM;
			goto out;
		}
vnic_skip_grps:
		if ((bp->flags & BNXT_FLAG_NEW_RSS_CAP) &&
		    !(vnic->flags & BNXT_VNIC_RSS_FLAG))
			continue;

		/* Allocate rss table and hash key */
		vnic->rss_table = dma_alloc_coherent(&pdev->dev, PAGE_SIZE,
						     &vnic->rss_table_dma_addr,
						     GFP_KERNEL);
		if (!vnic->rss_table) {
			rc = -ENOMEM;
			goto out;
		}

		size = L1_CACHE_ALIGN(HW_HASH_INDEX_SIZE * sizeof(u16));

		vnic->rss_hash_key = ((void *)vnic->rss_table) + size;
		vnic->rss_hash_key_dma_addr = vnic->rss_table_dma_addr + size;
	}
	return 0;

out:
	return rc;
}

static void bnxt_free_hwrm_resources(struct bnxt *bp)
{
	struct pci_dev *pdev = bp->pdev;

	if (bp->hwrm_cmd_resp_addr) {
		dma_free_coherent(&pdev->dev, PAGE_SIZE, bp->hwrm_cmd_resp_addr,
				  bp->hwrm_cmd_resp_dma_addr);
		bp->hwrm_cmd_resp_addr = NULL;
	}

	if (bp->hwrm_cmd_kong_resp_addr) {
		dma_free_coherent(&pdev->dev, PAGE_SIZE,
				  bp->hwrm_cmd_kong_resp_addr,
				  bp->hwrm_cmd_kong_resp_dma_addr);
		bp->hwrm_cmd_kong_resp_addr = NULL;
	}
}

static int bnxt_alloc_kong_hwrm_resources(struct bnxt *bp)
{
	struct pci_dev *pdev = bp->pdev;

	if (bp->hwrm_cmd_kong_resp_addr)
		return 0;

	bp->hwrm_cmd_kong_resp_addr =
		dma_alloc_coherent(&pdev->dev, PAGE_SIZE,
				   &bp->hwrm_cmd_kong_resp_dma_addr,
				   GFP_KERNEL);
	if (!bp->hwrm_cmd_kong_resp_addr)
		return -ENOMEM;

	return 0;
}

static int bnxt_alloc_hwrm_resources(struct bnxt *bp)
{
	struct pci_dev *pdev = bp->pdev;

	bp->hwrm_cmd_resp_addr = dma_alloc_coherent(&pdev->dev, PAGE_SIZE,
						   &bp->hwrm_cmd_resp_dma_addr,
						   GFP_KERNEL);
	if (!bp->hwrm_cmd_resp_addr)
		return -ENOMEM;

	return 0;
}

static void bnxt_free_hwrm_short_cmd_req(struct bnxt *bp)
{
	if (bp->hwrm_short_cmd_req_addr) {
		struct pci_dev *pdev = bp->pdev;

		dma_free_coherent(&pdev->dev, bp->hwrm_max_ext_req_len,
				  bp->hwrm_short_cmd_req_addr,
				  bp->hwrm_short_cmd_req_dma_addr);
		bp->hwrm_short_cmd_req_addr = NULL;
	}
}

static int bnxt_alloc_hwrm_short_cmd_req(struct bnxt *bp)
{
	struct pci_dev *pdev = bp->pdev;

	if (bp->hwrm_short_cmd_req_addr)
		return 0;

	bp->hwrm_short_cmd_req_addr =
		dma_alloc_coherent(&pdev->dev, bp->hwrm_max_ext_req_len,
				   &bp->hwrm_short_cmd_req_dma_addr,
				   GFP_KERNEL);
	if (!bp->hwrm_short_cmd_req_addr)
		return -ENOMEM;

	return 0;
}

static void bnxt_free_port_stats(struct bnxt *bp)
{
	struct pci_dev *pdev = bp->pdev;

	bp->flags &= ~BNXT_FLAG_PORT_STATS;
	bp->flags &= ~BNXT_FLAG_PORT_STATS_EXT;

	if (bp->hw_rx_port_stats) {
		dma_free_coherent(&pdev->dev, bp->hw_port_stats_size,
				  bp->hw_rx_port_stats,
				  bp->hw_rx_port_stats_map);
		bp->hw_rx_port_stats = NULL;
	}

	if (bp->hw_tx_port_stats_ext) {
		dma_free_coherent(&pdev->dev, sizeof(struct tx_port_stats_ext),
				  bp->hw_tx_port_stats_ext,
				  bp->hw_tx_port_stats_ext_map);
		bp->hw_tx_port_stats_ext = NULL;
	}

	if (bp->hw_rx_port_stats_ext) {
		dma_free_coherent(&pdev->dev, sizeof(struct rx_port_stats_ext),
				  bp->hw_rx_port_stats_ext,
				  bp->hw_rx_port_stats_ext_map);
		bp->hw_rx_port_stats_ext = NULL;
	}

	if (bp->hw_pcie_stats) {
		dma_free_coherent(&pdev->dev, sizeof(struct pcie_ctx_hw_stats),
				  bp->hw_pcie_stats, bp->hw_pcie_stats_map);
		bp->hw_pcie_stats = NULL;
	}
}

static void bnxt_free_ring_stats(struct bnxt *bp)
{
	struct pci_dev *pdev = bp->pdev;
	int size, i;

	if (!bp->bnapi)
		return;

	size = bp->hw_ring_stats_size;

	for (i = 0; i < bp->cp_nr_rings; i++) {
		struct bnxt_napi *bnapi = bp->bnapi[i];
		struct bnxt_cp_ring_info *cpr = &bnapi->cp_ring;

		if (cpr->hw_stats) {
			dma_free_coherent(&pdev->dev, size, cpr->hw_stats,
					  cpr->hw_stats_map);
			cpr->hw_stats = NULL;
		}
	}
}

static int bnxt_alloc_stats(struct bnxt *bp)
{
	u32 size, i;
	struct pci_dev *pdev = bp->pdev;

	size = bp->hw_ring_stats_size;

	for (i = 0; i < bp->cp_nr_rings; i++) {
		struct bnxt_napi *bnapi = bp->bnapi[i];
		struct bnxt_cp_ring_info *cpr = &bnapi->cp_ring;

		cpr->hw_stats = dma_alloc_coherent(&pdev->dev, size,
						   &cpr->hw_stats_map,
						   GFP_KERNEL);
		if (!cpr->hw_stats)
			return -ENOMEM;

		cpr->hw_stats_ctx_id = INVALID_STATS_CTX_ID;
	}

	if (BNXT_VF(bp) || bp->chip_num == CHIP_NUM_58700)
		return 0;

	if (bp->hw_rx_port_stats)
		goto alloc_ext_stats;

	bp->hw_port_stats_size = sizeof(struct rx_port_stats) +
				 sizeof(struct tx_port_stats) + 1024;

	bp->hw_rx_port_stats =
		dma_alloc_coherent(&pdev->dev, bp->hw_port_stats_size,
				   &bp->hw_rx_port_stats_map,
				   GFP_KERNEL);
	if (!bp->hw_rx_port_stats)
		return -ENOMEM;

	bp->hw_tx_port_stats = (void *)(bp->hw_rx_port_stats + 1) + 512;
	bp->hw_tx_port_stats_map = bp->hw_rx_port_stats_map +
				   sizeof(struct rx_port_stats) + 512;
	bp->flags |= BNXT_FLAG_PORT_STATS;

alloc_ext_stats:
	/* Display extended statistics only if FW supports it */
	if (bp->hwrm_spec_code < 0x10804 || bp->hwrm_spec_code == 0x10900)
		if (!(bp->fw_cap & BNXT_FW_CAP_EXT_STATS_SUPPORTED))
			return 0;

	if (bp->hw_rx_port_stats_ext)
		goto alloc_tx_ext_stats;

	bp->hw_rx_port_stats_ext =
		dma_alloc_coherent(&pdev->dev, sizeof(struct rx_port_stats_ext),
				   &bp->hw_rx_port_stats_ext_map, GFP_KERNEL);
	if (!bp->hw_rx_port_stats_ext)
		return 0;

alloc_tx_ext_stats:
	if (bp->hw_tx_port_stats_ext)
		goto alloc_pcie_stats;

	if (bp->hwrm_spec_code >= 0x10902 ||
	    (bp->fw_cap & BNXT_FW_CAP_EXT_STATS_SUPPORTED)) {
		bp->hw_tx_port_stats_ext =
			dma_alloc_coherent(&pdev->dev,
					   sizeof(struct tx_port_stats_ext),
					   &bp->hw_tx_port_stats_ext_map,
					   GFP_KERNEL);
	}
	bp->flags |= BNXT_FLAG_PORT_STATS_EXT;

alloc_pcie_stats:
	if (bp->hw_pcie_stats ||
	    !(bp->fw_cap & BNXT_FW_CAP_PCIE_STATS_SUPPORTED))
		return 0;

	bp->hw_pcie_stats =
		dma_alloc_coherent(&pdev->dev, sizeof(struct pcie_ctx_hw_stats),
				   &bp->hw_pcie_stats_map, GFP_KERNEL);
	if (!bp->hw_pcie_stats)
		return 0;

	bp->flags |= BNXT_FLAG_PCIE_STATS;
	return 0;
}

static void bnxt_clear_ring_indices(struct bnxt *bp)
{
	int i;

	if (!bp->bnapi)
		return;

	for (i = 0; i < bp->cp_nr_rings; i++) {
		struct bnxt_napi *bnapi = bp->bnapi[i];
		struct bnxt_cp_ring_info *cpr;
		struct bnxt_rx_ring_info *rxr;
		struct bnxt_tx_ring_info *txr;

		if (!bnapi)
			continue;

		cpr = &bnapi->cp_ring;
		cpr->cp_raw_cons = 0;

		txr = bnapi->tx_ring;
		if (txr) {
			txr->tx_prod = 0;
			txr->tx_cons = 0;
		}

		rxr = bnapi->rx_ring;
		if (rxr) {
			rxr->rx_prod = 0;
			rxr->rx_agg_prod = 0;
			rxr->rx_sw_agg_prod = 0;
			rxr->rx_next_cons = 0;
		}
	}
}

static void bnxt_free_ntp_fltrs(struct bnxt *bp, bool irq_reinit)
{
#ifdef CONFIG_RFS_ACCEL
	int i;

	/* Under rtnl_lock and all our NAPIs have been disabled.  It's
	 * safe to delete the hash table.
	 */
	for (i = 0; i < BNXT_NTP_FLTR_HASH_SIZE; i++) {
		struct hlist_head *head;
		struct hlist_node *tmp;
		struct bnxt_ntuple_filter *fltr;

		head = &bp->ntp_fltr_hash_tbl[i];
		hlist_for_each_entry_safe(fltr, tmp, head, hash) {
			hlist_del(&fltr->hash);
			kfree(fltr);
		}
	}
	if (irq_reinit) {
		kfree(bp->ntp_fltr_bmap);
		bp->ntp_fltr_bmap = NULL;
	}
	bp->ntp_fltr_count = 0;
#endif
}

static int bnxt_alloc_ntp_fltrs(struct bnxt *bp)
{
#ifdef CONFIG_RFS_ACCEL
	int i, rc = 0;

	if (!(bp->flags & BNXT_FLAG_RFS))
		return 0;

	for (i = 0; i < BNXT_NTP_FLTR_HASH_SIZE; i++)
		INIT_HLIST_HEAD(&bp->ntp_fltr_hash_tbl[i]);

	bp->ntp_fltr_count = 0;
	bp->ntp_fltr_bmap = kcalloc(BITS_TO_LONGS(BNXT_NTP_FLTR_MAX_FLTR),
				    sizeof(long),
				    GFP_KERNEL);

	if (!bp->ntp_fltr_bmap)
		rc = -ENOMEM;

	return rc;
#else
	return 0;
#endif
}

static void bnxt_free_mem(struct bnxt *bp, bool irq_re_init)
{
	bnxt_free_vnic_attributes(bp);
	bnxt_free_tx_rings(bp);
	bnxt_free_rx_rings(bp);
	bnxt_free_cp_rings(bp);
	bnxt_free_ntp_fltrs(bp, irq_re_init);
	if (irq_re_init) {
		bnxt_free_ring_stats(bp);
		bnxt_free_ring_grps(bp);
		bnxt_free_vnics(bp);
		kfree(bp->tx_ring_map);
		bp->tx_ring_map = NULL;
		kfree(bp->tx_ring);
		bp->tx_ring = NULL;
		kfree(bp->rx_ring);
		bp->rx_ring = NULL;
		kfree(bp->bnapi);
		bp->bnapi = NULL;
	} else {
		bnxt_clear_ring_indices(bp);
	}
}

static int bnxt_alloc_mem(struct bnxt *bp, bool irq_re_init)
{
	int i, j, rc, size, arr_size;
	void *bnapi;

	if (irq_re_init) {
		/* Allocate bnapi mem pointer array and mem block for
		 * all queues
		 */
		arr_size = L1_CACHE_ALIGN(sizeof(struct bnxt_napi *) *
				bp->cp_nr_rings);
		size = L1_CACHE_ALIGN(sizeof(struct bnxt_napi));
		bnapi = kzalloc(arr_size + size * bp->cp_nr_rings, GFP_KERNEL);
		if (!bnapi)
			return -ENOMEM;

		bp->bnapi = bnapi;
		bnapi += arr_size;
		for (i = 0; i < bp->cp_nr_rings; i++, bnapi += size) {
			bp->bnapi[i] = bnapi;
			bp->bnapi[i]->index = i;
			bp->bnapi[i]->bp = bp;
			if (bp->flags & BNXT_FLAG_CHIP_P5) {
				struct bnxt_cp_ring_info *cpr =
					&bp->bnapi[i]->cp_ring;

				cpr->cp_ring_struct.ring_mem.flags =
					BNXT_RMEM_RING_PTE_FLAG;
			}
		}

		bp->rx_ring = kcalloc(bp->rx_nr_rings,
				      sizeof(struct bnxt_rx_ring_info),
				      GFP_KERNEL);
		if (!bp->rx_ring)
			return -ENOMEM;

		for (i = 0; i < bp->rx_nr_rings; i++) {
			struct bnxt_rx_ring_info *rxr = &bp->rx_ring[i];

			if (bp->flags & BNXT_FLAG_CHIP_P5) {
				rxr->rx_ring_struct.ring_mem.flags =
					BNXT_RMEM_RING_PTE_FLAG;
				rxr->rx_agg_ring_struct.ring_mem.flags =
					BNXT_RMEM_RING_PTE_FLAG;
			}
			rxr->bnapi = bp->bnapi[i];
			bp->bnapi[i]->rx_ring = &bp->rx_ring[i];
		}

		bp->tx_ring = kcalloc(bp->tx_nr_rings,
				      sizeof(struct bnxt_tx_ring_info),
				      GFP_KERNEL);
		if (!bp->tx_ring)
			return -ENOMEM;

		bp->tx_ring_map = kcalloc(bp->tx_nr_rings, sizeof(u16),
					  GFP_KERNEL);

		if (!bp->tx_ring_map)
			return -ENOMEM;

		if (bp->flags & BNXT_FLAG_SHARED_RINGS)
			j = 0;
		else
			j = bp->rx_nr_rings;

		for (i = 0; i < bp->tx_nr_rings; i++, j++) {
			struct bnxt_tx_ring_info *txr = &bp->tx_ring[i];

			if (bp->flags & BNXT_FLAG_CHIP_P5)
				txr->tx_ring_struct.ring_mem.flags =
					BNXT_RMEM_RING_PTE_FLAG;
			txr->bnapi = bp->bnapi[j];
			bp->bnapi[j]->tx_ring = txr;
			bp->tx_ring_map[i] = bp->tx_nr_rings_xdp + i;
			if (i >= bp->tx_nr_rings_xdp) {
				txr->txq_index = i - bp->tx_nr_rings_xdp;
				bp->bnapi[j]->tx_int = bnxt_tx_int;
			} else {
				bp->bnapi[j]->flags |= BNXT_NAPI_FLAG_XDP;
				bp->bnapi[j]->tx_int = bnxt_tx_int_xdp;
			}
		}

		rc = bnxt_alloc_stats(bp);
		if (rc)
			goto alloc_mem_err;

		rc = bnxt_alloc_ntp_fltrs(bp);
		if (rc)
			goto alloc_mem_err;

		rc = bnxt_alloc_vnics(bp);
		if (rc)
			goto alloc_mem_err;
	}

	bnxt_init_ring_struct(bp);

	rc = bnxt_alloc_rx_rings(bp);
	if (rc)
		goto alloc_mem_err;

	rc = bnxt_alloc_tx_rings(bp);
	if (rc)
		goto alloc_mem_err;

	rc = bnxt_alloc_cp_rings(bp);
	if (rc)
		goto alloc_mem_err;

	bp->vnic_info[0].flags |= BNXT_VNIC_RSS_FLAG | BNXT_VNIC_MCAST_FLAG |
				  BNXT_VNIC_UCAST_FLAG;
	rc = bnxt_alloc_vnic_attributes(bp);
	if (rc)
		goto alloc_mem_err;
	return 0;

alloc_mem_err:
	bnxt_free_mem(bp, true);
	return rc;
}

static void bnxt_disable_int(struct bnxt *bp)
{
	int i;

	if (!bp->bnapi)
		return;

	for (i = 0; i < bp->cp_nr_rings; i++) {
		struct bnxt_napi *bnapi = bp->bnapi[i];
		struct bnxt_cp_ring_info *cpr = &bnapi->cp_ring;
		struct bnxt_ring_struct *ring = &cpr->cp_ring_struct;

		if (ring->fw_ring_id != INVALID_HW_RING_ID)
			bnxt_db_nq(bp, &cpr->cp_db, cpr->cp_raw_cons);
	}
}

static int bnxt_cp_num_to_irq_num(struct bnxt *bp, int n)
{
	struct bnxt_napi *bnapi = bp->bnapi[n];
	struct bnxt_cp_ring_info *cpr;

	cpr = &bnapi->cp_ring;
	return cpr->cp_ring_struct.map_idx;
}

static void bnxt_disable_int_sync(struct bnxt *bp)
{
	int i;

	atomic_inc(&bp->intr_sem);

	bnxt_disable_int(bp);
	for (i = 0; i < bp->cp_nr_rings; i++) {
		int map_idx = bnxt_cp_num_to_irq_num(bp, i);

		synchronize_irq(bp->irq_tbl[map_idx].vector);
	}
}

static void bnxt_enable_int(struct bnxt *bp)
{
	int i;

	atomic_set(&bp->intr_sem, 0);
	for (i = 0; i < bp->cp_nr_rings; i++) {
		struct bnxt_napi *bnapi = bp->bnapi[i];
		struct bnxt_cp_ring_info *cpr = &bnapi->cp_ring;

		bnxt_db_nq_arm(bp, &cpr->cp_db, cpr->cp_raw_cons);
	}
}

void bnxt_hwrm_cmd_hdr_init(struct bnxt *bp, void *request, u16 req_type,
			    u16 cmpl_ring, u16 target_id)
{
	struct input *req = request;

	req->req_type = cpu_to_le16(req_type);
	req->cmpl_ring = cpu_to_le16(cmpl_ring);
	req->target_id = cpu_to_le16(target_id);
	if (bnxt_kong_hwrm_message(bp, req))
		req->resp_addr = cpu_to_le64(bp->hwrm_cmd_kong_resp_dma_addr);
	else
		req->resp_addr = cpu_to_le64(bp->hwrm_cmd_resp_dma_addr);
}

static int bnxt_hwrm_to_stderr(u32 hwrm_err)
{
	switch (hwrm_err) {
	case HWRM_ERR_CODE_SUCCESS:
		return 0;
	case HWRM_ERR_CODE_RESOURCE_ACCESS_DENIED:
		return -EACCES;
	case HWRM_ERR_CODE_RESOURCE_ALLOC_ERROR:
		return -ENOSPC;
	case HWRM_ERR_CODE_INVALID_PARAMS:
	case HWRM_ERR_CODE_INVALID_FLAGS:
	case HWRM_ERR_CODE_INVALID_ENABLES:
	case HWRM_ERR_CODE_UNSUPPORTED_TLV:
	case HWRM_ERR_CODE_UNSUPPORTED_OPTION_ERR:
		return -EINVAL;
	case HWRM_ERR_CODE_NO_BUFFER:
		return -ENOMEM;
	case HWRM_ERR_CODE_HOT_RESET_PROGRESS:
	case HWRM_ERR_CODE_BUSY:
		return -EAGAIN;
	case HWRM_ERR_CODE_CMD_NOT_SUPPORTED:
		return -EOPNOTSUPP;
	default:
		return -EIO;
	}
}

static int bnxt_hwrm_do_send_msg(struct bnxt *bp, void *msg, u32 msg_len,
				 int timeout, bool silent)
{
	int i, intr_process, rc, tmo_count;
	struct input *req = msg;
	u32 *data = msg;
	u8 *valid;
	u16 cp_ring_id, len = 0;
	struct hwrm_err_output *resp = bp->hwrm_cmd_resp_addr;
	u16 max_req_len = BNXT_HWRM_MAX_REQ_LEN;
	struct hwrm_short_input short_input = {0};
	u32 doorbell_offset = BNXT_GRCPF_REG_CHIMP_COMM_TRIGGER;
	u32 bar_offset = BNXT_GRCPF_REG_CHIMP_COMM;
	u16 dst = BNXT_HWRM_CHNL_CHIMP;

	if (test_bit(BNXT_STATE_FW_FATAL_COND, &bp->state))
		return -EBUSY;

	if (msg_len > BNXT_HWRM_MAX_REQ_LEN) {
		if (msg_len > bp->hwrm_max_ext_req_len ||
		    !bp->hwrm_short_cmd_req_addr)
			return -EINVAL;
	}

	if (bnxt_hwrm_kong_chnl(bp, req)) {
		dst = BNXT_HWRM_CHNL_KONG;
		bar_offset = BNXT_GRCPF_REG_KONG_COMM;
		doorbell_offset = BNXT_GRCPF_REG_KONG_COMM_TRIGGER;
		resp = bp->hwrm_cmd_kong_resp_addr;
	}

	memset(resp, 0, PAGE_SIZE);
	cp_ring_id = le16_to_cpu(req->cmpl_ring);
	intr_process = (cp_ring_id == INVALID_HW_RING_ID) ? 0 : 1;

	req->seq_id = cpu_to_le16(bnxt_get_hwrm_seq_id(bp, dst));
	/* currently supports only one outstanding message */
	if (intr_process)
		bp->hwrm_intr_seq_id = le16_to_cpu(req->seq_id);

	if ((bp->fw_cap & BNXT_FW_CAP_SHORT_CMD) ||
	    msg_len > BNXT_HWRM_MAX_REQ_LEN) {
		void *short_cmd_req = bp->hwrm_short_cmd_req_addr;
		u16 max_msg_len;

		/* Set boundary for maximum extended request length for short
		 * cmd format. If passed up from device use the max supported
		 * internal req length.
		 */
		max_msg_len = bp->hwrm_max_ext_req_len;

		memcpy(short_cmd_req, req, msg_len);
		if (msg_len < max_msg_len)
			memset(short_cmd_req + msg_len, 0,
			       max_msg_len - msg_len);

		short_input.req_type = req->req_type;
		short_input.signature =
				cpu_to_le16(SHORT_REQ_SIGNATURE_SHORT_CMD);
		short_input.size = cpu_to_le16(msg_len);
		short_input.req_addr =
			cpu_to_le64(bp->hwrm_short_cmd_req_dma_addr);

		data = (u32 *)&short_input;
		msg_len = sizeof(short_input);

		/* Sync memory write before updating doorbell */
		wmb();

		max_req_len = BNXT_HWRM_SHORT_REQ_LEN;
	}

	/* Write request msg to hwrm channel */
	__iowrite32_copy(bp->bar0 + bar_offset, data, msg_len / 4);

	for (i = msg_len; i < max_req_len; i += 4)
		writel(0, bp->bar0 + bar_offset + i);

	/* Ring channel doorbell */
	writel(1, bp->bar0 + doorbell_offset);

	if (!pci_is_enabled(bp->pdev))
		return 0;

	if (!timeout)
		timeout = DFLT_HWRM_CMD_TIMEOUT;
	/* convert timeout to usec */
	timeout *= 1000;

	i = 0;
	/* Short timeout for the first few iterations:
	 * number of loops = number of loops for short timeout +
	 * number of loops for standard timeout.
	 */
	tmo_count = HWRM_SHORT_TIMEOUT_COUNTER;
	timeout = timeout - HWRM_SHORT_MIN_TIMEOUT * HWRM_SHORT_TIMEOUT_COUNTER;
	tmo_count += DIV_ROUND_UP(timeout, HWRM_MIN_TIMEOUT);

	if (intr_process) {
		u16 seq_id = bp->hwrm_intr_seq_id;

		/* Wait until hwrm response cmpl interrupt is processed */
		while (bp->hwrm_intr_seq_id != (u16)~seq_id &&
		       i++ < tmo_count) {
			/* Abort the wait for completion if the FW health
			 * check has failed.
			 */
			if (test_bit(BNXT_STATE_FW_FATAL_COND, &bp->state))
				return -EBUSY;
			/* on first few passes, just barely sleep */
			if (i < HWRM_SHORT_TIMEOUT_COUNTER)
				usleep_range(HWRM_SHORT_MIN_TIMEOUT,
					     HWRM_SHORT_MAX_TIMEOUT);
			else
				usleep_range(HWRM_MIN_TIMEOUT,
					     HWRM_MAX_TIMEOUT);
		}

		if (bp->hwrm_intr_seq_id != (u16)~seq_id) {
			if (!silent)
				netdev_err(bp->dev, "Resp cmpl intr err msg: 0x%x\n",
					   le16_to_cpu(req->req_type));
			return -EBUSY;
		}
		len = le16_to_cpu(resp->resp_len);
		valid = ((u8 *)resp) + len - 1;
	} else {
		int j;

		/* Check if response len is updated */
		for (i = 0; i < tmo_count; i++) {
			/* Abort the wait for completion if the FW health
			 * check has failed.
			 */
			if (test_bit(BNXT_STATE_FW_FATAL_COND, &bp->state))
				return -EBUSY;
			len = le16_to_cpu(resp->resp_len);
			if (len)
				break;
			/* on first few passes, just barely sleep */
			if (i < HWRM_SHORT_TIMEOUT_COUNTER)
				usleep_range(HWRM_SHORT_MIN_TIMEOUT,
					     HWRM_SHORT_MAX_TIMEOUT);
			else
				usleep_range(HWRM_MIN_TIMEOUT,
					     HWRM_MAX_TIMEOUT);
		}

		if (i >= tmo_count) {
			if (!silent)
				netdev_err(bp->dev, "Error (timeout: %d) msg {0x%x 0x%x} len:%d\n",
					   HWRM_TOTAL_TIMEOUT(i),
					   le16_to_cpu(req->req_type),
					   le16_to_cpu(req->seq_id), len);
			return -EBUSY;
		}

		/* Last byte of resp contains valid bit */
		valid = ((u8 *)resp) + len - 1;
		for (j = 0; j < HWRM_VALID_BIT_DELAY_USEC; j++) {
			/* make sure we read from updated DMA memory */
			dma_rmb();
			if (*valid)
				break;
			usleep_range(1, 5);
		}

		if (j >= HWRM_VALID_BIT_DELAY_USEC) {
			if (!silent)
				netdev_err(bp->dev, "Error (timeout: %d) msg {0x%x 0x%x} len:%d v:%d\n",
					   HWRM_TOTAL_TIMEOUT(i),
					   le16_to_cpu(req->req_type),
					   le16_to_cpu(req->seq_id), len,
					   *valid);
			return -EBUSY;
		}
	}

	/* Zero valid bit for compatibility.  Valid bit in an older spec
	 * may become a new field in a newer spec.  We must make sure that
	 * a new field not implemented by old spec will read zero.
	 */
	*valid = 0;
	rc = le16_to_cpu(resp->error_code);
	if (rc && !silent)
		netdev_err(bp->dev, "hwrm req_type 0x%x seq id 0x%x error 0x%x\n",
			   le16_to_cpu(resp->req_type),
			   le16_to_cpu(resp->seq_id), rc);
	return bnxt_hwrm_to_stderr(rc);
}

int _hwrm_send_message(struct bnxt *bp, void *msg, u32 msg_len, int timeout)
{
	return bnxt_hwrm_do_send_msg(bp, msg, msg_len, timeout, false);
}

int _hwrm_send_message_silent(struct bnxt *bp, void *msg, u32 msg_len,
			      int timeout)
{
	return bnxt_hwrm_do_send_msg(bp, msg, msg_len, timeout, true);
}

int hwrm_send_message(struct bnxt *bp, void *msg, u32 msg_len, int timeout)
{
	int rc;

	mutex_lock(&bp->hwrm_cmd_lock);
	rc = _hwrm_send_message(bp, msg, msg_len, timeout);
	mutex_unlock(&bp->hwrm_cmd_lock);
	return rc;
}

int hwrm_send_message_silent(struct bnxt *bp, void *msg, u32 msg_len,
			     int timeout)
{
	int rc;

	mutex_lock(&bp->hwrm_cmd_lock);
	rc = bnxt_hwrm_do_send_msg(bp, msg, msg_len, timeout, true);
	mutex_unlock(&bp->hwrm_cmd_lock);
	return rc;
}

int bnxt_hwrm_func_drv_rgtr(struct bnxt *bp, unsigned long *bmap, int bmap_size,
			    bool async_only)
{
	struct hwrm_func_drv_rgtr_output *resp = bp->hwrm_cmd_resp_addr;
	struct hwrm_func_drv_rgtr_input req = {0};
	DECLARE_BITMAP(async_events_bmap, 256);
	u32 *events = (u32 *)async_events_bmap;
	u32 flags;
	int rc, i;

	bnxt_hwrm_cmd_hdr_init(bp, &req, HWRM_FUNC_DRV_RGTR, -1, -1);

	req.enables =
		cpu_to_le32(FUNC_DRV_RGTR_REQ_ENABLES_OS_TYPE |
			    FUNC_DRV_RGTR_REQ_ENABLES_VER |
			    FUNC_DRV_RGTR_REQ_ENABLES_ASYNC_EVENT_FWD);

	req.os_type = cpu_to_le16(FUNC_DRV_RGTR_REQ_OS_TYPE_LINUX);
	flags = FUNC_DRV_RGTR_REQ_FLAGS_16BIT_VER_MODE;
	if (bp->fw_cap & BNXT_FW_CAP_HOT_RESET)
		flags |= FUNC_DRV_RGTR_REQ_FLAGS_HOT_RESET_SUPPORT;
	if (bp->fw_cap & BNXT_FW_CAP_ERROR_RECOVERY)
		flags |= FUNC_DRV_RGTR_REQ_FLAGS_ERROR_RECOVERY_SUPPORT |
			 FUNC_DRV_RGTR_REQ_FLAGS_MASTER_SUPPORT;
	req.flags = cpu_to_le32(flags);
	req.ver_maj_8b = DRV_VER_MAJ;
	req.ver_min_8b = DRV_VER_MIN;
	req.ver_upd_8b = DRV_VER_UPD;
	req.ver_maj = cpu_to_le16(DRV_VER_MAJ);
	req.ver_min = cpu_to_le16(DRV_VER_MIN);
	req.ver_upd = cpu_to_le16(DRV_VER_UPD);

	if (BNXT_PF(bp)) {
		u32 data[8];
		int i;

		memset(data, 0, sizeof(data));
		for (i = 0; i < ARRAY_SIZE(bnxt_vf_req_snif); i++) {
			u16 cmd = bnxt_vf_req_snif[i];
			unsigned int bit, idx;

			idx = cmd / 32;
			bit = cmd % 32;
			data[idx] |= 1 << bit;
		}

		for (i = 0; i < 8; i++)
			req.vf_req_fwd[i] = cpu_to_le32(data[i]);

		req.enables |=
			cpu_to_le32(FUNC_DRV_RGTR_REQ_ENABLES_VF_REQ_FWD);
	}

	if (bp->fw_cap & BNXT_FW_CAP_OVS_64BIT_HANDLE)
		req.flags |= cpu_to_le32(
			FUNC_DRV_RGTR_REQ_FLAGS_FLOW_HANDLE_64BIT_MODE);

	memset(async_events_bmap, 0, sizeof(async_events_bmap));
	for (i = 0; i < ARRAY_SIZE(bnxt_async_events_arr); i++) {
		u16 event_id = bnxt_async_events_arr[i];

		if (event_id == ASYNC_EVENT_CMPL_EVENT_ID_ERROR_RECOVERY &&
		    !(bp->fw_cap & BNXT_FW_CAP_ERROR_RECOVERY))
			continue;
		__set_bit(bnxt_async_events_arr[i], async_events_bmap);
	}
	if (bmap && bmap_size) {
		for (i = 0; i < bmap_size; i++) {
			if (test_bit(i, bmap))
				__set_bit(i, async_events_bmap);
		}
	}
	for (i = 0; i < 8; i++)
		req.async_event_fwd[i] |= cpu_to_le32(events[i]);

	if (async_only)
		req.enables =
			cpu_to_le32(FUNC_DRV_RGTR_REQ_ENABLES_ASYNC_EVENT_FWD);

	mutex_lock(&bp->hwrm_cmd_lock);
	rc = _hwrm_send_message(bp, &req, sizeof(req), HWRM_CMD_TIMEOUT);
	if (!rc) {
		set_bit(BNXT_STATE_DRV_REGISTERED, &bp->state);
		if (resp->flags &
		    cpu_to_le32(FUNC_DRV_RGTR_RESP_FLAGS_IF_CHANGE_SUPPORTED))
			bp->fw_cap |= BNXT_FW_CAP_IF_CHANGE;
	}
	mutex_unlock(&bp->hwrm_cmd_lock);
	return rc;
}

static int bnxt_hwrm_func_drv_unrgtr(struct bnxt *bp)
{
	struct hwrm_func_drv_unrgtr_input req = {0};

	if (!test_and_clear_bit(BNXT_STATE_DRV_REGISTERED, &bp->state))
		return 0;

	bnxt_hwrm_cmd_hdr_init(bp, &req, HWRM_FUNC_DRV_UNRGTR, -1, -1);
	return hwrm_send_message(bp, &req, sizeof(req), HWRM_CMD_TIMEOUT);
}

static int bnxt_hwrm_tunnel_dst_port_free(struct bnxt *bp, u8 tunnel_type)
{
	u32 rc = 0;
	struct hwrm_tunnel_dst_port_free_input req = {0};

	bnxt_hwrm_cmd_hdr_init(bp, &req, HWRM_TUNNEL_DST_PORT_FREE, -1, -1);
	req.tunnel_type = tunnel_type;

	switch (tunnel_type) {
	case TUNNEL_DST_PORT_FREE_REQ_TUNNEL_TYPE_VXLAN:
		req.tunnel_dst_port_id = bp->vxlan_fw_dst_port_id;
		break;
	case TUNNEL_DST_PORT_FREE_REQ_TUNNEL_TYPE_GENEVE:
		req.tunnel_dst_port_id = bp->nge_fw_dst_port_id;
		break;
	default:
		break;
	}

	rc = hwrm_send_message(bp, &req, sizeof(req), HWRM_CMD_TIMEOUT);
	if (rc)
		netdev_err(bp->dev, "hwrm_tunnel_dst_port_free failed. rc:%d\n",
			   rc);
	return rc;
}

static int bnxt_hwrm_tunnel_dst_port_alloc(struct bnxt *bp, __be16 port,
					   u8 tunnel_type)
{
	u32 rc = 0;
	struct hwrm_tunnel_dst_port_alloc_input req = {0};
	struct hwrm_tunnel_dst_port_alloc_output *resp = bp->hwrm_cmd_resp_addr;

	bnxt_hwrm_cmd_hdr_init(bp, &req, HWRM_TUNNEL_DST_PORT_ALLOC, -1, -1);

	req.tunnel_type = tunnel_type;
	req.tunnel_dst_port_val = port;

	mutex_lock(&bp->hwrm_cmd_lock);
	rc = _hwrm_send_message(bp, &req, sizeof(req), HWRM_CMD_TIMEOUT);
	if (rc) {
		netdev_err(bp->dev, "hwrm_tunnel_dst_port_alloc failed. rc:%d\n",
			   rc);
		goto err_out;
	}

	switch (tunnel_type) {
	case TUNNEL_DST_PORT_ALLOC_REQ_TUNNEL_TYPE_VXLAN:
		bp->vxlan_fw_dst_port_id = resp->tunnel_dst_port_id;
		break;
	case TUNNEL_DST_PORT_ALLOC_REQ_TUNNEL_TYPE_GENEVE:
		bp->nge_fw_dst_port_id = resp->tunnel_dst_port_id;
		break;
	default:
		break;
	}

err_out:
	mutex_unlock(&bp->hwrm_cmd_lock);
	return rc;
}

static int bnxt_hwrm_cfa_l2_set_rx_mask(struct bnxt *bp, u16 vnic_id)
{
	struct hwrm_cfa_l2_set_rx_mask_input req = {0};
	struct bnxt_vnic_info *vnic = &bp->vnic_info[vnic_id];

	bnxt_hwrm_cmd_hdr_init(bp, &req, HWRM_CFA_L2_SET_RX_MASK, -1, -1);
	req.vnic_id = cpu_to_le32(vnic->fw_vnic_id);

	req.num_mc_entries = cpu_to_le32(vnic->mc_list_count);
	req.mc_tbl_addr = cpu_to_le64(vnic->mc_list_mapping);
	req.mask = cpu_to_le32(vnic->rx_mask);
	return hwrm_send_message(bp, &req, sizeof(req), HWRM_CMD_TIMEOUT);
}

#ifdef CONFIG_RFS_ACCEL
static int bnxt_hwrm_cfa_ntuple_filter_free(struct bnxt *bp,
					    struct bnxt_ntuple_filter *fltr)
{
	struct hwrm_cfa_ntuple_filter_free_input req = {0};

	bnxt_hwrm_cmd_hdr_init(bp, &req, HWRM_CFA_NTUPLE_FILTER_FREE, -1, -1);
	req.ntuple_filter_id = fltr->filter_id;
	return hwrm_send_message(bp, &req, sizeof(req), HWRM_CMD_TIMEOUT);
}

#define BNXT_NTP_FLTR_FLAGS					\
	(CFA_NTUPLE_FILTER_ALLOC_REQ_ENABLES_L2_FILTER_ID |	\
	 CFA_NTUPLE_FILTER_ALLOC_REQ_ENABLES_ETHERTYPE |	\
	 CFA_NTUPLE_FILTER_ALLOC_REQ_ENABLES_SRC_MACADDR |	\
	 CFA_NTUPLE_FILTER_ALLOC_REQ_ENABLES_IPADDR_TYPE |	\
	 CFA_NTUPLE_FILTER_ALLOC_REQ_ENABLES_SRC_IPADDR |	\
	 CFA_NTUPLE_FILTER_ALLOC_REQ_ENABLES_SRC_IPADDR_MASK |	\
	 CFA_NTUPLE_FILTER_ALLOC_REQ_ENABLES_DST_IPADDR |	\
	 CFA_NTUPLE_FILTER_ALLOC_REQ_ENABLES_DST_IPADDR_MASK |	\
	 CFA_NTUPLE_FILTER_ALLOC_REQ_ENABLES_IP_PROTOCOL |	\
	 CFA_NTUPLE_FILTER_ALLOC_REQ_ENABLES_SRC_PORT |		\
	 CFA_NTUPLE_FILTER_ALLOC_REQ_ENABLES_SRC_PORT_MASK |	\
	 CFA_NTUPLE_FILTER_ALLOC_REQ_ENABLES_DST_PORT |		\
	 CFA_NTUPLE_FILTER_ALLOC_REQ_ENABLES_DST_PORT_MASK |	\
	 CFA_NTUPLE_FILTER_ALLOC_REQ_ENABLES_DST_ID)

#define BNXT_NTP_TUNNEL_FLTR_FLAG				\
		CFA_NTUPLE_FILTER_ALLOC_REQ_ENABLES_TUNNEL_TYPE

static int bnxt_hwrm_cfa_ntuple_filter_alloc(struct bnxt *bp,
					     struct bnxt_ntuple_filter *fltr)
{
	struct hwrm_cfa_ntuple_filter_alloc_input req = {0};
	struct hwrm_cfa_ntuple_filter_alloc_output *resp;
	struct flow_keys *keys = &fltr->fkeys;
	struct bnxt_vnic_info *vnic;
	u32 flags = 0;
	int rc = 0;

	bnxt_hwrm_cmd_hdr_init(bp, &req, HWRM_CFA_NTUPLE_FILTER_ALLOC, -1, -1);
	req.l2_filter_id = bp->vnic_info[0].fw_l2_filter_id[fltr->l2_fltr_idx];

	if (bp->fw_cap & BNXT_FW_CAP_CFA_RFS_RING_TBL_IDX_V2) {
		flags = CFA_NTUPLE_FILTER_ALLOC_REQ_FLAGS_DEST_RFS_RING_IDX;
		req.dst_id = cpu_to_le16(fltr->rxq);
	} else {
		vnic = &bp->vnic_info[fltr->rxq + 1];
		req.dst_id = cpu_to_le16(vnic->fw_vnic_id);
	}
	req.flags = cpu_to_le32(flags);
	req.enables = cpu_to_le32(BNXT_NTP_FLTR_FLAGS);

	req.ethertype = htons(ETH_P_IP);
	memcpy(req.src_macaddr, fltr->src_mac_addr, ETH_ALEN);
	req.ip_addr_type = CFA_NTUPLE_FILTER_ALLOC_REQ_IP_ADDR_TYPE_IPV4;
	req.ip_protocol = keys->basic.ip_proto;

	if (keys->basic.n_proto == htons(ETH_P_IPV6)) {
		int i;

		req.ethertype = htons(ETH_P_IPV6);
		req.ip_addr_type =
			CFA_NTUPLE_FILTER_ALLOC_REQ_IP_ADDR_TYPE_IPV6;
		*(struct in6_addr *)&req.src_ipaddr[0] =
			keys->addrs.v6addrs.src;
		*(struct in6_addr *)&req.dst_ipaddr[0] =
			keys->addrs.v6addrs.dst;
		for (i = 0; i < 4; i++) {
			req.src_ipaddr_mask[i] = cpu_to_be32(0xffffffff);
			req.dst_ipaddr_mask[i] = cpu_to_be32(0xffffffff);
		}
	} else {
		req.src_ipaddr[0] = keys->addrs.v4addrs.src;
		req.src_ipaddr_mask[0] = cpu_to_be32(0xffffffff);
		req.dst_ipaddr[0] = keys->addrs.v4addrs.dst;
		req.dst_ipaddr_mask[0] = cpu_to_be32(0xffffffff);
	}
	if (keys->control.flags & FLOW_DIS_ENCAPSULATION) {
		req.enables |= cpu_to_le32(BNXT_NTP_TUNNEL_FLTR_FLAG);
		req.tunnel_type =
			CFA_NTUPLE_FILTER_ALLOC_REQ_TUNNEL_TYPE_ANYTUNNEL;
	}

	req.src_port = keys->ports.src;
	req.src_port_mask = cpu_to_be16(0xffff);
	req.dst_port = keys->ports.dst;
	req.dst_port_mask = cpu_to_be16(0xffff);

	mutex_lock(&bp->hwrm_cmd_lock);
	rc = _hwrm_send_message(bp, &req, sizeof(req), HWRM_CMD_TIMEOUT);
	if (!rc) {
		resp = bnxt_get_hwrm_resp_addr(bp, &req);
		fltr->filter_id = resp->ntuple_filter_id;
	}
	mutex_unlock(&bp->hwrm_cmd_lock);
	return rc;
}
#endif

static int bnxt_hwrm_set_vnic_filter(struct bnxt *bp, u16 vnic_id, u16 idx,
				     u8 *mac_addr)
{
	u32 rc = 0;
	struct hwrm_cfa_l2_filter_alloc_input req = {0};
	struct hwrm_cfa_l2_filter_alloc_output *resp = bp->hwrm_cmd_resp_addr;

	bnxt_hwrm_cmd_hdr_init(bp, &req, HWRM_CFA_L2_FILTER_ALLOC, -1, -1);
	req.flags = cpu_to_le32(CFA_L2_FILTER_ALLOC_REQ_FLAGS_PATH_RX);
	if (!BNXT_CHIP_TYPE_NITRO_A0(bp))
		req.flags |=
			cpu_to_le32(CFA_L2_FILTER_ALLOC_REQ_FLAGS_OUTERMOST);
	req.dst_id = cpu_to_le16(bp->vnic_info[vnic_id].fw_vnic_id);
	req.enables =
		cpu_to_le32(CFA_L2_FILTER_ALLOC_REQ_ENABLES_L2_ADDR |
			    CFA_L2_FILTER_ALLOC_REQ_ENABLES_DST_ID |
			    CFA_L2_FILTER_ALLOC_REQ_ENABLES_L2_ADDR_MASK);
	memcpy(req.l2_addr, mac_addr, ETH_ALEN);
	req.l2_addr_mask[0] = 0xff;
	req.l2_addr_mask[1] = 0xff;
	req.l2_addr_mask[2] = 0xff;
	req.l2_addr_mask[3] = 0xff;
	req.l2_addr_mask[4] = 0xff;
	req.l2_addr_mask[5] = 0xff;

	mutex_lock(&bp->hwrm_cmd_lock);
	rc = _hwrm_send_message(bp, &req, sizeof(req), HWRM_CMD_TIMEOUT);
	if (!rc)
		bp->vnic_info[vnic_id].fw_l2_filter_id[idx] =
							resp->l2_filter_id;
	mutex_unlock(&bp->hwrm_cmd_lock);
	return rc;
}

static int bnxt_hwrm_clear_vnic_filter(struct bnxt *bp)
{
	u16 i, j, num_of_vnics = 1; /* only vnic 0 supported */
	int rc = 0;

	/* Any associated ntuple filters will also be cleared by firmware. */
	mutex_lock(&bp->hwrm_cmd_lock);
	for (i = 0; i < num_of_vnics; i++) {
		struct bnxt_vnic_info *vnic = &bp->vnic_info[i];

		for (j = 0; j < vnic->uc_filter_count; j++) {
			struct hwrm_cfa_l2_filter_free_input req = {0};

			bnxt_hwrm_cmd_hdr_init(bp, &req,
					       HWRM_CFA_L2_FILTER_FREE, -1, -1);

			req.l2_filter_id = vnic->fw_l2_filter_id[j];

			rc = _hwrm_send_message(bp, &req, sizeof(req),
						HWRM_CMD_TIMEOUT);
		}
		vnic->uc_filter_count = 0;
	}
	mutex_unlock(&bp->hwrm_cmd_lock);

	return rc;
}

static int bnxt_hwrm_vnic_set_tpa(struct bnxt *bp, u16 vnic_id, u32 tpa_flags)
{
	struct bnxt_vnic_info *vnic = &bp->vnic_info[vnic_id];
	u16 max_aggs = VNIC_TPA_CFG_REQ_MAX_AGGS_MAX;
	struct hwrm_vnic_tpa_cfg_input req = {0};

	if (vnic->fw_vnic_id == INVALID_HW_RING_ID)
		return 0;

	bnxt_hwrm_cmd_hdr_init(bp, &req, HWRM_VNIC_TPA_CFG, -1, -1);

	if (tpa_flags) {
		u16 mss = bp->dev->mtu - 40;
		u32 nsegs, n, segs = 0, flags;

		flags = VNIC_TPA_CFG_REQ_FLAGS_TPA |
			VNIC_TPA_CFG_REQ_FLAGS_ENCAP_TPA |
			VNIC_TPA_CFG_REQ_FLAGS_RSC_WND_UPDATE |
			VNIC_TPA_CFG_REQ_FLAGS_AGG_WITH_ECN |
			VNIC_TPA_CFG_REQ_FLAGS_AGG_WITH_SAME_GRE_SEQ;
		if (tpa_flags & BNXT_FLAG_GRO)
			flags |= VNIC_TPA_CFG_REQ_FLAGS_GRO;

		req.flags = cpu_to_le32(flags);

		req.enables =
			cpu_to_le32(VNIC_TPA_CFG_REQ_ENABLES_MAX_AGG_SEGS |
				    VNIC_TPA_CFG_REQ_ENABLES_MAX_AGGS |
				    VNIC_TPA_CFG_REQ_ENABLES_MIN_AGG_LEN);

		/* Number of segs are log2 units, and first packet is not
		 * included as part of this units.
		 */
		if (mss <= BNXT_RX_PAGE_SIZE) {
			n = BNXT_RX_PAGE_SIZE / mss;
			nsegs = (MAX_SKB_FRAGS - 1) * n;
		} else {
			n = mss / BNXT_RX_PAGE_SIZE;
			if (mss & (BNXT_RX_PAGE_SIZE - 1))
				n++;
			nsegs = (MAX_SKB_FRAGS - n) / n;
		}

		if (bp->flags & BNXT_FLAG_CHIP_P5) {
			segs = MAX_TPA_SEGS_P5;
			max_aggs = bp->max_tpa;
		} else {
			segs = ilog2(nsegs);
		}
		req.max_agg_segs = cpu_to_le16(segs);
		req.max_aggs = cpu_to_le16(max_aggs);

		req.min_agg_len = cpu_to_le32(512);
	}
	req.vnic_id = cpu_to_le16(vnic->fw_vnic_id);

	return hwrm_send_message(bp, &req, sizeof(req), HWRM_CMD_TIMEOUT);
}

static u16 bnxt_cp_ring_from_grp(struct bnxt *bp, struct bnxt_ring_struct *ring)
{
	struct bnxt_ring_grp_info *grp_info;

	grp_info = &bp->grp_info[ring->grp_idx];
	return grp_info->cp_fw_ring_id;
}

static u16 bnxt_cp_ring_for_rx(struct bnxt *bp, struct bnxt_rx_ring_info *rxr)
{
	if (bp->flags & BNXT_FLAG_CHIP_P5) {
		struct bnxt_napi *bnapi = rxr->bnapi;
		struct bnxt_cp_ring_info *cpr;

		cpr = bnapi->cp_ring.cp_ring_arr[BNXT_RX_HDL];
		return cpr->cp_ring_struct.fw_ring_id;
	} else {
		return bnxt_cp_ring_from_grp(bp, &rxr->rx_ring_struct);
	}
}

static u16 bnxt_cp_ring_for_tx(struct bnxt *bp, struct bnxt_tx_ring_info *txr)
{
	if (bp->flags & BNXT_FLAG_CHIP_P5) {
		struct bnxt_napi *bnapi = txr->bnapi;
		struct bnxt_cp_ring_info *cpr;

		cpr = bnapi->cp_ring.cp_ring_arr[BNXT_TX_HDL];
		return cpr->cp_ring_struct.fw_ring_id;
	} else {
		return bnxt_cp_ring_from_grp(bp, &txr->tx_ring_struct);
	}
}

static int bnxt_hwrm_vnic_set_rss(struct bnxt *bp, u16 vnic_id, bool set_rss)
{
	u32 i, j, max_rings;
	struct bnxt_vnic_info *vnic = &bp->vnic_info[vnic_id];
	struct hwrm_vnic_rss_cfg_input req = {0};

	if ((bp->flags & BNXT_FLAG_CHIP_P5) ||
	    vnic->fw_rss_cos_lb_ctx[0] == INVALID_HW_RING_ID)
		return 0;

	bnxt_hwrm_cmd_hdr_init(bp, &req, HWRM_VNIC_RSS_CFG, -1, -1);
	if (set_rss) {
		req.hash_type = cpu_to_le32(bp->rss_hash_cfg);
		req.hash_mode_flags = VNIC_RSS_CFG_REQ_HASH_MODE_FLAGS_DEFAULT;
		if (vnic->flags & BNXT_VNIC_RSS_FLAG) {
			if (BNXT_CHIP_TYPE_NITRO_A0(bp))
				max_rings = bp->rx_nr_rings - 1;
			else
				max_rings = bp->rx_nr_rings;
		} else {
			max_rings = 1;
		}

		/* Fill the RSS indirection table with ring group ids */
		for (i = 0, j = 0; i < HW_HASH_INDEX_SIZE; i++, j++) {
			if (j == max_rings)
				j = 0;
			vnic->rss_table[i] = cpu_to_le16(vnic->fw_grp_ids[j]);
		}

		req.ring_grp_tbl_addr = cpu_to_le64(vnic->rss_table_dma_addr);
		req.hash_key_tbl_addr =
			cpu_to_le64(vnic->rss_hash_key_dma_addr);
	}
	req.rss_ctx_idx = cpu_to_le16(vnic->fw_rss_cos_lb_ctx[0]);
	return hwrm_send_message(bp, &req, sizeof(req), HWRM_CMD_TIMEOUT);
}

static int bnxt_hwrm_vnic_set_rss_p5(struct bnxt *bp, u16 vnic_id, bool set_rss)
{
	struct bnxt_vnic_info *vnic = &bp->vnic_info[vnic_id];
	u32 i, j, k, nr_ctxs, max_rings = bp->rx_nr_rings;
	struct bnxt_rx_ring_info *rxr = &bp->rx_ring[0];
	struct hwrm_vnic_rss_cfg_input req = {0};

	bnxt_hwrm_cmd_hdr_init(bp, &req, HWRM_VNIC_RSS_CFG, -1, -1);
	req.vnic_id = cpu_to_le16(vnic->fw_vnic_id);
	if (!set_rss) {
		hwrm_send_message(bp, &req, sizeof(req), HWRM_CMD_TIMEOUT);
		return 0;
	}
	req.hash_type = cpu_to_le32(bp->rss_hash_cfg);
	req.hash_mode_flags = VNIC_RSS_CFG_REQ_HASH_MODE_FLAGS_DEFAULT;
	req.ring_grp_tbl_addr = cpu_to_le64(vnic->rss_table_dma_addr);
	req.hash_key_tbl_addr = cpu_to_le64(vnic->rss_hash_key_dma_addr);
	nr_ctxs = DIV_ROUND_UP(bp->rx_nr_rings, 64);
	for (i = 0, k = 0; i < nr_ctxs; i++) {
		__le16 *ring_tbl = vnic->rss_table;
		int rc;

		req.ring_table_pair_index = i;
		req.rss_ctx_idx = cpu_to_le16(vnic->fw_rss_cos_lb_ctx[i]);
		for (j = 0; j < 64; j++) {
			u16 ring_id;

			ring_id = rxr->rx_ring_struct.fw_ring_id;
			*ring_tbl++ = cpu_to_le16(ring_id);
			ring_id = bnxt_cp_ring_for_rx(bp, rxr);
			*ring_tbl++ = cpu_to_le16(ring_id);
			rxr++;
			k++;
			if (k == max_rings) {
				k = 0;
				rxr = &bp->rx_ring[0];
			}
		}
		rc = hwrm_send_message(bp, &req, sizeof(req), HWRM_CMD_TIMEOUT);
		if (rc)
			return rc;
	}
	return 0;
}

static int bnxt_hwrm_vnic_set_hds(struct bnxt *bp, u16 vnic_id)
{
	struct bnxt_vnic_info *vnic = &bp->vnic_info[vnic_id];
	struct hwrm_vnic_plcmodes_cfg_input req = {0};

	bnxt_hwrm_cmd_hdr_init(bp, &req, HWRM_VNIC_PLCMODES_CFG, -1, -1);
	req.flags = cpu_to_le32(VNIC_PLCMODES_CFG_REQ_FLAGS_JUMBO_PLACEMENT |
				VNIC_PLCMODES_CFG_REQ_FLAGS_HDS_IPV4 |
				VNIC_PLCMODES_CFG_REQ_FLAGS_HDS_IPV6);
	req.enables =
		cpu_to_le32(VNIC_PLCMODES_CFG_REQ_ENABLES_JUMBO_THRESH_VALID |
			    VNIC_PLCMODES_CFG_REQ_ENABLES_HDS_THRESHOLD_VALID);
	/* thresholds not implemented in firmware yet */
	req.jumbo_thresh = cpu_to_le16(bp->rx_copy_thresh);
	req.hds_threshold = cpu_to_le16(bp->rx_copy_thresh);
	req.vnic_id = cpu_to_le32(vnic->fw_vnic_id);
	return hwrm_send_message(bp, &req, sizeof(req), HWRM_CMD_TIMEOUT);
}

static void bnxt_hwrm_vnic_ctx_free_one(struct bnxt *bp, u16 vnic_id,
					u16 ctx_idx)
{
	struct hwrm_vnic_rss_cos_lb_ctx_free_input req = {0};

	bnxt_hwrm_cmd_hdr_init(bp, &req, HWRM_VNIC_RSS_COS_LB_CTX_FREE, -1, -1);
	req.rss_cos_lb_ctx_id =
		cpu_to_le16(bp->vnic_info[vnic_id].fw_rss_cos_lb_ctx[ctx_idx]);

	hwrm_send_message(bp, &req, sizeof(req), HWRM_CMD_TIMEOUT);
	bp->vnic_info[vnic_id].fw_rss_cos_lb_ctx[ctx_idx] = INVALID_HW_RING_ID;
}

static void bnxt_hwrm_vnic_ctx_free(struct bnxt *bp)
{
	int i, j;

	for (i = 0; i < bp->nr_vnics; i++) {
		struct bnxt_vnic_info *vnic = &bp->vnic_info[i];

		for (j = 0; j < BNXT_MAX_CTX_PER_VNIC; j++) {
			if (vnic->fw_rss_cos_lb_ctx[j] != INVALID_HW_RING_ID)
				bnxt_hwrm_vnic_ctx_free_one(bp, i, j);
		}
	}
	bp->rsscos_nr_ctxs = 0;
}

static int bnxt_hwrm_vnic_ctx_alloc(struct bnxt *bp, u16 vnic_id, u16 ctx_idx)
{
	int rc;
	struct hwrm_vnic_rss_cos_lb_ctx_alloc_input req = {0};
	struct hwrm_vnic_rss_cos_lb_ctx_alloc_output *resp =
						bp->hwrm_cmd_resp_addr;

	bnxt_hwrm_cmd_hdr_init(bp, &req, HWRM_VNIC_RSS_COS_LB_CTX_ALLOC, -1,
			       -1);

	mutex_lock(&bp->hwrm_cmd_lock);
	rc = _hwrm_send_message(bp, &req, sizeof(req), HWRM_CMD_TIMEOUT);
	if (!rc)
		bp->vnic_info[vnic_id].fw_rss_cos_lb_ctx[ctx_idx] =
			le16_to_cpu(resp->rss_cos_lb_ctx_id);
	mutex_unlock(&bp->hwrm_cmd_lock);

	return rc;
}

static u32 bnxt_get_roce_vnic_mode(struct bnxt *bp)
{
	if (bp->flags & BNXT_FLAG_ROCE_MIRROR_CAP)
		return VNIC_CFG_REQ_FLAGS_ROCE_MIRRORING_CAPABLE_VNIC_MODE;
	return VNIC_CFG_REQ_FLAGS_ROCE_DUAL_VNIC_MODE;
}

int bnxt_hwrm_vnic_cfg(struct bnxt *bp, u16 vnic_id)
{
	unsigned int ring = 0, grp_idx;
	struct bnxt_vnic_info *vnic = &bp->vnic_info[vnic_id];
	struct hwrm_vnic_cfg_input req = {0};
	u16 def_vlan = 0;

	bnxt_hwrm_cmd_hdr_init(bp, &req, HWRM_VNIC_CFG, -1, -1);

	if (bp->flags & BNXT_FLAG_CHIP_P5) {
		struct bnxt_rx_ring_info *rxr = &bp->rx_ring[0];

		req.default_rx_ring_id =
			cpu_to_le16(rxr->rx_ring_struct.fw_ring_id);
		req.default_cmpl_ring_id =
			cpu_to_le16(bnxt_cp_ring_for_rx(bp, rxr));
		req.enables =
			cpu_to_le32(VNIC_CFG_REQ_ENABLES_DEFAULT_RX_RING_ID |
				    VNIC_CFG_REQ_ENABLES_DEFAULT_CMPL_RING_ID);
		goto vnic_mru;
	}
	req.enables = cpu_to_le32(VNIC_CFG_REQ_ENABLES_DFLT_RING_GRP);
	/* Only RSS support for now TBD: COS & LB */
	if (vnic->fw_rss_cos_lb_ctx[0] != INVALID_HW_RING_ID) {
		req.rss_rule = cpu_to_le16(vnic->fw_rss_cos_lb_ctx[0]);
		req.enables |= cpu_to_le32(VNIC_CFG_REQ_ENABLES_RSS_RULE |
					   VNIC_CFG_REQ_ENABLES_MRU);
	} else if (vnic->flags & BNXT_VNIC_RFS_NEW_RSS_FLAG) {
		req.rss_rule =
			cpu_to_le16(bp->vnic_info[0].fw_rss_cos_lb_ctx[0]);
		req.enables |= cpu_to_le32(VNIC_CFG_REQ_ENABLES_RSS_RULE |
					   VNIC_CFG_REQ_ENABLES_MRU);
		req.flags |= cpu_to_le32(VNIC_CFG_REQ_FLAGS_RSS_DFLT_CR_MODE);
	} else {
		req.rss_rule = cpu_to_le16(0xffff);
	}

	if (BNXT_CHIP_TYPE_NITRO_A0(bp) &&
	    (vnic->fw_rss_cos_lb_ctx[0] != INVALID_HW_RING_ID)) {
		req.cos_rule = cpu_to_le16(vnic->fw_rss_cos_lb_ctx[1]);
		req.enables |= cpu_to_le32(VNIC_CFG_REQ_ENABLES_COS_RULE);
	} else {
		req.cos_rule = cpu_to_le16(0xffff);
	}

	if (vnic->flags & BNXT_VNIC_RSS_FLAG)
		ring = 0;
	else if (vnic->flags & BNXT_VNIC_RFS_FLAG)
		ring = vnic_id - 1;
	else if ((vnic_id == 1) && BNXT_CHIP_TYPE_NITRO_A0(bp))
		ring = bp->rx_nr_rings - 1;

	grp_idx = bp->rx_ring[ring].bnapi->index;
	req.dflt_ring_grp = cpu_to_le16(bp->grp_info[grp_idx].fw_grp_id);
	req.lb_rule = cpu_to_le16(0xffff);
vnic_mru:
	req.mru = cpu_to_le16(bp->dev->mtu + ETH_HLEN + ETH_FCS_LEN +
			      VLAN_HLEN);

	req.vnic_id = cpu_to_le16(vnic->fw_vnic_id);
#ifdef CONFIG_BNXT_SRIOV
	if (BNXT_VF(bp))
		def_vlan = bp->vf.vlan;
#endif
	if ((bp->flags & BNXT_FLAG_STRIP_VLAN) || def_vlan)
		req.flags |= cpu_to_le32(VNIC_CFG_REQ_FLAGS_VLAN_STRIP_MODE);
	if (!vnic_id && bnxt_ulp_registered(bp->edev, BNXT_ROCE_ULP))
		req.flags |= cpu_to_le32(bnxt_get_roce_vnic_mode(bp));

	return hwrm_send_message(bp, &req, sizeof(req), HWRM_CMD_TIMEOUT);
}

static void bnxt_hwrm_vnic_free_one(struct bnxt *bp, u16 vnic_id)
{
	if (bp->vnic_info[vnic_id].fw_vnic_id != INVALID_HW_RING_ID) {
		struct hwrm_vnic_free_input req = {0};

		bnxt_hwrm_cmd_hdr_init(bp, &req, HWRM_VNIC_FREE, -1, -1);
		req.vnic_id =
			cpu_to_le32(bp->vnic_info[vnic_id].fw_vnic_id);

		hwrm_send_message(bp, &req, sizeof(req), HWRM_CMD_TIMEOUT);
		bp->vnic_info[vnic_id].fw_vnic_id = INVALID_HW_RING_ID;
	}
}

static void bnxt_hwrm_vnic_free(struct bnxt *bp)
{
	u16 i;

	for (i = 0; i < bp->nr_vnics; i++)
		bnxt_hwrm_vnic_free_one(bp, i);
}

static int bnxt_hwrm_vnic_alloc(struct bnxt *bp, u16 vnic_id,
				unsigned int start_rx_ring_idx,
				unsigned int nr_rings)
{
	int rc = 0;
	unsigned int i, j, grp_idx, end_idx = start_rx_ring_idx + nr_rings;
	struct hwrm_vnic_alloc_input req = {0};
	struct hwrm_vnic_alloc_output *resp = bp->hwrm_cmd_resp_addr;
	struct bnxt_vnic_info *vnic = &bp->vnic_info[vnic_id];

	if (bp->flags & BNXT_FLAG_CHIP_P5)
		goto vnic_no_ring_grps;

	/* map ring groups to this vnic */
	for (i = start_rx_ring_idx, j = 0; i < end_idx; i++, j++) {
		grp_idx = bp->rx_ring[i].bnapi->index;
		if (bp->grp_info[grp_idx].fw_grp_id == INVALID_HW_RING_ID) {
			netdev_err(bp->dev, "Not enough ring groups avail:%x req:%x\n",
				   j, nr_rings);
			break;
		}
		vnic->fw_grp_ids[j] = bp->grp_info[grp_idx].fw_grp_id;
	}

vnic_no_ring_grps:
	for (i = 0; i < BNXT_MAX_CTX_PER_VNIC; i++)
		vnic->fw_rss_cos_lb_ctx[i] = INVALID_HW_RING_ID;
	if (vnic_id == 0)
		req.flags = cpu_to_le32(VNIC_ALLOC_REQ_FLAGS_DEFAULT);

	bnxt_hwrm_cmd_hdr_init(bp, &req, HWRM_VNIC_ALLOC, -1, -1);

	mutex_lock(&bp->hwrm_cmd_lock);
	rc = _hwrm_send_message(bp, &req, sizeof(req), HWRM_CMD_TIMEOUT);
	if (!rc)
		vnic->fw_vnic_id = le32_to_cpu(resp->vnic_id);
	mutex_unlock(&bp->hwrm_cmd_lock);
	return rc;
}

static int bnxt_hwrm_vnic_qcaps(struct bnxt *bp)
{
	struct hwrm_vnic_qcaps_output *resp = bp->hwrm_cmd_resp_addr;
	struct hwrm_vnic_qcaps_input req = {0};
	int rc;

	bp->hw_ring_stats_size = sizeof(struct ctx_hw_stats);
	bp->flags &= ~(BNXT_FLAG_NEW_RSS_CAP | BNXT_FLAG_ROCE_MIRROR_CAP);
	if (bp->hwrm_spec_code < 0x10600)
		return 0;

	bnxt_hwrm_cmd_hdr_init(bp, &req, HWRM_VNIC_QCAPS, -1, -1);
	mutex_lock(&bp->hwrm_cmd_lock);
	rc = _hwrm_send_message(bp, &req, sizeof(req), HWRM_CMD_TIMEOUT);
	if (!rc) {
		u32 flags = le32_to_cpu(resp->flags);

		if (!(bp->flags & BNXT_FLAG_CHIP_P5) &&
		    (flags & VNIC_QCAPS_RESP_FLAGS_RSS_DFLT_CR_CAP))
			bp->flags |= BNXT_FLAG_NEW_RSS_CAP;
		if (flags &
		    VNIC_QCAPS_RESP_FLAGS_ROCE_MIRRORING_CAPABLE_VNIC_CAP)
			bp->flags |= BNXT_FLAG_ROCE_MIRROR_CAP;
		bp->max_tpa_v2 = le16_to_cpu(resp->max_aggs_supported);
		if (bp->max_tpa_v2)
			bp->hw_ring_stats_size =
				sizeof(struct ctx_hw_stats_ext);
	}
	mutex_unlock(&bp->hwrm_cmd_lock);
	return rc;
}

static int bnxt_hwrm_ring_grp_alloc(struct bnxt *bp)
{
	u16 i;
	u32 rc = 0;

	if (bp->flags & BNXT_FLAG_CHIP_P5)
		return 0;

	mutex_lock(&bp->hwrm_cmd_lock);
	for (i = 0; i < bp->rx_nr_rings; i++) {
		struct hwrm_ring_grp_alloc_input req = {0};
		struct hwrm_ring_grp_alloc_output *resp =
					bp->hwrm_cmd_resp_addr;
		unsigned int grp_idx = bp->rx_ring[i].bnapi->index;

		bnxt_hwrm_cmd_hdr_init(bp, &req, HWRM_RING_GRP_ALLOC, -1, -1);

		req.cr = cpu_to_le16(bp->grp_info[grp_idx].cp_fw_ring_id);
		req.rr = cpu_to_le16(bp->grp_info[grp_idx].rx_fw_ring_id);
		req.ar = cpu_to_le16(bp->grp_info[grp_idx].agg_fw_ring_id);
		req.sc = cpu_to_le16(bp->grp_info[grp_idx].fw_stats_ctx);

		rc = _hwrm_send_message(bp, &req, sizeof(req),
					HWRM_CMD_TIMEOUT);
		if (rc)
			break;

		bp->grp_info[grp_idx].fw_grp_id =
			le32_to_cpu(resp->ring_group_id);
	}
	mutex_unlock(&bp->hwrm_cmd_lock);
	return rc;
}

static void bnxt_hwrm_ring_grp_free(struct bnxt *bp)
{
	u16 i;
	struct hwrm_ring_grp_free_input req = {0};

	if (!bp->grp_info || (bp->flags & BNXT_FLAG_CHIP_P5))
		return;

	bnxt_hwrm_cmd_hdr_init(bp, &req, HWRM_RING_GRP_FREE, -1, -1);

	mutex_lock(&bp->hwrm_cmd_lock);
	for (i = 0; i < bp->cp_nr_rings; i++) {
		if (bp->grp_info[i].fw_grp_id == INVALID_HW_RING_ID)
			continue;
		req.ring_group_id =
			cpu_to_le32(bp->grp_info[i].fw_grp_id);

		_hwrm_send_message(bp, &req, sizeof(req), HWRM_CMD_TIMEOUT);
		bp->grp_info[i].fw_grp_id = INVALID_HW_RING_ID;
	}
	mutex_unlock(&bp->hwrm_cmd_lock);
}

static int hwrm_ring_alloc_send_msg(struct bnxt *bp,
				    struct bnxt_ring_struct *ring,
				    u32 ring_type, u32 map_index)
{
	int rc = 0, err = 0;
	struct hwrm_ring_alloc_input req = {0};
	struct hwrm_ring_alloc_output *resp = bp->hwrm_cmd_resp_addr;
	struct bnxt_ring_mem_info *rmem = &ring->ring_mem;
	struct bnxt_ring_grp_info *grp_info;
	u16 ring_id;

	bnxt_hwrm_cmd_hdr_init(bp, &req, HWRM_RING_ALLOC, -1, -1);

	req.enables = 0;
	if (rmem->nr_pages > 1) {
		req.page_tbl_addr = cpu_to_le64(rmem->pg_tbl_map);
		/* Page size is in log2 units */
		req.page_size = BNXT_PAGE_SHIFT;
		req.page_tbl_depth = 1;
	} else {
		req.page_tbl_addr =  cpu_to_le64(rmem->dma_arr[0]);
	}
	req.fbo = 0;
	/* Association of ring index with doorbell index and MSIX number */
	req.logical_id = cpu_to_le16(map_index);

	switch (ring_type) {
	case HWRM_RING_ALLOC_TX: {
		struct bnxt_tx_ring_info *txr;

		txr = container_of(ring, struct bnxt_tx_ring_info,
				   tx_ring_struct);
		req.ring_type = RING_ALLOC_REQ_RING_TYPE_TX;
		/* Association of transmit ring with completion ring */
		grp_info = &bp->grp_info[ring->grp_idx];
		req.cmpl_ring_id = cpu_to_le16(bnxt_cp_ring_for_tx(bp, txr));
		req.length = cpu_to_le32(bp->tx_ring_mask + 1);
		req.stat_ctx_id = cpu_to_le32(grp_info->fw_stats_ctx);
		req.queue_id = cpu_to_le16(ring->queue_id);
		break;
	}
	case HWRM_RING_ALLOC_RX:
		req.ring_type = RING_ALLOC_REQ_RING_TYPE_RX;
		req.length = cpu_to_le32(bp->rx_ring_mask + 1);
		if (bp->flags & BNXT_FLAG_CHIP_P5) {
			u16 flags = 0;

			/* Association of rx ring with stats context */
			grp_info = &bp->grp_info[ring->grp_idx];
			req.rx_buf_size = cpu_to_le16(bp->rx_buf_use_size);
			req.stat_ctx_id = cpu_to_le32(grp_info->fw_stats_ctx);
			req.enables |= cpu_to_le32(
				RING_ALLOC_REQ_ENABLES_RX_BUF_SIZE_VALID);
			if (NET_IP_ALIGN == 2)
				flags = RING_ALLOC_REQ_FLAGS_RX_SOP_PAD;
			req.flags = cpu_to_le16(flags);
		}
		break;
	case HWRM_RING_ALLOC_AGG:
		if (bp->flags & BNXT_FLAG_CHIP_P5) {
			req.ring_type = RING_ALLOC_REQ_RING_TYPE_RX_AGG;
			/* Association of agg ring with rx ring */
			grp_info = &bp->grp_info[ring->grp_idx];
			req.rx_ring_id = cpu_to_le16(grp_info->rx_fw_ring_id);
			req.rx_buf_size = cpu_to_le16(BNXT_RX_PAGE_SIZE);
			req.stat_ctx_id = cpu_to_le32(grp_info->fw_stats_ctx);
			req.enables |= cpu_to_le32(
				RING_ALLOC_REQ_ENABLES_RX_RING_ID_VALID |
				RING_ALLOC_REQ_ENABLES_RX_BUF_SIZE_VALID);
		} else {
			req.ring_type = RING_ALLOC_REQ_RING_TYPE_RX;
		}
		req.length = cpu_to_le32(bp->rx_agg_ring_mask + 1);
		break;
	case HWRM_RING_ALLOC_CMPL:
		req.ring_type = RING_ALLOC_REQ_RING_TYPE_L2_CMPL;
		req.length = cpu_to_le32(bp->cp_ring_mask + 1);
		if (bp->flags & BNXT_FLAG_CHIP_P5) {
			/* Association of cp ring with nq */
			grp_info = &bp->grp_info[map_index];
			req.nq_ring_id = cpu_to_le16(grp_info->cp_fw_ring_id);
			req.cq_handle = cpu_to_le64(ring->handle);
			req.enables |= cpu_to_le32(
				RING_ALLOC_REQ_ENABLES_NQ_RING_ID_VALID);
		} else if (bp->flags & BNXT_FLAG_USING_MSIX) {
			req.int_mode = RING_ALLOC_REQ_INT_MODE_MSIX;
		}
		break;
	case HWRM_RING_ALLOC_NQ:
		req.ring_type = RING_ALLOC_REQ_RING_TYPE_NQ;
		req.length = cpu_to_le32(bp->cp_ring_mask + 1);
		if (bp->flags & BNXT_FLAG_USING_MSIX)
			req.int_mode = RING_ALLOC_REQ_INT_MODE_MSIX;
		break;
	default:
		netdev_err(bp->dev, "hwrm alloc invalid ring type %d\n",
			   ring_type);
		return -1;
	}

	mutex_lock(&bp->hwrm_cmd_lock);
	rc = _hwrm_send_message(bp, &req, sizeof(req), HWRM_CMD_TIMEOUT);
	err = le16_to_cpu(resp->error_code);
	ring_id = le16_to_cpu(resp->ring_id);
	mutex_unlock(&bp->hwrm_cmd_lock);

	if (rc || err) {
		netdev_err(bp->dev, "hwrm_ring_alloc type %d failed. rc:%x err:%x\n",
			   ring_type, rc, err);
		return -EIO;
	}
	ring->fw_ring_id = ring_id;
	return rc;
}

static int bnxt_hwrm_set_async_event_cr(struct bnxt *bp, int idx)
{
	int rc;

	if (BNXT_PF(bp)) {
		struct hwrm_func_cfg_input req = {0};

		bnxt_hwrm_cmd_hdr_init(bp, &req, HWRM_FUNC_CFG, -1, -1);
		req.fid = cpu_to_le16(0xffff);
		req.enables = cpu_to_le32(FUNC_CFG_REQ_ENABLES_ASYNC_EVENT_CR);
		req.async_event_cr = cpu_to_le16(idx);
		rc = hwrm_send_message(bp, &req, sizeof(req), HWRM_CMD_TIMEOUT);
	} else {
		struct hwrm_func_vf_cfg_input req = {0};

		bnxt_hwrm_cmd_hdr_init(bp, &req, HWRM_FUNC_VF_CFG, -1, -1);
		req.enables =
			cpu_to_le32(FUNC_VF_CFG_REQ_ENABLES_ASYNC_EVENT_CR);
		req.async_event_cr = cpu_to_le16(idx);
		rc = hwrm_send_message(bp, &req, sizeof(req), HWRM_CMD_TIMEOUT);
	}
	return rc;
}

static void bnxt_set_db(struct bnxt *bp, struct bnxt_db_info *db, u32 ring_type,
			u32 map_idx, u32 xid)
{
	if (bp->flags & BNXT_FLAG_CHIP_P5) {
		if (BNXT_PF(bp))
			db->doorbell = bp->bar1 + 0x10000;
		else
			db->doorbell = bp->bar1 + 0x4000;
		switch (ring_type) {
		case HWRM_RING_ALLOC_TX:
			db->db_key64 = DBR_PATH_L2 | DBR_TYPE_SQ;
			break;
		case HWRM_RING_ALLOC_RX:
		case HWRM_RING_ALLOC_AGG:
			db->db_key64 = DBR_PATH_L2 | DBR_TYPE_SRQ;
			break;
		case HWRM_RING_ALLOC_CMPL:
			db->db_key64 = DBR_PATH_L2;
			break;
		case HWRM_RING_ALLOC_NQ:
			db->db_key64 = DBR_PATH_L2;
			break;
		}
		db->db_key64 |= (u64)xid << DBR_XID_SFT;
	} else {
		db->doorbell = bp->bar1 + map_idx * 0x80;
		switch (ring_type) {
		case HWRM_RING_ALLOC_TX:
			db->db_key32 = DB_KEY_TX;
			break;
		case HWRM_RING_ALLOC_RX:
		case HWRM_RING_ALLOC_AGG:
			db->db_key32 = DB_KEY_RX;
			break;
		case HWRM_RING_ALLOC_CMPL:
			db->db_key32 = DB_KEY_CP;
			break;
		}
	}
}

static int bnxt_hwrm_ring_alloc(struct bnxt *bp)
{
	bool agg_rings = !!(bp->flags & BNXT_FLAG_AGG_RINGS);
	int i, rc = 0;
	u32 type;

	if (bp->flags & BNXT_FLAG_CHIP_P5)
		type = HWRM_RING_ALLOC_NQ;
	else
		type = HWRM_RING_ALLOC_CMPL;
	for (i = 0; i < bp->cp_nr_rings; i++) {
		struct bnxt_napi *bnapi = bp->bnapi[i];
		struct bnxt_cp_ring_info *cpr = &bnapi->cp_ring;
		struct bnxt_ring_struct *ring = &cpr->cp_ring_struct;
		u32 map_idx = ring->map_idx;
		unsigned int vector;

		vector = bp->irq_tbl[map_idx].vector;
		disable_irq_nosync(vector);
		rc = hwrm_ring_alloc_send_msg(bp, ring, type, map_idx);
		if (rc) {
			enable_irq(vector);
			goto err_out;
		}
		bnxt_set_db(bp, &cpr->cp_db, type, map_idx, ring->fw_ring_id);
		bnxt_db_nq(bp, &cpr->cp_db, cpr->cp_raw_cons);
		enable_irq(vector);
		bp->grp_info[i].cp_fw_ring_id = ring->fw_ring_id;

		if (!i) {
			rc = bnxt_hwrm_set_async_event_cr(bp, ring->fw_ring_id);
			if (rc)
				netdev_warn(bp->dev, "Failed to set async event completion ring.\n");
		}
	}

	type = HWRM_RING_ALLOC_TX;
	for (i = 0; i < bp->tx_nr_rings; i++) {
		struct bnxt_tx_ring_info *txr = &bp->tx_ring[i];
		struct bnxt_ring_struct *ring;
		u32 map_idx;

		if (bp->flags & BNXT_FLAG_CHIP_P5) {
			struct bnxt_napi *bnapi = txr->bnapi;
			struct bnxt_cp_ring_info *cpr, *cpr2;
			u32 type2 = HWRM_RING_ALLOC_CMPL;

			cpr = &bnapi->cp_ring;
			cpr2 = cpr->cp_ring_arr[BNXT_TX_HDL];
			ring = &cpr2->cp_ring_struct;
			ring->handle = BNXT_TX_HDL;
			map_idx = bnapi->index;
			rc = hwrm_ring_alloc_send_msg(bp, ring, type2, map_idx);
			if (rc)
				goto err_out;
			bnxt_set_db(bp, &cpr2->cp_db, type2, map_idx,
				    ring->fw_ring_id);
			bnxt_db_cq(bp, &cpr2->cp_db, cpr2->cp_raw_cons);
		}
		ring = &txr->tx_ring_struct;
		map_idx = i;
		rc = hwrm_ring_alloc_send_msg(bp, ring, type, map_idx);
		if (rc)
			goto err_out;
		bnxt_set_db(bp, &txr->tx_db, type, map_idx, ring->fw_ring_id);
	}

	type = HWRM_RING_ALLOC_RX;
	for (i = 0; i < bp->rx_nr_rings; i++) {
		struct bnxt_rx_ring_info *rxr = &bp->rx_ring[i];
		struct bnxt_ring_struct *ring = &rxr->rx_ring_struct;
		struct bnxt_napi *bnapi = rxr->bnapi;
		u32 map_idx = bnapi->index;

		rc = hwrm_ring_alloc_send_msg(bp, ring, type, map_idx);
		if (rc)
			goto err_out;
		bnxt_set_db(bp, &rxr->rx_db, type, map_idx, ring->fw_ring_id);
		/* If we have agg rings, post agg buffers first. */
		if (!agg_rings)
			bnxt_db_write(bp, &rxr->rx_db, rxr->rx_prod);
		bp->grp_info[map_idx].rx_fw_ring_id = ring->fw_ring_id;
		if (bp->flags & BNXT_FLAG_CHIP_P5) {
			struct bnxt_cp_ring_info *cpr = &bnapi->cp_ring;
			u32 type2 = HWRM_RING_ALLOC_CMPL;
			struct bnxt_cp_ring_info *cpr2;

			cpr2 = cpr->cp_ring_arr[BNXT_RX_HDL];
			ring = &cpr2->cp_ring_struct;
			ring->handle = BNXT_RX_HDL;
			rc = hwrm_ring_alloc_send_msg(bp, ring, type2, map_idx);
			if (rc)
				goto err_out;
			bnxt_set_db(bp, &cpr2->cp_db, type2, map_idx,
				    ring->fw_ring_id);
			bnxt_db_cq(bp, &cpr2->cp_db, cpr2->cp_raw_cons);
		}
	}

	if (agg_rings) {
		type = HWRM_RING_ALLOC_AGG;
		for (i = 0; i < bp->rx_nr_rings; i++) {
			struct bnxt_rx_ring_info *rxr = &bp->rx_ring[i];
			struct bnxt_ring_struct *ring =
						&rxr->rx_agg_ring_struct;
			u32 grp_idx = ring->grp_idx;
			u32 map_idx = grp_idx + bp->rx_nr_rings;

			rc = hwrm_ring_alloc_send_msg(bp, ring, type, map_idx);
			if (rc)
				goto err_out;

			bnxt_set_db(bp, &rxr->rx_agg_db, type, map_idx,
				    ring->fw_ring_id);
			bnxt_db_write(bp, &rxr->rx_agg_db, rxr->rx_agg_prod);
			bnxt_db_write(bp, &rxr->rx_db, rxr->rx_prod);
			bp->grp_info[grp_idx].agg_fw_ring_id = ring->fw_ring_id;
		}
	}
err_out:
	return rc;
}

static int hwrm_ring_free_send_msg(struct bnxt *bp,
				   struct bnxt_ring_struct *ring,
				   u32 ring_type, int cmpl_ring_id)
{
	int rc;
	struct hwrm_ring_free_input req = {0};
	struct hwrm_ring_free_output *resp = bp->hwrm_cmd_resp_addr;
	u16 error_code;

	if (test_bit(BNXT_STATE_FW_FATAL_COND, &bp->state))
		return 0;

	bnxt_hwrm_cmd_hdr_init(bp, &req, HWRM_RING_FREE, cmpl_ring_id, -1);
	req.ring_type = ring_type;
	req.ring_id = cpu_to_le16(ring->fw_ring_id);

	mutex_lock(&bp->hwrm_cmd_lock);
	rc = _hwrm_send_message(bp, &req, sizeof(req), HWRM_CMD_TIMEOUT);
	error_code = le16_to_cpu(resp->error_code);
	mutex_unlock(&bp->hwrm_cmd_lock);

	if (rc || error_code) {
		netdev_err(bp->dev, "hwrm_ring_free type %d failed. rc:%x err:%x\n",
			   ring_type, rc, error_code);
		return -EIO;
	}
	return 0;
}

static void bnxt_hwrm_ring_free(struct bnxt *bp, bool close_path)
{
	u32 type;
	int i;

	if (!bp->bnapi)
		return;

	for (i = 0; i < bp->tx_nr_rings; i++) {
		struct bnxt_tx_ring_info *txr = &bp->tx_ring[i];
		struct bnxt_ring_struct *ring = &txr->tx_ring_struct;

		if (ring->fw_ring_id != INVALID_HW_RING_ID) {
			u32 cmpl_ring_id = bnxt_cp_ring_for_tx(bp, txr);

			hwrm_ring_free_send_msg(bp, ring,
						RING_FREE_REQ_RING_TYPE_TX,
						close_path ? cmpl_ring_id :
						INVALID_HW_RING_ID);
			ring->fw_ring_id = INVALID_HW_RING_ID;
		}
	}

	for (i = 0; i < bp->rx_nr_rings; i++) {
		struct bnxt_rx_ring_info *rxr = &bp->rx_ring[i];
		struct bnxt_ring_struct *ring = &rxr->rx_ring_struct;
		u32 grp_idx = rxr->bnapi->index;

		if (ring->fw_ring_id != INVALID_HW_RING_ID) {
			u32 cmpl_ring_id = bnxt_cp_ring_for_rx(bp, rxr);

			hwrm_ring_free_send_msg(bp, ring,
						RING_FREE_REQ_RING_TYPE_RX,
						close_path ? cmpl_ring_id :
						INVALID_HW_RING_ID);
			ring->fw_ring_id = INVALID_HW_RING_ID;
			bp->grp_info[grp_idx].rx_fw_ring_id =
				INVALID_HW_RING_ID;
		}
	}

	if (bp->flags & BNXT_FLAG_CHIP_P5)
		type = RING_FREE_REQ_RING_TYPE_RX_AGG;
	else
		type = RING_FREE_REQ_RING_TYPE_RX;
	for (i = 0; i < bp->rx_nr_rings; i++) {
		struct bnxt_rx_ring_info *rxr = &bp->rx_ring[i];
		struct bnxt_ring_struct *ring = &rxr->rx_agg_ring_struct;
		u32 grp_idx = rxr->bnapi->index;

		if (ring->fw_ring_id != INVALID_HW_RING_ID) {
			u32 cmpl_ring_id = bnxt_cp_ring_for_rx(bp, rxr);

			hwrm_ring_free_send_msg(bp, ring, type,
						close_path ? cmpl_ring_id :
						INVALID_HW_RING_ID);
			ring->fw_ring_id = INVALID_HW_RING_ID;
			bp->grp_info[grp_idx].agg_fw_ring_id =
				INVALID_HW_RING_ID;
		}
	}

	/* The completion rings are about to be freed.  After that the
	 * IRQ doorbell will not work anymore.  So we need to disable
	 * IRQ here.
	 */
	bnxt_disable_int_sync(bp);

	if (bp->flags & BNXT_FLAG_CHIP_P5)
		type = RING_FREE_REQ_RING_TYPE_NQ;
	else
		type = RING_FREE_REQ_RING_TYPE_L2_CMPL;
	for (i = 0; i < bp->cp_nr_rings; i++) {
		struct bnxt_napi *bnapi = bp->bnapi[i];
		struct bnxt_cp_ring_info *cpr = &bnapi->cp_ring;
		struct bnxt_ring_struct *ring;
		int j;

		for (j = 0; j < 2; j++) {
			struct bnxt_cp_ring_info *cpr2 = cpr->cp_ring_arr[j];

			if (cpr2) {
				ring = &cpr2->cp_ring_struct;
				if (ring->fw_ring_id == INVALID_HW_RING_ID)
					continue;
				hwrm_ring_free_send_msg(bp, ring,
					RING_FREE_REQ_RING_TYPE_L2_CMPL,
					INVALID_HW_RING_ID);
				ring->fw_ring_id = INVALID_HW_RING_ID;
			}
		}
		ring = &cpr->cp_ring_struct;
		if (ring->fw_ring_id != INVALID_HW_RING_ID) {
			hwrm_ring_free_send_msg(bp, ring, type,
						INVALID_HW_RING_ID);
			ring->fw_ring_id = INVALID_HW_RING_ID;
			bp->grp_info[i].cp_fw_ring_id = INVALID_HW_RING_ID;
		}
	}
}

static int bnxt_trim_rings(struct bnxt *bp, int *rx, int *tx, int max,
			   bool shared);

static int bnxt_hwrm_get_rings(struct bnxt *bp)
{
	struct hwrm_func_qcfg_output *resp = bp->hwrm_cmd_resp_addr;
	struct bnxt_hw_resc *hw_resc = &bp->hw_resc;
	struct hwrm_func_qcfg_input req = {0};
	int rc;

	if (bp->hwrm_spec_code < 0x10601)
		return 0;

	bnxt_hwrm_cmd_hdr_init(bp, &req, HWRM_FUNC_QCFG, -1, -1);
	req.fid = cpu_to_le16(0xffff);
	mutex_lock(&bp->hwrm_cmd_lock);
	rc = _hwrm_send_message(bp, &req, sizeof(req), HWRM_CMD_TIMEOUT);
	if (rc) {
		mutex_unlock(&bp->hwrm_cmd_lock);
		return rc;
	}

	hw_resc->resv_tx_rings = le16_to_cpu(resp->alloc_tx_rings);
	if (BNXT_NEW_RM(bp)) {
		u16 cp, stats;

		hw_resc->resv_rx_rings = le16_to_cpu(resp->alloc_rx_rings);
		hw_resc->resv_hw_ring_grps =
			le32_to_cpu(resp->alloc_hw_ring_grps);
		hw_resc->resv_vnics = le16_to_cpu(resp->alloc_vnics);
		cp = le16_to_cpu(resp->alloc_cmpl_rings);
		stats = le16_to_cpu(resp->alloc_stat_ctx);
		hw_resc->resv_irqs = cp;
		if (bp->flags & BNXT_FLAG_CHIP_P5) {
			int rx = hw_resc->resv_rx_rings;
			int tx = hw_resc->resv_tx_rings;

			if (bp->flags & BNXT_FLAG_AGG_RINGS)
				rx >>= 1;
			if (cp < (rx + tx)) {
				bnxt_trim_rings(bp, &rx, &tx, cp, false);
				if (bp->flags & BNXT_FLAG_AGG_RINGS)
					rx <<= 1;
				hw_resc->resv_rx_rings = rx;
				hw_resc->resv_tx_rings = tx;
			}
			hw_resc->resv_irqs = le16_to_cpu(resp->alloc_msix);
			hw_resc->resv_hw_ring_grps = rx;
		}
		hw_resc->resv_cp_rings = cp;
		hw_resc->resv_stat_ctxs = stats;
	}
	mutex_unlock(&bp->hwrm_cmd_lock);
	return 0;
}

/* Caller must hold bp->hwrm_cmd_lock */
int __bnxt_hwrm_get_tx_rings(struct bnxt *bp, u16 fid, int *tx_rings)
{
	struct hwrm_func_qcfg_output *resp = bp->hwrm_cmd_resp_addr;
	struct hwrm_func_qcfg_input req = {0};
	int rc;

	if (bp->hwrm_spec_code < 0x10601)
		return 0;

	bnxt_hwrm_cmd_hdr_init(bp, &req, HWRM_FUNC_QCFG, -1, -1);
	req.fid = cpu_to_le16(fid);
	rc = _hwrm_send_message(bp, &req, sizeof(req), HWRM_CMD_TIMEOUT);
	if (!rc)
		*tx_rings = le16_to_cpu(resp->alloc_tx_rings);

	return rc;
}

static bool bnxt_rfs_supported(struct bnxt *bp);

static void
__bnxt_hwrm_reserve_pf_rings(struct bnxt *bp, struct hwrm_func_cfg_input *req,
			     int tx_rings, int rx_rings, int ring_grps,
			     int cp_rings, int stats, int vnics)
{
	u32 enables = 0;

	bnxt_hwrm_cmd_hdr_init(bp, req, HWRM_FUNC_CFG, -1, -1);
	req->fid = cpu_to_le16(0xffff);
	enables |= tx_rings ? FUNC_CFG_REQ_ENABLES_NUM_TX_RINGS : 0;
	req->num_tx_rings = cpu_to_le16(tx_rings);
	if (BNXT_NEW_RM(bp)) {
		enables |= rx_rings ? FUNC_CFG_REQ_ENABLES_NUM_RX_RINGS : 0;
		enables |= stats ? FUNC_CFG_REQ_ENABLES_NUM_STAT_CTXS : 0;
		if (bp->flags & BNXT_FLAG_CHIP_P5) {
			enables |= cp_rings ? FUNC_CFG_REQ_ENABLES_NUM_MSIX : 0;
			enables |= tx_rings + ring_grps ?
				   FUNC_CFG_REQ_ENABLES_NUM_CMPL_RINGS : 0;
			enables |= rx_rings ?
				FUNC_CFG_REQ_ENABLES_NUM_RSSCOS_CTXS : 0;
		} else {
			enables |= cp_rings ?
				   FUNC_CFG_REQ_ENABLES_NUM_CMPL_RINGS : 0;
			enables |= ring_grps ?
				   FUNC_CFG_REQ_ENABLES_NUM_HW_RING_GRPS |
				   FUNC_CFG_REQ_ENABLES_NUM_RSSCOS_CTXS : 0;
		}
		enables |= vnics ? FUNC_CFG_REQ_ENABLES_NUM_VNICS : 0;

		req->num_rx_rings = cpu_to_le16(rx_rings);
		if (bp->flags & BNXT_FLAG_CHIP_P5) {
			req->num_cmpl_rings = cpu_to_le16(tx_rings + ring_grps);
			req->num_msix = cpu_to_le16(cp_rings);
			req->num_rsscos_ctxs =
				cpu_to_le16(DIV_ROUND_UP(ring_grps, 64));
		} else {
			req->num_cmpl_rings = cpu_to_le16(cp_rings);
			req->num_hw_ring_grps = cpu_to_le16(ring_grps);
			req->num_rsscos_ctxs = cpu_to_le16(1);
			if (!(bp->flags & BNXT_FLAG_NEW_RSS_CAP) &&
			    bnxt_rfs_supported(bp))
				req->num_rsscos_ctxs =
					cpu_to_le16(ring_grps + 1);
		}
		req->num_stat_ctxs = cpu_to_le16(stats);
		req->num_vnics = cpu_to_le16(vnics);
	}
	req->enables = cpu_to_le32(enables);
}

static void
__bnxt_hwrm_reserve_vf_rings(struct bnxt *bp,
			     struct hwrm_func_vf_cfg_input *req, int tx_rings,
			     int rx_rings, int ring_grps, int cp_rings,
			     int stats, int vnics)
{
	u32 enables = 0;

	bnxt_hwrm_cmd_hdr_init(bp, req, HWRM_FUNC_VF_CFG, -1, -1);
	enables |= tx_rings ? FUNC_VF_CFG_REQ_ENABLES_NUM_TX_RINGS : 0;
	enables |= rx_rings ? FUNC_VF_CFG_REQ_ENABLES_NUM_RX_RINGS |
			      FUNC_VF_CFG_REQ_ENABLES_NUM_RSSCOS_CTXS : 0;
	enables |= stats ? FUNC_VF_CFG_REQ_ENABLES_NUM_STAT_CTXS : 0;
	if (bp->flags & BNXT_FLAG_CHIP_P5) {
		enables |= tx_rings + ring_grps ?
			   FUNC_VF_CFG_REQ_ENABLES_NUM_CMPL_RINGS : 0;
	} else {
		enables |= cp_rings ?
			   FUNC_VF_CFG_REQ_ENABLES_NUM_CMPL_RINGS : 0;
		enables |= ring_grps ?
			   FUNC_VF_CFG_REQ_ENABLES_NUM_HW_RING_GRPS : 0;
	}
	enables |= vnics ? FUNC_VF_CFG_REQ_ENABLES_NUM_VNICS : 0;
	enables |= FUNC_VF_CFG_REQ_ENABLES_NUM_L2_CTXS;

	req->num_l2_ctxs = cpu_to_le16(BNXT_VF_MAX_L2_CTX);
	req->num_tx_rings = cpu_to_le16(tx_rings);
	req->num_rx_rings = cpu_to_le16(rx_rings);
	if (bp->flags & BNXT_FLAG_CHIP_P5) {
		req->num_cmpl_rings = cpu_to_le16(tx_rings + ring_grps);
		req->num_rsscos_ctxs = cpu_to_le16(DIV_ROUND_UP(ring_grps, 64));
	} else {
		req->num_cmpl_rings = cpu_to_le16(cp_rings);
		req->num_hw_ring_grps = cpu_to_le16(ring_grps);
		req->num_rsscos_ctxs = cpu_to_le16(BNXT_VF_MAX_RSS_CTX);
	}
	req->num_stat_ctxs = cpu_to_le16(stats);
	req->num_vnics = cpu_to_le16(vnics);

	req->enables = cpu_to_le32(enables);
}

static int
bnxt_hwrm_reserve_pf_rings(struct bnxt *bp, int tx_rings, int rx_rings,
			   int ring_grps, int cp_rings, int stats, int vnics)
{
	struct hwrm_func_cfg_input req = {0};
	int rc;

	__bnxt_hwrm_reserve_pf_rings(bp, &req, tx_rings, rx_rings, ring_grps,
				     cp_rings, stats, vnics);
	if (!req.enables)
		return 0;

	rc = hwrm_send_message(bp, &req, sizeof(req), HWRM_CMD_TIMEOUT);
	if (rc)
		return rc;

	if (bp->hwrm_spec_code < 0x10601)
		bp->hw_resc.resv_tx_rings = tx_rings;

	return bnxt_hwrm_get_rings(bp);
}

static int
bnxt_hwrm_reserve_vf_rings(struct bnxt *bp, int tx_rings, int rx_rings,
			   int ring_grps, int cp_rings, int stats, int vnics)
{
	struct hwrm_func_vf_cfg_input req = {0};
	int rc;

	if (!BNXT_NEW_RM(bp)) {
		bp->hw_resc.resv_tx_rings = tx_rings;
		return 0;
	}

	__bnxt_hwrm_reserve_vf_rings(bp, &req, tx_rings, rx_rings, ring_grps,
				     cp_rings, stats, vnics);
	rc = hwrm_send_message(bp, &req, sizeof(req), HWRM_CMD_TIMEOUT);
	if (rc)
		return rc;

	return bnxt_hwrm_get_rings(bp);
}

static int bnxt_hwrm_reserve_rings(struct bnxt *bp, int tx, int rx, int grp,
				   int cp, int stat, int vnic)
{
	if (BNXT_PF(bp))
		return bnxt_hwrm_reserve_pf_rings(bp, tx, rx, grp, cp, stat,
						  vnic);
	else
		return bnxt_hwrm_reserve_vf_rings(bp, tx, rx, grp, cp, stat,
						  vnic);
}

int bnxt_nq_rings_in_use(struct bnxt *bp)
{
	int cp = bp->cp_nr_rings;
	int ulp_msix, ulp_base;

	ulp_msix = bnxt_get_ulp_msix_num(bp);
	if (ulp_msix) {
		ulp_base = bnxt_get_ulp_msix_base(bp);
		cp += ulp_msix;
		if ((ulp_base + ulp_msix) > cp)
			cp = ulp_base + ulp_msix;
	}
	return cp;
}

static int bnxt_cp_rings_in_use(struct bnxt *bp)
{
	int cp;

	if (!(bp->flags & BNXT_FLAG_CHIP_P5))
		return bnxt_nq_rings_in_use(bp);

	cp = bp->tx_nr_rings + bp->rx_nr_rings;
	return cp;
}

static int bnxt_get_func_stat_ctxs(struct bnxt *bp)
{
	int ulp_stat = bnxt_get_ulp_stat_ctxs(bp);
	int cp = bp->cp_nr_rings;

	if (!ulp_stat)
		return cp;

	if (bnxt_nq_rings_in_use(bp) > cp + bnxt_get_ulp_msix_num(bp))
		return bnxt_get_ulp_msix_base(bp) + ulp_stat;

	return cp + ulp_stat;
}

static bool bnxt_need_reserve_rings(struct bnxt *bp)
{
	struct bnxt_hw_resc *hw_resc = &bp->hw_resc;
	int cp = bnxt_cp_rings_in_use(bp);
	int nq = bnxt_nq_rings_in_use(bp);
	int rx = bp->rx_nr_rings, stat;
	int vnic = 1, grp = rx;

	if (bp->hwrm_spec_code < 0x10601)
		return false;

	if (hw_resc->resv_tx_rings != bp->tx_nr_rings)
		return true;

	if ((bp->flags & BNXT_FLAG_RFS) && !(bp->flags & BNXT_FLAG_CHIP_P5))
		vnic = rx + 1;
	if (bp->flags & BNXT_FLAG_AGG_RINGS)
		rx <<= 1;
	stat = bnxt_get_func_stat_ctxs(bp);
	if (BNXT_NEW_RM(bp) &&
	    (hw_resc->resv_rx_rings != rx || hw_resc->resv_cp_rings != cp ||
	     hw_resc->resv_vnics != vnic || hw_resc->resv_stat_ctxs != stat ||
	     (hw_resc->resv_hw_ring_grps != grp &&
	      !(bp->flags & BNXT_FLAG_CHIP_P5))))
		return true;
	if ((bp->flags & BNXT_FLAG_CHIP_P5) && BNXT_PF(bp) &&
	    hw_resc->resv_irqs != nq)
		return true;
	return false;
}

static int __bnxt_reserve_rings(struct bnxt *bp)
{
	struct bnxt_hw_resc *hw_resc = &bp->hw_resc;
	int cp = bnxt_nq_rings_in_use(bp);
	int tx = bp->tx_nr_rings;
	int rx = bp->rx_nr_rings;
	int grp, rx_rings, rc;
	int vnic = 1, stat;
	bool sh = false;

	if (!bnxt_need_reserve_rings(bp))
		return 0;

	if (bp->flags & BNXT_FLAG_SHARED_RINGS)
		sh = true;
	if ((bp->flags & BNXT_FLAG_RFS) && !(bp->flags & BNXT_FLAG_CHIP_P5))
		vnic = rx + 1;
	if (bp->flags & BNXT_FLAG_AGG_RINGS)
		rx <<= 1;
	grp = bp->rx_nr_rings;
	stat = bnxt_get_func_stat_ctxs(bp);

	rc = bnxt_hwrm_reserve_rings(bp, tx, rx, grp, cp, stat, vnic);
	if (rc)
		return rc;

	tx = hw_resc->resv_tx_rings;
	if (BNXT_NEW_RM(bp)) {
		rx = hw_resc->resv_rx_rings;
		cp = hw_resc->resv_irqs;
		grp = hw_resc->resv_hw_ring_grps;
		vnic = hw_resc->resv_vnics;
		stat = hw_resc->resv_stat_ctxs;
	}

	rx_rings = rx;
	if (bp->flags & BNXT_FLAG_AGG_RINGS) {
		if (rx >= 2) {
			rx_rings = rx >> 1;
		} else {
			if (netif_running(bp->dev))
				return -ENOMEM;

			bp->flags &= ~BNXT_FLAG_AGG_RINGS;
			bp->flags |= BNXT_FLAG_NO_AGG_RINGS;
			bp->dev->hw_features &= ~NETIF_F_LRO;
			bp->dev->features &= ~NETIF_F_LRO;
			bnxt_set_ring_params(bp);
		}
	}
	rx_rings = min_t(int, rx_rings, grp);
	cp = min_t(int, cp, bp->cp_nr_rings);
	if (stat > bnxt_get_ulp_stat_ctxs(bp))
		stat -= bnxt_get_ulp_stat_ctxs(bp);
	cp = min_t(int, cp, stat);
	rc = bnxt_trim_rings(bp, &rx_rings, &tx, cp, sh);
	if (bp->flags & BNXT_FLAG_AGG_RINGS)
		rx = rx_rings << 1;
	cp = sh ? max_t(int, tx, rx_rings) : tx + rx_rings;
	bp->tx_nr_rings = tx;
	bp->rx_nr_rings = rx_rings;
	bp->cp_nr_rings = cp;

	if (!tx || !rx || !cp || !grp || !vnic || !stat)
		return -ENOMEM;

	return rc;
}

static int bnxt_hwrm_check_vf_rings(struct bnxt *bp, int tx_rings, int rx_rings,
				    int ring_grps, int cp_rings, int stats,
				    int vnics)
{
	struct hwrm_func_vf_cfg_input req = {0};
	u32 flags;

	if (!BNXT_NEW_RM(bp))
		return 0;

	__bnxt_hwrm_reserve_vf_rings(bp, &req, tx_rings, rx_rings, ring_grps,
				     cp_rings, stats, vnics);
	flags = FUNC_VF_CFG_REQ_FLAGS_TX_ASSETS_TEST |
		FUNC_VF_CFG_REQ_FLAGS_RX_ASSETS_TEST |
		FUNC_VF_CFG_REQ_FLAGS_CMPL_ASSETS_TEST |
		FUNC_VF_CFG_REQ_FLAGS_STAT_CTX_ASSETS_TEST |
		FUNC_VF_CFG_REQ_FLAGS_VNIC_ASSETS_TEST |
		FUNC_VF_CFG_REQ_FLAGS_RSSCOS_CTX_ASSETS_TEST;
	if (!(bp->flags & BNXT_FLAG_CHIP_P5))
		flags |= FUNC_VF_CFG_REQ_FLAGS_RING_GRP_ASSETS_TEST;

	req.flags = cpu_to_le32(flags);
	return hwrm_send_message_silent(bp, &req, sizeof(req),
					HWRM_CMD_TIMEOUT);
}

static int bnxt_hwrm_check_pf_rings(struct bnxt *bp, int tx_rings, int rx_rings,
				    int ring_grps, int cp_rings, int stats,
				    int vnics)
{
	struct hwrm_func_cfg_input req = {0};
	u32 flags;

	__bnxt_hwrm_reserve_pf_rings(bp, &req, tx_rings, rx_rings, ring_grps,
				     cp_rings, stats, vnics);
	flags = FUNC_CFG_REQ_FLAGS_TX_ASSETS_TEST;
	if (BNXT_NEW_RM(bp)) {
		flags |= FUNC_CFG_REQ_FLAGS_RX_ASSETS_TEST |
			 FUNC_CFG_REQ_FLAGS_CMPL_ASSETS_TEST |
			 FUNC_CFG_REQ_FLAGS_STAT_CTX_ASSETS_TEST |
			 FUNC_CFG_REQ_FLAGS_VNIC_ASSETS_TEST;
		if (bp->flags & BNXT_FLAG_CHIP_P5)
			flags |= FUNC_CFG_REQ_FLAGS_RSSCOS_CTX_ASSETS_TEST |
				 FUNC_CFG_REQ_FLAGS_NQ_ASSETS_TEST;
		else
			flags |= FUNC_CFG_REQ_FLAGS_RING_GRP_ASSETS_TEST;
	}

	req.flags = cpu_to_le32(flags);
	return hwrm_send_message_silent(bp, &req, sizeof(req),
					HWRM_CMD_TIMEOUT);
}

static int bnxt_hwrm_check_rings(struct bnxt *bp, int tx_rings, int rx_rings,
				 int ring_grps, int cp_rings, int stats,
				 int vnics)
{
	if (bp->hwrm_spec_code < 0x10801)
		return 0;

	if (BNXT_PF(bp))
		return bnxt_hwrm_check_pf_rings(bp, tx_rings, rx_rings,
						ring_grps, cp_rings, stats,
						vnics);

	return bnxt_hwrm_check_vf_rings(bp, tx_rings, rx_rings, ring_grps,
					cp_rings, stats, vnics);
}

static void bnxt_hwrm_coal_params_qcaps(struct bnxt *bp)
{
	struct hwrm_ring_aggint_qcaps_output *resp = bp->hwrm_cmd_resp_addr;
	struct bnxt_coal_cap *coal_cap = &bp->coal_cap;
	struct hwrm_ring_aggint_qcaps_input req = {0};
	int rc;

	coal_cap->cmpl_params = BNXT_LEGACY_COAL_CMPL_PARAMS;
	coal_cap->num_cmpl_dma_aggr_max = 63;
	coal_cap->num_cmpl_dma_aggr_during_int_max = 63;
	coal_cap->cmpl_aggr_dma_tmr_max = 65535;
	coal_cap->cmpl_aggr_dma_tmr_during_int_max = 65535;
	coal_cap->int_lat_tmr_min_max = 65535;
	coal_cap->int_lat_tmr_max_max = 65535;
	coal_cap->num_cmpl_aggr_int_max = 65535;
	coal_cap->timer_units = 80;

	if (bp->hwrm_spec_code < 0x10902)
		return;

	bnxt_hwrm_cmd_hdr_init(bp, &req, HWRM_RING_AGGINT_QCAPS, -1, -1);
	mutex_lock(&bp->hwrm_cmd_lock);
	rc = _hwrm_send_message_silent(bp, &req, sizeof(req), HWRM_CMD_TIMEOUT);
	if (!rc) {
		coal_cap->cmpl_params = le32_to_cpu(resp->cmpl_params);
		coal_cap->nq_params = le32_to_cpu(resp->nq_params);
		coal_cap->num_cmpl_dma_aggr_max =
			le16_to_cpu(resp->num_cmpl_dma_aggr_max);
		coal_cap->num_cmpl_dma_aggr_during_int_max =
			le16_to_cpu(resp->num_cmpl_dma_aggr_during_int_max);
		coal_cap->cmpl_aggr_dma_tmr_max =
			le16_to_cpu(resp->cmpl_aggr_dma_tmr_max);
		coal_cap->cmpl_aggr_dma_tmr_during_int_max =
			le16_to_cpu(resp->cmpl_aggr_dma_tmr_during_int_max);
		coal_cap->int_lat_tmr_min_max =
			le16_to_cpu(resp->int_lat_tmr_min_max);
		coal_cap->int_lat_tmr_max_max =
			le16_to_cpu(resp->int_lat_tmr_max_max);
		coal_cap->num_cmpl_aggr_int_max =
			le16_to_cpu(resp->num_cmpl_aggr_int_max);
		coal_cap->timer_units = le16_to_cpu(resp->timer_units);
	}
	mutex_unlock(&bp->hwrm_cmd_lock);
}

static u16 bnxt_usec_to_coal_tmr(struct bnxt *bp, u16 usec)
{
	struct bnxt_coal_cap *coal_cap = &bp->coal_cap;

	return usec * 1000 / coal_cap->timer_units;
}

static void bnxt_hwrm_set_coal_params(struct bnxt *bp,
	struct bnxt_coal *hw_coal,
	struct hwrm_ring_cmpl_ring_cfg_aggint_params_input *req)
{
	struct bnxt_coal_cap *coal_cap = &bp->coal_cap;
	u32 cmpl_params = coal_cap->cmpl_params;
	u16 val, tmr, max, flags = 0;

	max = hw_coal->bufs_per_record * 128;
	if (hw_coal->budget)
		max = hw_coal->bufs_per_record * hw_coal->budget;
	max = min_t(u16, max, coal_cap->num_cmpl_aggr_int_max);

	val = clamp_t(u16, hw_coal->coal_bufs, 1, max);
	req->num_cmpl_aggr_int = cpu_to_le16(val);

	val = min_t(u16, val, coal_cap->num_cmpl_dma_aggr_max);
	req->num_cmpl_dma_aggr = cpu_to_le16(val);

	val = clamp_t(u16, hw_coal->coal_bufs_irq, 1,
		      coal_cap->num_cmpl_dma_aggr_during_int_max);
	req->num_cmpl_dma_aggr_during_int = cpu_to_le16(val);

	tmr = bnxt_usec_to_coal_tmr(bp, hw_coal->coal_ticks);
	tmr = clamp_t(u16, tmr, 1, coal_cap->int_lat_tmr_max_max);
	req->int_lat_tmr_max = cpu_to_le16(tmr);

	/* min timer set to 1/2 of interrupt timer */
	if (cmpl_params & RING_AGGINT_QCAPS_RESP_CMPL_PARAMS_INT_LAT_TMR_MIN) {
		val = tmr / 2;
		val = clamp_t(u16, val, 1, coal_cap->int_lat_tmr_min_max);
		req->int_lat_tmr_min = cpu_to_le16(val);
		req->enables |= cpu_to_le16(BNXT_COAL_CMPL_MIN_TMR_ENABLE);
	}

	/* buf timer set to 1/4 of interrupt timer */
	val = clamp_t(u16, tmr / 4, 1, coal_cap->cmpl_aggr_dma_tmr_max);
	req->cmpl_aggr_dma_tmr = cpu_to_le16(val);

	if (cmpl_params &
	    RING_AGGINT_QCAPS_RESP_CMPL_PARAMS_NUM_CMPL_DMA_AGGR_DURING_INT) {
		tmr = bnxt_usec_to_coal_tmr(bp, hw_coal->coal_ticks_irq);
		val = clamp_t(u16, tmr, 1,
			      coal_cap->cmpl_aggr_dma_tmr_during_int_max);
		req->cmpl_aggr_dma_tmr_during_int = cpu_to_le16(val);
		req->enables |=
			cpu_to_le16(BNXT_COAL_CMPL_AGGR_TMR_DURING_INT_ENABLE);
	}

	if (cmpl_params & RING_AGGINT_QCAPS_RESP_CMPL_PARAMS_TIMER_RESET)
		flags |= RING_CMPL_RING_CFG_AGGINT_PARAMS_REQ_FLAGS_TIMER_RESET;
	if ((cmpl_params & RING_AGGINT_QCAPS_RESP_CMPL_PARAMS_RING_IDLE) &&
	    hw_coal->idle_thresh && hw_coal->coal_ticks < hw_coal->idle_thresh)
		flags |= RING_CMPL_RING_CFG_AGGINT_PARAMS_REQ_FLAGS_RING_IDLE;
	req->flags = cpu_to_le16(flags);
	req->enables |= cpu_to_le16(BNXT_COAL_CMPL_ENABLES);
}

/* Caller holds bp->hwrm_cmd_lock */
static int __bnxt_hwrm_set_coal_nq(struct bnxt *bp, struct bnxt_napi *bnapi,
				   struct bnxt_coal *hw_coal)
{
	struct hwrm_ring_cmpl_ring_cfg_aggint_params_input req = {0};
	struct bnxt_cp_ring_info *cpr = &bnapi->cp_ring;
	struct bnxt_coal_cap *coal_cap = &bp->coal_cap;
	u32 nq_params = coal_cap->nq_params;
	u16 tmr;

	if (!(nq_params & RING_AGGINT_QCAPS_RESP_NQ_PARAMS_INT_LAT_TMR_MIN))
		return 0;

	bnxt_hwrm_cmd_hdr_init(bp, &req, HWRM_RING_CMPL_RING_CFG_AGGINT_PARAMS,
			       -1, -1);
	req.ring_id = cpu_to_le16(cpr->cp_ring_struct.fw_ring_id);
	req.flags =
		cpu_to_le16(RING_CMPL_RING_CFG_AGGINT_PARAMS_REQ_FLAGS_IS_NQ);

	tmr = bnxt_usec_to_coal_tmr(bp, hw_coal->coal_ticks) / 2;
	tmr = clamp_t(u16, tmr, 1, coal_cap->int_lat_tmr_min_max);
	req.int_lat_tmr_min = cpu_to_le16(tmr);
	req.enables |= cpu_to_le16(BNXT_COAL_CMPL_MIN_TMR_ENABLE);
	return _hwrm_send_message(bp, &req, sizeof(req), HWRM_CMD_TIMEOUT);
}

int bnxt_hwrm_set_ring_coal(struct bnxt *bp, struct bnxt_napi *bnapi)
{
	struct hwrm_ring_cmpl_ring_cfg_aggint_params_input req_rx = {0};
	struct bnxt_cp_ring_info *cpr = &bnapi->cp_ring;
	struct bnxt_coal coal;

	/* Tick values in micro seconds.
	 * 1 coal_buf x bufs_per_record = 1 completion record.
	 */
	memcpy(&coal, &bp->rx_coal, sizeof(struct bnxt_coal));

	coal.coal_ticks = cpr->rx_ring_coal.coal_ticks;
	coal.coal_bufs = cpr->rx_ring_coal.coal_bufs;

	if (!bnapi->rx_ring)
		return -ENODEV;

	bnxt_hwrm_cmd_hdr_init(bp, &req_rx,
			       HWRM_RING_CMPL_RING_CFG_AGGINT_PARAMS, -1, -1);

	bnxt_hwrm_set_coal_params(bp, &coal, &req_rx);

	req_rx.ring_id = cpu_to_le16(bnxt_cp_ring_for_rx(bp, bnapi->rx_ring));

	return hwrm_send_message(bp, &req_rx, sizeof(req_rx),
				 HWRM_CMD_TIMEOUT);
}

int bnxt_hwrm_set_coal(struct bnxt *bp)
{
	int i, rc = 0;
	struct hwrm_ring_cmpl_ring_cfg_aggint_params_input req_rx = {0},
							   req_tx = {0}, *req;

	bnxt_hwrm_cmd_hdr_init(bp, &req_rx,
			       HWRM_RING_CMPL_RING_CFG_AGGINT_PARAMS, -1, -1);
	bnxt_hwrm_cmd_hdr_init(bp, &req_tx,
			       HWRM_RING_CMPL_RING_CFG_AGGINT_PARAMS, -1, -1);

	bnxt_hwrm_set_coal_params(bp, &bp->rx_coal, &req_rx);
	bnxt_hwrm_set_coal_params(bp, &bp->tx_coal, &req_tx);

	mutex_lock(&bp->hwrm_cmd_lock);
	for (i = 0; i < bp->cp_nr_rings; i++) {
		struct bnxt_napi *bnapi = bp->bnapi[i];
		struct bnxt_coal *hw_coal;
		u16 ring_id;

		req = &req_rx;
		if (!bnapi->rx_ring) {
			ring_id = bnxt_cp_ring_for_tx(bp, bnapi->tx_ring);
			req = &req_tx;
		} else {
			ring_id = bnxt_cp_ring_for_rx(bp, bnapi->rx_ring);
		}
		req->ring_id = cpu_to_le16(ring_id);

		rc = _hwrm_send_message(bp, req, sizeof(*req),
					HWRM_CMD_TIMEOUT);
		if (rc)
			break;

		if (!(bp->flags & BNXT_FLAG_CHIP_P5))
			continue;

		if (bnapi->rx_ring && bnapi->tx_ring) {
			req = &req_tx;
			ring_id = bnxt_cp_ring_for_tx(bp, bnapi->tx_ring);
			req->ring_id = cpu_to_le16(ring_id);
			rc = _hwrm_send_message(bp, req, sizeof(*req),
						HWRM_CMD_TIMEOUT);
			if (rc)
				break;
		}
		if (bnapi->rx_ring)
			hw_coal = &bp->rx_coal;
		else
			hw_coal = &bp->tx_coal;
		__bnxt_hwrm_set_coal_nq(bp, bnapi, hw_coal);
	}
	mutex_unlock(&bp->hwrm_cmd_lock);
	return rc;
}

static void bnxt_hwrm_stat_ctx_free(struct bnxt *bp)
{
	struct hwrm_stat_ctx_free_input req = {0};
	int i;

	if (!bp->bnapi)
		return;

	if (BNXT_CHIP_TYPE_NITRO_A0(bp))
		return;

	bnxt_hwrm_cmd_hdr_init(bp, &req, HWRM_STAT_CTX_FREE, -1, -1);

	mutex_lock(&bp->hwrm_cmd_lock);
	for (i = 0; i < bp->cp_nr_rings; i++) {
		struct bnxt_napi *bnapi = bp->bnapi[i];
		struct bnxt_cp_ring_info *cpr = &bnapi->cp_ring;

		if (cpr->hw_stats_ctx_id != INVALID_STATS_CTX_ID) {
			req.stat_ctx_id = cpu_to_le32(cpr->hw_stats_ctx_id);

			_hwrm_send_message(bp, &req, sizeof(req),
					   HWRM_CMD_TIMEOUT);

			cpr->hw_stats_ctx_id = INVALID_STATS_CTX_ID;
		}
	}
	mutex_unlock(&bp->hwrm_cmd_lock);
}

static int bnxt_hwrm_stat_ctx_alloc(struct bnxt *bp)
{
	int rc = 0, i;
	struct hwrm_stat_ctx_alloc_input req = {0};
	struct hwrm_stat_ctx_alloc_output *resp = bp->hwrm_cmd_resp_addr;

	if (BNXT_CHIP_TYPE_NITRO_A0(bp))
		return 0;

	bnxt_hwrm_cmd_hdr_init(bp, &req, HWRM_STAT_CTX_ALLOC, -1, -1);

	req.stats_dma_length = cpu_to_le16(bp->hw_ring_stats_size);
	req.update_period_ms = cpu_to_le32(bp->stats_coal_ticks / 1000);

	mutex_lock(&bp->hwrm_cmd_lock);
	for (i = 0; i < bp->cp_nr_rings; i++) {
		struct bnxt_napi *bnapi = bp->bnapi[i];
		struct bnxt_cp_ring_info *cpr = &bnapi->cp_ring;

		req.stats_dma_addr = cpu_to_le64(cpr->hw_stats_map);

		rc = _hwrm_send_message(bp, &req, sizeof(req),
					HWRM_CMD_TIMEOUT);
		if (rc)
			break;

		cpr->hw_stats_ctx_id = le32_to_cpu(resp->stat_ctx_id);

		bp->grp_info[i].fw_stats_ctx = cpr->hw_stats_ctx_id;
	}
	mutex_unlock(&bp->hwrm_cmd_lock);
	return rc;
}

static int bnxt_hwrm_func_qcfg(struct bnxt *bp)
{
	struct hwrm_func_qcfg_input req = {0};
	struct hwrm_func_qcfg_output *resp = bp->hwrm_cmd_resp_addr;
	u16 flags;
	int rc;

	bnxt_hwrm_cmd_hdr_init(bp, &req, HWRM_FUNC_QCFG, -1, -1);
	req.fid = cpu_to_le16(0xffff);
	mutex_lock(&bp->hwrm_cmd_lock);
	rc = _hwrm_send_message(bp, &req, sizeof(req), HWRM_CMD_TIMEOUT);
	if (rc)
		goto func_qcfg_exit;

#ifdef CONFIG_BNXT_SRIOV
	if (BNXT_VF(bp)) {
		struct bnxt_vf_info *vf = &bp->vf;

		vf->vlan = le16_to_cpu(resp->vlan) & VLAN_VID_MASK;
	} else {
		bp->pf.registered_vfs = le16_to_cpu(resp->registered_vfs);
	}
#endif
	flags = le16_to_cpu(resp->flags);
	if (flags & (FUNC_QCFG_RESP_FLAGS_FW_DCBX_AGENT_ENABLED |
		     FUNC_QCFG_RESP_FLAGS_FW_LLDP_AGENT_ENABLED)) {
		bp->fw_cap |= BNXT_FW_CAP_LLDP_AGENT;
		if (flags & FUNC_QCFG_RESP_FLAGS_FW_DCBX_AGENT_ENABLED)
			bp->fw_cap |= BNXT_FW_CAP_DCBX_AGENT;
	}
	if (BNXT_PF(bp) && (flags & FUNC_QCFG_RESP_FLAGS_MULTI_HOST))
		bp->flags |= BNXT_FLAG_MULTI_HOST;

	switch (resp->port_partition_type) {
	case FUNC_QCFG_RESP_PORT_PARTITION_TYPE_NPAR1_0:
	case FUNC_QCFG_RESP_PORT_PARTITION_TYPE_NPAR1_5:
	case FUNC_QCFG_RESP_PORT_PARTITION_TYPE_NPAR2_0:
		bp->port_partition_type = resp->port_partition_type;
		break;
	}
	if (bp->hwrm_spec_code < 0x10707 ||
	    resp->evb_mode == FUNC_QCFG_RESP_EVB_MODE_VEB)
		bp->br_mode = BRIDGE_MODE_VEB;
	else if (resp->evb_mode == FUNC_QCFG_RESP_EVB_MODE_VEPA)
		bp->br_mode = BRIDGE_MODE_VEPA;
	else
		bp->br_mode = BRIDGE_MODE_UNDEF;

	bp->max_mtu = le16_to_cpu(resp->max_mtu_configured);
	if (!bp->max_mtu)
		bp->max_mtu = BNXT_MAX_MTU;

func_qcfg_exit:
	mutex_unlock(&bp->hwrm_cmd_lock);
	return rc;
}

static int bnxt_hwrm_func_backing_store_qcaps(struct bnxt *bp)
{
	struct hwrm_func_backing_store_qcaps_input req = {0};
	struct hwrm_func_backing_store_qcaps_output *resp =
		bp->hwrm_cmd_resp_addr;
	int rc;

	if (bp->hwrm_spec_code < 0x10902 || BNXT_VF(bp) || bp->ctx)
		return 0;

	bnxt_hwrm_cmd_hdr_init(bp, &req, HWRM_FUNC_BACKING_STORE_QCAPS, -1, -1);
	mutex_lock(&bp->hwrm_cmd_lock);
	rc = _hwrm_send_message_silent(bp, &req, sizeof(req), HWRM_CMD_TIMEOUT);
	if (!rc) {
		struct bnxt_ctx_pg_info *ctx_pg;
		struct bnxt_ctx_mem_info *ctx;
		int i;

		ctx = kzalloc(sizeof(*ctx), GFP_KERNEL);
		if (!ctx) {
			rc = -ENOMEM;
			goto ctx_err;
		}
		ctx_pg = kzalloc(sizeof(*ctx_pg) * (bp->max_q + 1), GFP_KERNEL);
		if (!ctx_pg) {
			kfree(ctx);
			rc = -ENOMEM;
			goto ctx_err;
		}
		for (i = 0; i < bp->max_q + 1; i++, ctx_pg++)
			ctx->tqm_mem[i] = ctx_pg;

		bp->ctx = ctx;
		ctx->qp_max_entries = le32_to_cpu(resp->qp_max_entries);
		ctx->qp_min_qp1_entries = le16_to_cpu(resp->qp_min_qp1_entries);
		ctx->qp_max_l2_entries = le16_to_cpu(resp->qp_max_l2_entries);
		ctx->qp_entry_size = le16_to_cpu(resp->qp_entry_size);
		ctx->srq_max_l2_entries = le16_to_cpu(resp->srq_max_l2_entries);
		ctx->srq_max_entries = le32_to_cpu(resp->srq_max_entries);
		ctx->srq_entry_size = le16_to_cpu(resp->srq_entry_size);
		ctx->cq_max_l2_entries = le16_to_cpu(resp->cq_max_l2_entries);
		ctx->cq_max_entries = le32_to_cpu(resp->cq_max_entries);
		ctx->cq_entry_size = le16_to_cpu(resp->cq_entry_size);
		ctx->vnic_max_vnic_entries =
			le16_to_cpu(resp->vnic_max_vnic_entries);
		ctx->vnic_max_ring_table_entries =
			le16_to_cpu(resp->vnic_max_ring_table_entries);
		ctx->vnic_entry_size = le16_to_cpu(resp->vnic_entry_size);
		ctx->stat_max_entries = le32_to_cpu(resp->stat_max_entries);
		ctx->stat_entry_size = le16_to_cpu(resp->stat_entry_size);
		ctx->tqm_entry_size = le16_to_cpu(resp->tqm_entry_size);
		ctx->tqm_min_entries_per_ring =
			le32_to_cpu(resp->tqm_min_entries_per_ring);
		ctx->tqm_max_entries_per_ring =
			le32_to_cpu(resp->tqm_max_entries_per_ring);
		ctx->tqm_entries_multiple = resp->tqm_entries_multiple;
		if (!ctx->tqm_entries_multiple)
			ctx->tqm_entries_multiple = 1;
		ctx->mrav_max_entries = le32_to_cpu(resp->mrav_max_entries);
		ctx->mrav_entry_size = le16_to_cpu(resp->mrav_entry_size);
		ctx->mrav_num_entries_units =
			le16_to_cpu(resp->mrav_num_entries_units);
		ctx->tim_entry_size = le16_to_cpu(resp->tim_entry_size);
		ctx->tim_max_entries = le32_to_cpu(resp->tim_max_entries);
		ctx->ctx_kind_initializer = resp->ctx_kind_initializer;
	} else {
		rc = 0;
	}
ctx_err:
	mutex_unlock(&bp->hwrm_cmd_lock);
	return rc;
}

static void bnxt_hwrm_set_pg_attr(struct bnxt_ring_mem_info *rmem, u8 *pg_attr,
				  __le64 *pg_dir)
{
	u8 pg_size = 0;

	if (BNXT_PAGE_SHIFT == 13)
		pg_size = 1 << 4;
	else if (BNXT_PAGE_SIZE == 16)
		pg_size = 2 << 4;

	*pg_attr = pg_size;
	if (rmem->depth >= 1) {
		if (rmem->depth == 2)
			*pg_attr |= 2;
		else
			*pg_attr |= 1;
		*pg_dir = cpu_to_le64(rmem->pg_tbl_map);
	} else {
		*pg_dir = cpu_to_le64(rmem->dma_arr[0]);
	}
}

#define FUNC_BACKING_STORE_CFG_REQ_DFLT_ENABLES			\
	(FUNC_BACKING_STORE_CFG_REQ_ENABLES_QP |		\
	 FUNC_BACKING_STORE_CFG_REQ_ENABLES_SRQ |		\
	 FUNC_BACKING_STORE_CFG_REQ_ENABLES_CQ |		\
	 FUNC_BACKING_STORE_CFG_REQ_ENABLES_VNIC |		\
	 FUNC_BACKING_STORE_CFG_REQ_ENABLES_STAT)

static int bnxt_hwrm_func_backing_store_cfg(struct bnxt *bp, u32 enables)
{
	struct hwrm_func_backing_store_cfg_input req = {0};
	struct bnxt_ctx_mem_info *ctx = bp->ctx;
	struct bnxt_ctx_pg_info *ctx_pg;
	__le32 *num_entries;
	__le64 *pg_dir;
	u32 flags = 0;
	u8 *pg_attr;
	u32 ena;
	int i;

	if (!ctx)
		return 0;

	bnxt_hwrm_cmd_hdr_init(bp, &req, HWRM_FUNC_BACKING_STORE_CFG, -1, -1);
	req.enables = cpu_to_le32(enables);

	if (enables & FUNC_BACKING_STORE_CFG_REQ_ENABLES_QP) {
		ctx_pg = &ctx->qp_mem;
		req.qp_num_entries = cpu_to_le32(ctx_pg->entries);
		req.qp_num_qp1_entries = cpu_to_le16(ctx->qp_min_qp1_entries);
		req.qp_num_l2_entries = cpu_to_le16(ctx->qp_max_l2_entries);
		req.qp_entry_size = cpu_to_le16(ctx->qp_entry_size);
		bnxt_hwrm_set_pg_attr(&ctx_pg->ring_mem,
				      &req.qpc_pg_size_qpc_lvl,
				      &req.qpc_page_dir);
	}
	if (enables & FUNC_BACKING_STORE_CFG_REQ_ENABLES_SRQ) {
		ctx_pg = &ctx->srq_mem;
		req.srq_num_entries = cpu_to_le32(ctx_pg->entries);
		req.srq_num_l2_entries = cpu_to_le16(ctx->srq_max_l2_entries);
		req.srq_entry_size = cpu_to_le16(ctx->srq_entry_size);
		bnxt_hwrm_set_pg_attr(&ctx_pg->ring_mem,
				      &req.srq_pg_size_srq_lvl,
				      &req.srq_page_dir);
	}
	if (enables & FUNC_BACKING_STORE_CFG_REQ_ENABLES_CQ) {
		ctx_pg = &ctx->cq_mem;
		req.cq_num_entries = cpu_to_le32(ctx_pg->entries);
		req.cq_num_l2_entries = cpu_to_le16(ctx->cq_max_l2_entries);
		req.cq_entry_size = cpu_to_le16(ctx->cq_entry_size);
		bnxt_hwrm_set_pg_attr(&ctx_pg->ring_mem, &req.cq_pg_size_cq_lvl,
				      &req.cq_page_dir);
	}
	if (enables & FUNC_BACKING_STORE_CFG_REQ_ENABLES_VNIC) {
		ctx_pg = &ctx->vnic_mem;
		req.vnic_num_vnic_entries =
			cpu_to_le16(ctx->vnic_max_vnic_entries);
		req.vnic_num_ring_table_entries =
			cpu_to_le16(ctx->vnic_max_ring_table_entries);
		req.vnic_entry_size = cpu_to_le16(ctx->vnic_entry_size);
		bnxt_hwrm_set_pg_attr(&ctx_pg->ring_mem,
				      &req.vnic_pg_size_vnic_lvl,
				      &req.vnic_page_dir);
	}
	if (enables & FUNC_BACKING_STORE_CFG_REQ_ENABLES_STAT) {
		ctx_pg = &ctx->stat_mem;
		req.stat_num_entries = cpu_to_le32(ctx->stat_max_entries);
		req.stat_entry_size = cpu_to_le16(ctx->stat_entry_size);
		bnxt_hwrm_set_pg_attr(&ctx_pg->ring_mem,
				      &req.stat_pg_size_stat_lvl,
				      &req.stat_page_dir);
	}
	if (enables & FUNC_BACKING_STORE_CFG_REQ_ENABLES_MRAV) {
		ctx_pg = &ctx->mrav_mem;
		req.mrav_num_entries = cpu_to_le32(ctx_pg->entries);
		if (ctx->mrav_num_entries_units)
			flags |=
			FUNC_BACKING_STORE_CFG_REQ_FLAGS_MRAV_RESERVATION_SPLIT;
		req.mrav_entry_size = cpu_to_le16(ctx->mrav_entry_size);
		bnxt_hwrm_set_pg_attr(&ctx_pg->ring_mem,
				      &req.mrav_pg_size_mrav_lvl,
				      &req.mrav_page_dir);
	}
	if (enables & FUNC_BACKING_STORE_CFG_REQ_ENABLES_TIM) {
		ctx_pg = &ctx->tim_mem;
		req.tim_num_entries = cpu_to_le32(ctx_pg->entries);
		req.tim_entry_size = cpu_to_le16(ctx->tim_entry_size);
		bnxt_hwrm_set_pg_attr(&ctx_pg->ring_mem,
				      &req.tim_pg_size_tim_lvl,
				      &req.tim_page_dir);
	}
	for (i = 0, num_entries = &req.tqm_sp_num_entries,
	     pg_attr = &req.tqm_sp_pg_size_tqm_sp_lvl,
	     pg_dir = &req.tqm_sp_page_dir,
	     ena = FUNC_BACKING_STORE_CFG_REQ_ENABLES_TQM_SP;
	     i < 9; i++, num_entries++, pg_attr++, pg_dir++, ena <<= 1) {
		if (!(enables & ena))
			continue;

		req.tqm_entry_size = cpu_to_le16(ctx->tqm_entry_size);
		ctx_pg = ctx->tqm_mem[i];
		*num_entries = cpu_to_le32(ctx_pg->entries);
		bnxt_hwrm_set_pg_attr(&ctx_pg->ring_mem, pg_attr, pg_dir);
	}
	req.flags = cpu_to_le32(flags);
	return hwrm_send_message(bp, &req, sizeof(req), HWRM_CMD_TIMEOUT);
}

static int bnxt_alloc_ctx_mem_blk(struct bnxt *bp,
				  struct bnxt_ctx_pg_info *ctx_pg)
{
	struct bnxt_ring_mem_info *rmem = &ctx_pg->ring_mem;

	rmem->page_size = BNXT_PAGE_SIZE;
	rmem->pg_arr = ctx_pg->ctx_pg_arr;
	rmem->dma_arr = ctx_pg->ctx_dma_arr;
	rmem->flags = BNXT_RMEM_VALID_PTE_FLAG;
	if (rmem->depth >= 1)
		rmem->flags |= BNXT_RMEM_USE_FULL_PAGE_FLAG;
	return bnxt_alloc_ring(bp, rmem);
}

static int bnxt_alloc_ctx_pg_tbls(struct bnxt *bp,
				  struct bnxt_ctx_pg_info *ctx_pg, u32 mem_size,
				  u8 depth, bool use_init_val)
{
	struct bnxt_ring_mem_info *rmem = &ctx_pg->ring_mem;
	int rc;

	if (!mem_size)
		return -EINVAL;

	ctx_pg->nr_pages = DIV_ROUND_UP(mem_size, BNXT_PAGE_SIZE);
	if (ctx_pg->nr_pages > MAX_CTX_TOTAL_PAGES) {
		ctx_pg->nr_pages = 0;
		return -EINVAL;
	}
	if (ctx_pg->nr_pages > MAX_CTX_PAGES || depth > 1) {
		int nr_tbls, i;

		rmem->depth = 2;
		ctx_pg->ctx_pg_tbl = kcalloc(MAX_CTX_PAGES, sizeof(ctx_pg),
					     GFP_KERNEL);
		if (!ctx_pg->ctx_pg_tbl)
			return -ENOMEM;
		nr_tbls = DIV_ROUND_UP(ctx_pg->nr_pages, MAX_CTX_PAGES);
		rmem->nr_pages = nr_tbls;
		rc = bnxt_alloc_ctx_mem_blk(bp, ctx_pg);
		if (rc)
			return rc;
		for (i = 0; i < nr_tbls; i++) {
			struct bnxt_ctx_pg_info *pg_tbl;

			pg_tbl = kzalloc(sizeof(*pg_tbl), GFP_KERNEL);
			if (!pg_tbl)
				return -ENOMEM;
			ctx_pg->ctx_pg_tbl[i] = pg_tbl;
			rmem = &pg_tbl->ring_mem;
			rmem->pg_tbl = ctx_pg->ctx_pg_arr[i];
			rmem->pg_tbl_map = ctx_pg->ctx_dma_arr[i];
			rmem->depth = 1;
			rmem->nr_pages = MAX_CTX_PAGES;
			if (use_init_val)
				rmem->init_val = bp->ctx->ctx_kind_initializer;
			if (i == (nr_tbls - 1)) {
				int rem = ctx_pg->nr_pages % MAX_CTX_PAGES;

				if (rem)
					rmem->nr_pages = rem;
			}
			rc = bnxt_alloc_ctx_mem_blk(bp, pg_tbl);
			if (rc)
				break;
		}
	} else {
		rmem->nr_pages = DIV_ROUND_UP(mem_size, BNXT_PAGE_SIZE);
		if (rmem->nr_pages > 1 || depth)
			rmem->depth = 1;
		if (use_init_val)
			rmem->init_val = bp->ctx->ctx_kind_initializer;
		rc = bnxt_alloc_ctx_mem_blk(bp, ctx_pg);
	}
	return rc;
}

static void bnxt_free_ctx_pg_tbls(struct bnxt *bp,
				  struct bnxt_ctx_pg_info *ctx_pg)
{
	struct bnxt_ring_mem_info *rmem = &ctx_pg->ring_mem;

	if (rmem->depth > 1 || ctx_pg->nr_pages > MAX_CTX_PAGES ||
	    ctx_pg->ctx_pg_tbl) {
		int i, nr_tbls = rmem->nr_pages;

		for (i = 0; i < nr_tbls; i++) {
			struct bnxt_ctx_pg_info *pg_tbl;
			struct bnxt_ring_mem_info *rmem2;

			pg_tbl = ctx_pg->ctx_pg_tbl[i];
			if (!pg_tbl)
				continue;
			rmem2 = &pg_tbl->ring_mem;
			bnxt_free_ring(bp, rmem2);
			ctx_pg->ctx_pg_arr[i] = NULL;
			kfree(pg_tbl);
			ctx_pg->ctx_pg_tbl[i] = NULL;
		}
		kfree(ctx_pg->ctx_pg_tbl);
		ctx_pg->ctx_pg_tbl = NULL;
	}
	bnxt_free_ring(bp, rmem);
	ctx_pg->nr_pages = 0;
}

static void bnxt_free_ctx_mem(struct bnxt *bp)
{
	struct bnxt_ctx_mem_info *ctx = bp->ctx;
	int i;

	if (!ctx)
		return;

	if (ctx->tqm_mem[0]) {
		for (i = 0; i < bp->max_q + 1; i++)
			bnxt_free_ctx_pg_tbls(bp, ctx->tqm_mem[i]);
		kfree(ctx->tqm_mem[0]);
		ctx->tqm_mem[0] = NULL;
	}

	bnxt_free_ctx_pg_tbls(bp, &ctx->tim_mem);
	bnxt_free_ctx_pg_tbls(bp, &ctx->mrav_mem);
	bnxt_free_ctx_pg_tbls(bp, &ctx->stat_mem);
	bnxt_free_ctx_pg_tbls(bp, &ctx->vnic_mem);
	bnxt_free_ctx_pg_tbls(bp, &ctx->cq_mem);
	bnxt_free_ctx_pg_tbls(bp, &ctx->srq_mem);
	bnxt_free_ctx_pg_tbls(bp, &ctx->qp_mem);
	ctx->flags &= ~BNXT_CTX_FLAG_INITED;
}

static int bnxt_alloc_ctx_mem(struct bnxt *bp)
{
	struct bnxt_ctx_pg_info *ctx_pg;
	struct bnxt_ctx_mem_info *ctx;
	u32 mem_size, ena, entries;
	u32 num_mr, num_ah;
	u32 extra_srqs = 0;
	u32 extra_qps = 0;
	u8 pg_lvl = 1;
	int i, rc;

	rc = bnxt_hwrm_func_backing_store_qcaps(bp);
	if (rc) {
		netdev_err(bp->dev, "Failed querying context mem capability, rc = %d.\n",
			   rc);
		return rc;
	}
	ctx = bp->ctx;
	if (!ctx || (ctx->flags & BNXT_CTX_FLAG_INITED))
		return 0;

	if ((bp->flags & BNXT_FLAG_ROCE_CAP) && !is_kdump_kernel()) {
		pg_lvl = 2;
		extra_qps = 65536;
		extra_srqs = 8192;
	}

	ctx_pg = &ctx->qp_mem;
	ctx_pg->entries = ctx->qp_min_qp1_entries + ctx->qp_max_l2_entries +
			  extra_qps;
	mem_size = ctx->qp_entry_size * ctx_pg->entries;
	rc = bnxt_alloc_ctx_pg_tbls(bp, ctx_pg, mem_size, pg_lvl, true);
	if (rc)
		return rc;

	ctx_pg = &ctx->srq_mem;
	ctx_pg->entries = ctx->srq_max_l2_entries + extra_srqs;
	mem_size = ctx->srq_entry_size * ctx_pg->entries;
	rc = bnxt_alloc_ctx_pg_tbls(bp, ctx_pg, mem_size, pg_lvl, true);
	if (rc)
		return rc;

	ctx_pg = &ctx->cq_mem;
	ctx_pg->entries = ctx->cq_max_l2_entries + extra_qps * 2;
	mem_size = ctx->cq_entry_size * ctx_pg->entries;
	rc = bnxt_alloc_ctx_pg_tbls(bp, ctx_pg, mem_size, pg_lvl, true);
	if (rc)
		return rc;

	ctx_pg = &ctx->vnic_mem;
	ctx_pg->entries = ctx->vnic_max_vnic_entries +
			  ctx->vnic_max_ring_table_entries;
	mem_size = ctx->vnic_entry_size * ctx_pg->entries;
	rc = bnxt_alloc_ctx_pg_tbls(bp, ctx_pg, mem_size, 1, true);
	if (rc)
		return rc;

	ctx_pg = &ctx->stat_mem;
	ctx_pg->entries = ctx->stat_max_entries;
	mem_size = ctx->stat_entry_size * ctx_pg->entries;
	rc = bnxt_alloc_ctx_pg_tbls(bp, ctx_pg, mem_size, 1, true);
	if (rc)
		return rc;

	ena = 0;
	if (!(bp->flags & BNXT_FLAG_ROCE_CAP))
		goto skip_rdma;

	ctx_pg = &ctx->mrav_mem;
	/* 128K extra is needed to accommodate static AH context
	 * allocation by f/w.
	 */
	num_mr = 1024 * 256;
	num_ah = 1024 * 128;
	ctx_pg->entries = num_mr + num_ah;
	mem_size = ctx->mrav_entry_size * ctx_pg->entries;
	rc = bnxt_alloc_ctx_pg_tbls(bp, ctx_pg, mem_size, 2, true);
	if (rc)
		return rc;
	ena = FUNC_BACKING_STORE_CFG_REQ_ENABLES_MRAV;
	if (ctx->mrav_num_entries_units)
		ctx_pg->entries =
			((num_mr / ctx->mrav_num_entries_units) << 16) |
			 (num_ah / ctx->mrav_num_entries_units);

	ctx_pg = &ctx->tim_mem;
	ctx_pg->entries = ctx->qp_mem.entries;
	mem_size = ctx->tim_entry_size * ctx_pg->entries;
	rc = bnxt_alloc_ctx_pg_tbls(bp, ctx_pg, mem_size, 1, false);
	if (rc)
		return rc;
	ena |= FUNC_BACKING_STORE_CFG_REQ_ENABLES_TIM;

skip_rdma:
	entries = ctx->qp_max_l2_entries + extra_qps;
	entries = roundup(entries, ctx->tqm_entries_multiple);
	entries = clamp_t(u32, entries, ctx->tqm_min_entries_per_ring,
			  ctx->tqm_max_entries_per_ring);
	for (i = 0; i < bp->max_q + 1; i++) {
		ctx_pg = ctx->tqm_mem[i];
		ctx_pg->entries = entries;
		mem_size = ctx->tqm_entry_size * entries;
		rc = bnxt_alloc_ctx_pg_tbls(bp, ctx_pg, mem_size, 1, false);
		if (rc)
			return rc;
		ena |= FUNC_BACKING_STORE_CFG_REQ_ENABLES_TQM_SP << i;
	}
	ena |= FUNC_BACKING_STORE_CFG_REQ_DFLT_ENABLES;
	rc = bnxt_hwrm_func_backing_store_cfg(bp, ena);
	if (rc) {
		netdev_err(bp->dev, "Failed configuring context mem, rc = %d.\n",
			   rc);
		return rc;
	}
	ctx->flags |= BNXT_CTX_FLAG_INITED;
	return 0;
}

int bnxt_hwrm_func_resc_qcaps(struct bnxt *bp, bool all)
{
	struct hwrm_func_resource_qcaps_output *resp = bp->hwrm_cmd_resp_addr;
	struct hwrm_func_resource_qcaps_input req = {0};
	struct bnxt_hw_resc *hw_resc = &bp->hw_resc;
	int rc;

	bnxt_hwrm_cmd_hdr_init(bp, &req, HWRM_FUNC_RESOURCE_QCAPS, -1, -1);
	req.fid = cpu_to_le16(0xffff);

	mutex_lock(&bp->hwrm_cmd_lock);
	rc = _hwrm_send_message_silent(bp, &req, sizeof(req),
				       HWRM_CMD_TIMEOUT);
	if (rc)
		goto hwrm_func_resc_qcaps_exit;

	hw_resc->max_tx_sch_inputs = le16_to_cpu(resp->max_tx_scheduler_inputs);
	if (!all)
		goto hwrm_func_resc_qcaps_exit;

	hw_resc->min_rsscos_ctxs = le16_to_cpu(resp->min_rsscos_ctx);
	hw_resc->max_rsscos_ctxs = le16_to_cpu(resp->max_rsscos_ctx);
	hw_resc->min_cp_rings = le16_to_cpu(resp->min_cmpl_rings);
	hw_resc->max_cp_rings = le16_to_cpu(resp->max_cmpl_rings);
	hw_resc->min_tx_rings = le16_to_cpu(resp->min_tx_rings);
	hw_resc->max_tx_rings = le16_to_cpu(resp->max_tx_rings);
	hw_resc->min_rx_rings = le16_to_cpu(resp->min_rx_rings);
	hw_resc->max_rx_rings = le16_to_cpu(resp->max_rx_rings);
	hw_resc->min_hw_ring_grps = le16_to_cpu(resp->min_hw_ring_grps);
	hw_resc->max_hw_ring_grps = le16_to_cpu(resp->max_hw_ring_grps);
	hw_resc->min_l2_ctxs = le16_to_cpu(resp->min_l2_ctxs);
	hw_resc->max_l2_ctxs = le16_to_cpu(resp->max_l2_ctxs);
	hw_resc->min_vnics = le16_to_cpu(resp->min_vnics);
	hw_resc->max_vnics = le16_to_cpu(resp->max_vnics);
	hw_resc->min_stat_ctxs = le16_to_cpu(resp->min_stat_ctx);
	hw_resc->max_stat_ctxs = le16_to_cpu(resp->max_stat_ctx);

	if (bp->flags & BNXT_FLAG_CHIP_P5) {
		u16 max_msix = le16_to_cpu(resp->max_msix);

		hw_resc->max_nqs = max_msix;
		hw_resc->max_hw_ring_grps = hw_resc->max_rx_rings;
	}

	if (BNXT_PF(bp)) {
		struct bnxt_pf_info *pf = &bp->pf;

		pf->vf_resv_strategy =
			le16_to_cpu(resp->vf_reservation_strategy);
		if (pf->vf_resv_strategy > BNXT_VF_RESV_STRATEGY_MINIMAL_STATIC)
			pf->vf_resv_strategy = BNXT_VF_RESV_STRATEGY_MAXIMAL;
	}
hwrm_func_resc_qcaps_exit:
	mutex_unlock(&bp->hwrm_cmd_lock);
	return rc;
}

static int __bnxt_hwrm_func_qcaps(struct bnxt *bp)
{
	int rc = 0;
	struct hwrm_func_qcaps_input req = {0};
	struct hwrm_func_qcaps_output *resp = bp->hwrm_cmd_resp_addr;
	struct bnxt_hw_resc *hw_resc = &bp->hw_resc;
	u32 flags;

	bnxt_hwrm_cmd_hdr_init(bp, &req, HWRM_FUNC_QCAPS, -1, -1);
	req.fid = cpu_to_le16(0xffff);

	mutex_lock(&bp->hwrm_cmd_lock);
	rc = _hwrm_send_message(bp, &req, sizeof(req), HWRM_CMD_TIMEOUT);
	if (rc)
		goto hwrm_func_qcaps_exit;

	flags = le32_to_cpu(resp->flags);
	if (flags & FUNC_QCAPS_RESP_FLAGS_ROCE_V1_SUPPORTED)
		bp->flags |= BNXT_FLAG_ROCEV1_CAP;
	if (flags & FUNC_QCAPS_RESP_FLAGS_ROCE_V2_SUPPORTED)
		bp->flags |= BNXT_FLAG_ROCEV2_CAP;
	if (flags & FUNC_QCAPS_RESP_FLAGS_PCIE_STATS_SUPPORTED)
		bp->fw_cap |= BNXT_FW_CAP_PCIE_STATS_SUPPORTED;
	if (flags & FUNC_QCAPS_RESP_FLAGS_HOT_RESET_CAPABLE)
		bp->fw_cap |= BNXT_FW_CAP_HOT_RESET;
	if (flags & FUNC_QCAPS_RESP_FLAGS_EXT_STATS_SUPPORTED)
		bp->fw_cap |= BNXT_FW_CAP_EXT_STATS_SUPPORTED;
	if (flags &  FUNC_QCAPS_RESP_FLAGS_ERROR_RECOVERY_CAPABLE)
		bp->fw_cap |= BNXT_FW_CAP_ERROR_RECOVERY;
	if (flags & FUNC_QCAPS_RESP_FLAGS_ERR_RECOVER_RELOAD)
		bp->fw_cap |= BNXT_FW_CAP_ERR_RECOVER_RELOAD;

	bp->tx_push_thresh = 0;
	if (flags & FUNC_QCAPS_RESP_FLAGS_PUSH_MODE_SUPPORTED)
		bp->tx_push_thresh = BNXT_TX_PUSH_THRESH;

	hw_resc->max_rsscos_ctxs = le16_to_cpu(resp->max_rsscos_ctx);
	hw_resc->max_cp_rings = le16_to_cpu(resp->max_cmpl_rings);
	hw_resc->max_tx_rings = le16_to_cpu(resp->max_tx_rings);
	hw_resc->max_rx_rings = le16_to_cpu(resp->max_rx_rings);
	hw_resc->max_hw_ring_grps = le32_to_cpu(resp->max_hw_ring_grps);
	if (!hw_resc->max_hw_ring_grps)
		hw_resc->max_hw_ring_grps = hw_resc->max_tx_rings;
	hw_resc->max_l2_ctxs = le16_to_cpu(resp->max_l2_ctxs);
	hw_resc->max_vnics = le16_to_cpu(resp->max_vnics);
	hw_resc->max_stat_ctxs = le16_to_cpu(resp->max_stat_ctx);

	if (BNXT_PF(bp)) {
		struct bnxt_pf_info *pf = &bp->pf;

		pf->fw_fid = le16_to_cpu(resp->fid);
		pf->port_id = le16_to_cpu(resp->port_id);
		memcpy(pf->mac_addr, resp->mac_address, ETH_ALEN);
		pf->first_vf_id = le16_to_cpu(resp->first_vf_id);
		pf->max_vfs = le16_to_cpu(resp->max_vfs);
		pf->max_encap_records = le32_to_cpu(resp->max_encap_records);
		pf->max_decap_records = le32_to_cpu(resp->max_decap_records);
		pf->max_tx_em_flows = le32_to_cpu(resp->max_tx_em_flows);
		pf->max_tx_wm_flows = le32_to_cpu(resp->max_tx_wm_flows);
		pf->max_rx_em_flows = le32_to_cpu(resp->max_rx_em_flows);
		pf->max_rx_wm_flows = le32_to_cpu(resp->max_rx_wm_flows);
		bp->flags &= ~BNXT_FLAG_WOL_CAP;
		if (flags & FUNC_QCAPS_RESP_FLAGS_WOL_MAGICPKT_SUPPORTED)
			bp->flags |= BNXT_FLAG_WOL_CAP;
	} else {
#ifdef CONFIG_BNXT_SRIOV
		struct bnxt_vf_info *vf = &bp->vf;

		vf->fw_fid = le16_to_cpu(resp->fid);
		memcpy(vf->mac_addr, resp->mac_address, ETH_ALEN);
#endif
	}

hwrm_func_qcaps_exit:
	mutex_unlock(&bp->hwrm_cmd_lock);
	return rc;
}

static int bnxt_hwrm_queue_qportcfg(struct bnxt *bp);

static int bnxt_hwrm_func_qcaps(struct bnxt *bp)
{
	int rc;

	rc = __bnxt_hwrm_func_qcaps(bp);
	if (rc)
		return rc;
	rc = bnxt_hwrm_queue_qportcfg(bp);
	if (rc) {
		netdev_err(bp->dev, "hwrm query qportcfg failure rc: %d\n", rc);
		return rc;
	}
	if (bp->hwrm_spec_code >= 0x10803) {
		rc = bnxt_alloc_ctx_mem(bp);
		if (rc)
			return rc;
		rc = bnxt_hwrm_func_resc_qcaps(bp, true);
		if (!rc)
			bp->fw_cap |= BNXT_FW_CAP_NEW_RM;
	}
	return 0;
}

static int bnxt_hwrm_cfa_adv_flow_mgnt_qcaps(struct bnxt *bp)
{
	struct hwrm_cfa_adv_flow_mgnt_qcaps_input req = {0};
	struct hwrm_cfa_adv_flow_mgnt_qcaps_output *resp;
	int rc = 0;
	u32 flags;

	if (!(bp->fw_cap & BNXT_FW_CAP_CFA_ADV_FLOW))
		return 0;

	resp = bp->hwrm_cmd_resp_addr;
	bnxt_hwrm_cmd_hdr_init(bp, &req, HWRM_CFA_ADV_FLOW_MGNT_QCAPS, -1, -1);

	mutex_lock(&bp->hwrm_cmd_lock);
	rc = _hwrm_send_message(bp, &req, sizeof(req), HWRM_CMD_TIMEOUT);
	if (rc)
		goto hwrm_cfa_adv_qcaps_exit;

	flags = le32_to_cpu(resp->flags);
	if (flags &
	    CFA_ADV_FLOW_MGNT_QCAPS_RESP_FLAGS_RFS_RING_TBL_IDX_V2_SUPPORTED)
		bp->fw_cap |= BNXT_FW_CAP_CFA_RFS_RING_TBL_IDX_V2;

hwrm_cfa_adv_qcaps_exit:
	mutex_unlock(&bp->hwrm_cmd_lock);
	return rc;
}

static int bnxt_map_fw_health_regs(struct bnxt *bp)
{
	struct bnxt_fw_health *fw_health = bp->fw_health;
	u32 reg_base = 0xffffffff;
	int i;

	/* Only pre-map the monitoring GRC registers using window 3 */
	for (i = 0; i < 4; i++) {
		u32 reg = fw_health->regs[i];

		if (BNXT_FW_HEALTH_REG_TYPE(reg) != BNXT_FW_HEALTH_REG_TYPE_GRC)
			continue;
		if (reg_base == 0xffffffff)
			reg_base = reg & BNXT_GRC_BASE_MASK;
		if ((reg & BNXT_GRC_BASE_MASK) != reg_base)
			return -ERANGE;
		fw_health->mapped_regs[i] = BNXT_FW_HEALTH_WIN_BASE +
					    (reg & BNXT_GRC_OFFSET_MASK);
	}
	if (reg_base == 0xffffffff)
		return 0;

	writel(reg_base, bp->bar0 + BNXT_GRCPF_REG_WINDOW_BASE_OUT +
			 BNXT_FW_HEALTH_WIN_MAP_OFF);
	return 0;
}

static int bnxt_hwrm_error_recovery_qcfg(struct bnxt *bp)
{
	struct hwrm_error_recovery_qcfg_output *resp = bp->hwrm_cmd_resp_addr;
	struct bnxt_fw_health *fw_health = bp->fw_health;
	struct hwrm_error_recovery_qcfg_input req = {0};
	int rc, i;

	if (!(bp->fw_cap & BNXT_FW_CAP_ERROR_RECOVERY))
		return 0;

	bnxt_hwrm_cmd_hdr_init(bp, &req, HWRM_ERROR_RECOVERY_QCFG, -1, -1);
	mutex_lock(&bp->hwrm_cmd_lock);
	rc = _hwrm_send_message(bp, &req, sizeof(req), HWRM_CMD_TIMEOUT);
	if (rc)
		goto err_recovery_out;
	fw_health->flags = le32_to_cpu(resp->flags);
	if ((fw_health->flags & ERROR_RECOVERY_QCFG_RESP_FLAGS_CO_CPU) &&
	    !(bp->fw_cap & BNXT_FW_CAP_KONG_MB_CHNL)) {
		rc = -EINVAL;
		goto err_recovery_out;
	}
	fw_health->polling_dsecs = le32_to_cpu(resp->driver_polling_freq);
	fw_health->master_func_wait_dsecs =
		le32_to_cpu(resp->master_func_wait_period);
	fw_health->normal_func_wait_dsecs =
		le32_to_cpu(resp->normal_func_wait_period);
	fw_health->post_reset_wait_dsecs =
		le32_to_cpu(resp->master_func_wait_period_after_reset);
	fw_health->post_reset_max_wait_dsecs =
		le32_to_cpu(resp->max_bailout_time_after_reset);
	fw_health->regs[BNXT_FW_HEALTH_REG] =
		le32_to_cpu(resp->fw_health_status_reg);
	fw_health->regs[BNXT_FW_HEARTBEAT_REG] =
		le32_to_cpu(resp->fw_heartbeat_reg);
	fw_health->regs[BNXT_FW_RESET_CNT_REG] =
		le32_to_cpu(resp->fw_reset_cnt_reg);
	fw_health->regs[BNXT_FW_RESET_INPROG_REG] =
		le32_to_cpu(resp->reset_inprogress_reg);
	fw_health->fw_reset_inprog_reg_mask =
		le32_to_cpu(resp->reset_inprogress_reg_mask);
	fw_health->fw_reset_seq_cnt = resp->reg_array_cnt;
	if (fw_health->fw_reset_seq_cnt >= 16) {
		rc = -EINVAL;
		goto err_recovery_out;
	}
	for (i = 0; i < fw_health->fw_reset_seq_cnt; i++) {
		fw_health->fw_reset_seq_regs[i] =
			le32_to_cpu(resp->reset_reg[i]);
		fw_health->fw_reset_seq_vals[i] =
			le32_to_cpu(resp->reset_reg_val[i]);
		fw_health->fw_reset_seq_delay_msec[i] =
			resp->delay_after_reset[i];
	}
err_recovery_out:
	mutex_unlock(&bp->hwrm_cmd_lock);
	if (!rc)
		rc = bnxt_map_fw_health_regs(bp);
	if (rc)
		bp->fw_cap &= ~BNXT_FW_CAP_ERROR_RECOVERY;
	return rc;
}

static int bnxt_hwrm_func_reset(struct bnxt *bp)
{
	struct hwrm_func_reset_input req = {0};

	bnxt_hwrm_cmd_hdr_init(bp, &req, HWRM_FUNC_RESET, -1, -1);
	req.enables = 0;

	return hwrm_send_message(bp, &req, sizeof(req), HWRM_RESET_TIMEOUT);
}

static int bnxt_hwrm_queue_qportcfg(struct bnxt *bp)
{
	int rc = 0;
	struct hwrm_queue_qportcfg_input req = {0};
	struct hwrm_queue_qportcfg_output *resp = bp->hwrm_cmd_resp_addr;
	u8 i, j, *qptr;
	bool no_rdma;

	bnxt_hwrm_cmd_hdr_init(bp, &req, HWRM_QUEUE_QPORTCFG, -1, -1);

	mutex_lock(&bp->hwrm_cmd_lock);
	rc = _hwrm_send_message(bp, &req, sizeof(req), HWRM_CMD_TIMEOUT);
	if (rc)
		goto qportcfg_exit;

	if (!resp->max_configurable_queues) {
		rc = -EINVAL;
		goto qportcfg_exit;
	}
	bp->max_tc = resp->max_configurable_queues;
	bp->max_lltc = resp->max_configurable_lossless_queues;
	if (bp->max_tc > BNXT_MAX_QUEUE)
		bp->max_tc = BNXT_MAX_QUEUE;

	no_rdma = !(bp->flags & BNXT_FLAG_ROCE_CAP);
	qptr = &resp->queue_id0;
	for (i = 0, j = 0; i < bp->max_tc; i++) {
		bp->q_info[j].queue_id = *qptr;
		bp->q_ids[i] = *qptr++;
		bp->q_info[j].queue_profile = *qptr++;
		bp->tc_to_qidx[j] = j;
		if (!BNXT_CNPQ(bp->q_info[j].queue_profile) ||
		    (no_rdma && BNXT_PF(bp)))
			j++;
	}
	bp->max_q = bp->max_tc;
	bp->max_tc = max_t(u8, j, 1);

	if (resp->queue_cfg_info & QUEUE_QPORTCFG_RESP_QUEUE_CFG_INFO_ASYM_CFG)
		bp->max_tc = 1;

	if (bp->max_lltc > bp->max_tc)
		bp->max_lltc = bp->max_tc;

qportcfg_exit:
	mutex_unlock(&bp->hwrm_cmd_lock);
	return rc;
}

static int __bnxt_hwrm_ver_get(struct bnxt *bp, bool silent)
{
	struct hwrm_ver_get_input req = {0};
	int rc;

	bnxt_hwrm_cmd_hdr_init(bp, &req, HWRM_VER_GET, -1, -1);
	req.hwrm_intf_maj = HWRM_VERSION_MAJOR;
	req.hwrm_intf_min = HWRM_VERSION_MINOR;
	req.hwrm_intf_upd = HWRM_VERSION_UPDATE;

	rc = bnxt_hwrm_do_send_msg(bp, &req, sizeof(req), HWRM_CMD_TIMEOUT,
				   silent);
	return rc;
}

static int bnxt_hwrm_ver_get(struct bnxt *bp)
{
	struct hwrm_ver_get_output *resp = bp->hwrm_cmd_resp_addr;
	u32 dev_caps_cfg, hwrm_ver;
	int rc;

	bp->hwrm_max_req_len = HWRM_MAX_REQ_LEN;
	mutex_lock(&bp->hwrm_cmd_lock);
	rc = __bnxt_hwrm_ver_get(bp, false);
	if (rc)
		goto hwrm_ver_get_exit;

	memcpy(&bp->ver_resp, resp, sizeof(struct hwrm_ver_get_output));

	bp->hwrm_spec_code = resp->hwrm_intf_maj_8b << 16 |
			     resp->hwrm_intf_min_8b << 8 |
			     resp->hwrm_intf_upd_8b;
	if (resp->hwrm_intf_maj_8b < 1) {
		netdev_warn(bp->dev, "HWRM interface %d.%d.%d is older than 1.0.0.\n",
			    resp->hwrm_intf_maj_8b, resp->hwrm_intf_min_8b,
			    resp->hwrm_intf_upd_8b);
		netdev_warn(bp->dev, "Please update firmware with HWRM interface 1.0.0 or newer.\n");
	}

	hwrm_ver = HWRM_VERSION_MAJOR << 16 | HWRM_VERSION_MINOR << 8 |
			HWRM_VERSION_UPDATE;

	if (bp->hwrm_spec_code > hwrm_ver)
		snprintf(bp->hwrm_ver_supp, FW_VER_STR_LEN, "%d.%d.%d",
			 HWRM_VERSION_MAJOR, HWRM_VERSION_MINOR,
			 HWRM_VERSION_UPDATE);
	else
		snprintf(bp->hwrm_ver_supp, FW_VER_STR_LEN, "%d.%d.%d",
			 resp->hwrm_intf_maj_8b, resp->hwrm_intf_min_8b,
			 resp->hwrm_intf_upd_8b);

	snprintf(bp->fw_ver_str, BC_HWRM_STR_LEN, "%d.%d.%d.%d",
		 resp->hwrm_fw_maj_8b, resp->hwrm_fw_min_8b,
		 resp->hwrm_fw_bld_8b, resp->hwrm_fw_rsvd_8b);

	if (strlen(resp->active_pkg_name)) {
		int fw_ver_len = strlen(bp->fw_ver_str);

		snprintf(bp->fw_ver_str + fw_ver_len,
			 FW_VER_STR_LEN - fw_ver_len - 1, "/pkg %s",
			 resp->active_pkg_name);
		bp->fw_cap |= BNXT_FW_CAP_PKG_VER;
	}

	bp->hwrm_cmd_timeout = le16_to_cpu(resp->def_req_timeout);
	if (!bp->hwrm_cmd_timeout)
		bp->hwrm_cmd_timeout = DFLT_HWRM_CMD_TIMEOUT;

	if (resp->hwrm_intf_maj_8b >= 1) {
		bp->hwrm_max_req_len = le16_to_cpu(resp->max_req_win_len);
		bp->hwrm_max_ext_req_len = le16_to_cpu(resp->max_ext_req_len);
	}
	if (bp->hwrm_max_ext_req_len < HWRM_MAX_REQ_LEN)
		bp->hwrm_max_ext_req_len = HWRM_MAX_REQ_LEN;

	bp->chip_num = le16_to_cpu(resp->chip_num);
	bp->chip_rev = resp->chip_rev;
	if (bp->chip_num == CHIP_NUM_58700 && !resp->chip_rev &&
	    !resp->chip_metal)
		bp->flags |= BNXT_FLAG_CHIP_NITRO_A0;

	dev_caps_cfg = le32_to_cpu(resp->dev_caps_cfg);
	if ((dev_caps_cfg & VER_GET_RESP_DEV_CAPS_CFG_SHORT_CMD_SUPPORTED) &&
	    (dev_caps_cfg & VER_GET_RESP_DEV_CAPS_CFG_SHORT_CMD_REQUIRED))
		bp->fw_cap |= BNXT_FW_CAP_SHORT_CMD;

	if (dev_caps_cfg & VER_GET_RESP_DEV_CAPS_CFG_KONG_MB_CHNL_SUPPORTED)
		bp->fw_cap |= BNXT_FW_CAP_KONG_MB_CHNL;

	if (dev_caps_cfg &
	    VER_GET_RESP_DEV_CAPS_CFG_FLOW_HANDLE_64BIT_SUPPORTED)
		bp->fw_cap |= BNXT_FW_CAP_OVS_64BIT_HANDLE;

	if (dev_caps_cfg &
	    VER_GET_RESP_DEV_CAPS_CFG_TRUSTED_VF_SUPPORTED)
		bp->fw_cap |= BNXT_FW_CAP_TRUSTED_VF;

	if (dev_caps_cfg &
	    VER_GET_RESP_DEV_CAPS_CFG_CFA_ADV_FLOW_MGNT_SUPPORTED)
		bp->fw_cap |= BNXT_FW_CAP_CFA_ADV_FLOW;

hwrm_ver_get_exit:
	mutex_unlock(&bp->hwrm_cmd_lock);
	return rc;
}

int bnxt_hwrm_fw_set_time(struct bnxt *bp)
{
	struct hwrm_fw_set_time_input req = {0};
	struct tm tm;
	time64_t now = ktime_get_real_seconds();

	if ((BNXT_VF(bp) && bp->hwrm_spec_code < 0x10901) ||
	    bp->hwrm_spec_code < 0x10400)
		return -EOPNOTSUPP;

	time64_to_tm(now, 0, &tm);
	bnxt_hwrm_cmd_hdr_init(bp, &req, HWRM_FW_SET_TIME, -1, -1);
	req.year = cpu_to_le16(1900 + tm.tm_year);
	req.month = 1 + tm.tm_mon;
	req.day = tm.tm_mday;
	req.hour = tm.tm_hour;
	req.minute = tm.tm_min;
	req.second = tm.tm_sec;
	return hwrm_send_message(bp, &req, sizeof(req), HWRM_CMD_TIMEOUT);
}

static int bnxt_hwrm_port_qstats(struct bnxt *bp)
{
	struct bnxt_pf_info *pf = &bp->pf;
	struct hwrm_port_qstats_input req = {0};

	if (!(bp->flags & BNXT_FLAG_PORT_STATS))
		return 0;

	bnxt_hwrm_cmd_hdr_init(bp, &req, HWRM_PORT_QSTATS, -1, -1);
	req.port_id = cpu_to_le16(pf->port_id);
	req.tx_stat_host_addr = cpu_to_le64(bp->hw_tx_port_stats_map);
	req.rx_stat_host_addr = cpu_to_le64(bp->hw_rx_port_stats_map);
	return hwrm_send_message(bp, &req, sizeof(req), HWRM_CMD_TIMEOUT);
}

static int bnxt_hwrm_port_qstats_ext(struct bnxt *bp)
{
	struct hwrm_port_qstats_ext_output *resp = bp->hwrm_cmd_resp_addr;
	struct hwrm_queue_pri2cos_qcfg_input req2 = {0};
	struct hwrm_port_qstats_ext_input req = {0};
	struct bnxt_pf_info *pf = &bp->pf;
	u32 tx_stat_size;
	int rc;

	if (!(bp->flags & BNXT_FLAG_PORT_STATS_EXT))
		return 0;

	bnxt_hwrm_cmd_hdr_init(bp, &req, HWRM_PORT_QSTATS_EXT, -1, -1);
	req.port_id = cpu_to_le16(pf->port_id);
	req.rx_stat_size = cpu_to_le16(sizeof(struct rx_port_stats_ext));
	req.rx_stat_host_addr = cpu_to_le64(bp->hw_rx_port_stats_ext_map);
	tx_stat_size = bp->hw_tx_port_stats_ext ?
		       sizeof(*bp->hw_tx_port_stats_ext) : 0;
	req.tx_stat_size = cpu_to_le16(tx_stat_size);
	req.tx_stat_host_addr = cpu_to_le64(bp->hw_tx_port_stats_ext_map);
	mutex_lock(&bp->hwrm_cmd_lock);
	rc = _hwrm_send_message(bp, &req, sizeof(req), HWRM_CMD_TIMEOUT);
	if (!rc) {
		bp->fw_rx_stats_ext_size = le16_to_cpu(resp->rx_stat_size) / 8;
		bp->fw_tx_stats_ext_size = tx_stat_size ?
			le16_to_cpu(resp->tx_stat_size) / 8 : 0;
	} else {
		bp->fw_rx_stats_ext_size = 0;
		bp->fw_tx_stats_ext_size = 0;
	}
	if (bp->fw_tx_stats_ext_size <=
	    offsetof(struct tx_port_stats_ext, pfc_pri0_tx_duration_us) / 8) {
		mutex_unlock(&bp->hwrm_cmd_lock);
		bp->pri2cos_valid = 0;
		return rc;
	}

	bnxt_hwrm_cmd_hdr_init(bp, &req2, HWRM_QUEUE_PRI2COS_QCFG, -1, -1);
	req2.flags = cpu_to_le32(QUEUE_PRI2COS_QCFG_REQ_FLAGS_IVLAN);

	rc = _hwrm_send_message(bp, &req2, sizeof(req2), HWRM_CMD_TIMEOUT);
	if (!rc) {
		struct hwrm_queue_pri2cos_qcfg_output *resp2;
		u8 *pri2cos;
		int i, j;

		resp2 = bp->hwrm_cmd_resp_addr;
		pri2cos = &resp2->pri0_cos_queue_id;
		for (i = 0; i < 8; i++) {
			u8 queue_id = pri2cos[i];
			u8 queue_idx;

			/* Per port queue IDs start from 0, 10, 20, etc */
			queue_idx = queue_id % 10;
			if (queue_idx > BNXT_MAX_QUEUE) {
				bp->pri2cos_valid = false;
				goto qstats_done;
			}
			for (j = 0; j < bp->max_q; j++) {
				if (bp->q_ids[j] == queue_id)
					bp->pri2cos_idx[i] = queue_idx;
			}
		}
		bp->pri2cos_valid = 1;
	}
qstats_done:
	mutex_unlock(&bp->hwrm_cmd_lock);
	return rc;
}

static int bnxt_hwrm_pcie_qstats(struct bnxt *bp)
{
	struct hwrm_pcie_qstats_input req = {0};

	if (!(bp->flags & BNXT_FLAG_PCIE_STATS))
		return 0;

	bnxt_hwrm_cmd_hdr_init(bp, &req, HWRM_PCIE_QSTATS, -1, -1);
	req.pcie_stat_size = cpu_to_le16(sizeof(struct pcie_ctx_hw_stats));
	req.pcie_stat_host_addr = cpu_to_le64(bp->hw_pcie_stats_map);
	return hwrm_send_message(bp, &req, sizeof(req), HWRM_CMD_TIMEOUT);
}

static void bnxt_hwrm_free_tunnel_ports(struct bnxt *bp)
{
	if (bp->vxlan_port_cnt) {
		bnxt_hwrm_tunnel_dst_port_free(
			bp, TUNNEL_DST_PORT_FREE_REQ_TUNNEL_TYPE_VXLAN);
	}
	bp->vxlan_port_cnt = 0;
	if (bp->nge_port_cnt) {
		bnxt_hwrm_tunnel_dst_port_free(
			bp, TUNNEL_DST_PORT_FREE_REQ_TUNNEL_TYPE_GENEVE);
	}
	bp->nge_port_cnt = 0;
}

static int bnxt_set_tpa(struct bnxt *bp, bool set_tpa)
{
	int rc, i;
	u32 tpa_flags = 0;

	if (set_tpa)
		tpa_flags = bp->flags & BNXT_FLAG_TPA;
	else if (test_bit(BNXT_STATE_FW_FATAL_COND, &bp->state))
		return 0;
	for (i = 0; i < bp->nr_vnics; i++) {
		rc = bnxt_hwrm_vnic_set_tpa(bp, i, tpa_flags);
		if (rc) {
			netdev_err(bp->dev, "hwrm vnic set tpa failure rc for vnic %d: %x\n",
				   i, rc);
			return rc;
		}
	}
	return 0;
}

static void bnxt_hwrm_clear_vnic_rss(struct bnxt *bp)
{
	int i;

	for (i = 0; i < bp->nr_vnics; i++)
		bnxt_hwrm_vnic_set_rss(bp, i, false);
}

static void bnxt_clear_vnic(struct bnxt *bp)
{
	if (!bp->vnic_info)
		return;

	bnxt_hwrm_clear_vnic_filter(bp);
	if (!(bp->flags & BNXT_FLAG_CHIP_P5)) {
		/* clear all RSS setting before free vnic ctx */
		bnxt_hwrm_clear_vnic_rss(bp);
		bnxt_hwrm_vnic_ctx_free(bp);
	}
	/* before free the vnic, undo the vnic tpa settings */
	if (bp->flags & BNXT_FLAG_TPA)
		bnxt_set_tpa(bp, false);
	bnxt_hwrm_vnic_free(bp);
	if (bp->flags & BNXT_FLAG_CHIP_P5)
		bnxt_hwrm_vnic_ctx_free(bp);
}

static void bnxt_hwrm_resource_free(struct bnxt *bp, bool close_path,
				    bool irq_re_init)
{
	bnxt_clear_vnic(bp);
	bnxt_hwrm_ring_free(bp, close_path);
	bnxt_hwrm_ring_grp_free(bp);
	if (irq_re_init) {
		bnxt_hwrm_stat_ctx_free(bp);
		bnxt_hwrm_free_tunnel_ports(bp);
	}
}

static int bnxt_hwrm_set_br_mode(struct bnxt *bp, u16 br_mode)
{
	struct hwrm_func_cfg_input req = {0};

	bnxt_hwrm_cmd_hdr_init(bp, &req, HWRM_FUNC_CFG, -1, -1);
	req.fid = cpu_to_le16(0xffff);
	req.enables = cpu_to_le32(FUNC_CFG_REQ_ENABLES_EVB_MODE);
	if (br_mode == BRIDGE_MODE_VEB)
		req.evb_mode = FUNC_CFG_REQ_EVB_MODE_VEB;
	else if (br_mode == BRIDGE_MODE_VEPA)
		req.evb_mode = FUNC_CFG_REQ_EVB_MODE_VEPA;
	else
		return -EINVAL;
	return hwrm_send_message(bp, &req, sizeof(req), HWRM_CMD_TIMEOUT);
}

static int bnxt_hwrm_set_cache_line_size(struct bnxt *bp, int size)
{
	struct hwrm_func_cfg_input req = {0};

	if (BNXT_VF(bp) || bp->hwrm_spec_code < 0x10803)
		return 0;

	bnxt_hwrm_cmd_hdr_init(bp, &req, HWRM_FUNC_CFG, -1, -1);
	req.fid = cpu_to_le16(0xffff);
	req.enables = cpu_to_le32(FUNC_CFG_REQ_ENABLES_CACHE_LINESIZE);
	req.options = FUNC_CFG_REQ_OPTIONS_CACHE_LINESIZE_SIZE_64;
	if (size == 128)
		req.options = FUNC_CFG_REQ_OPTIONS_CACHE_LINESIZE_SIZE_128;

	return hwrm_send_message(bp, &req, sizeof(req), HWRM_CMD_TIMEOUT);
}

static int __bnxt_setup_vnic(struct bnxt *bp, u16 vnic_id)
{
	struct bnxt_vnic_info *vnic = &bp->vnic_info[vnic_id];
	int rc;

	if (vnic->flags & BNXT_VNIC_RFS_NEW_RSS_FLAG)
		goto skip_rss_ctx;

	/* allocate context for vnic */
	rc = bnxt_hwrm_vnic_ctx_alloc(bp, vnic_id, 0);
	if (rc) {
		netdev_err(bp->dev, "hwrm vnic %d alloc failure rc: %x\n",
			   vnic_id, rc);
		goto vnic_setup_err;
	}
	bp->rsscos_nr_ctxs++;

	if (BNXT_CHIP_TYPE_NITRO_A0(bp)) {
		rc = bnxt_hwrm_vnic_ctx_alloc(bp, vnic_id, 1);
		if (rc) {
			netdev_err(bp->dev, "hwrm vnic %d cos ctx alloc failure rc: %x\n",
				   vnic_id, rc);
			goto vnic_setup_err;
		}
		bp->rsscos_nr_ctxs++;
	}

skip_rss_ctx:
	/* configure default vnic, ring grp */
	rc = bnxt_hwrm_vnic_cfg(bp, vnic_id);
	if (rc) {
		netdev_err(bp->dev, "hwrm vnic %d cfg failure rc: %x\n",
			   vnic_id, rc);
		goto vnic_setup_err;
	}

	/* Enable RSS hashing on vnic */
	rc = bnxt_hwrm_vnic_set_rss(bp, vnic_id, true);
	if (rc) {
		netdev_err(bp->dev, "hwrm vnic %d set rss failure rc: %x\n",
			   vnic_id, rc);
		goto vnic_setup_err;
	}

	if (bp->flags & BNXT_FLAG_AGG_RINGS) {
		rc = bnxt_hwrm_vnic_set_hds(bp, vnic_id);
		if (rc) {
			netdev_err(bp->dev, "hwrm vnic %d set hds failure rc: %x\n",
				   vnic_id, rc);
		}
	}

vnic_setup_err:
	return rc;
}

static int __bnxt_setup_vnic_p5(struct bnxt *bp, u16 vnic_id)
{
	int rc, i, nr_ctxs;

	nr_ctxs = DIV_ROUND_UP(bp->rx_nr_rings, 64);
	for (i = 0; i < nr_ctxs; i++) {
		rc = bnxt_hwrm_vnic_ctx_alloc(bp, vnic_id, i);
		if (rc) {
			netdev_err(bp->dev, "hwrm vnic %d ctx %d alloc failure rc: %x\n",
				   vnic_id, i, rc);
			break;
		}
		bp->rsscos_nr_ctxs++;
	}
	if (i < nr_ctxs)
		return -ENOMEM;

	rc = bnxt_hwrm_vnic_set_rss_p5(bp, vnic_id, true);
	if (rc) {
		netdev_err(bp->dev, "hwrm vnic %d set rss failure rc: %d\n",
			   vnic_id, rc);
		return rc;
	}
	rc = bnxt_hwrm_vnic_cfg(bp, vnic_id);
	if (rc) {
		netdev_err(bp->dev, "hwrm vnic %d cfg failure rc: %x\n",
			   vnic_id, rc);
		return rc;
	}
	if (bp->flags & BNXT_FLAG_AGG_RINGS) {
		rc = bnxt_hwrm_vnic_set_hds(bp, vnic_id);
		if (rc) {
			netdev_err(bp->dev, "hwrm vnic %d set hds failure rc: %x\n",
				   vnic_id, rc);
		}
	}
	return rc;
}

static int bnxt_setup_vnic(struct bnxt *bp, u16 vnic_id)
{
	if (bp->flags & BNXT_FLAG_CHIP_P5)
		return __bnxt_setup_vnic_p5(bp, vnic_id);
	else
		return __bnxt_setup_vnic(bp, vnic_id);
}

static int bnxt_alloc_rfs_vnics(struct bnxt *bp)
{
#ifdef CONFIG_RFS_ACCEL
	int i, rc = 0;

	if (bp->flags & BNXT_FLAG_CHIP_P5)
		return 0;

	for (i = 0; i < bp->rx_nr_rings; i++) {
		struct bnxt_vnic_info *vnic;
		u16 vnic_id = i + 1;
		u16 ring_id = i;

		if (vnic_id >= bp->nr_vnics)
			break;

		vnic = &bp->vnic_info[vnic_id];
		vnic->flags |= BNXT_VNIC_RFS_FLAG;
		if (bp->flags & BNXT_FLAG_NEW_RSS_CAP)
			vnic->flags |= BNXT_VNIC_RFS_NEW_RSS_FLAG;
		rc = bnxt_hwrm_vnic_alloc(bp, vnic_id, ring_id, 1);
		if (rc) {
			netdev_err(bp->dev, "hwrm vnic %d alloc failure rc: %x\n",
				   vnic_id, rc);
			break;
		}
		rc = bnxt_setup_vnic(bp, vnic_id);
		if (rc)
			break;
	}
	return rc;
#else
	return 0;
#endif
}

/* Allow PF and VF with default VLAN to be in promiscuous mode */
static bool bnxt_promisc_ok(struct bnxt *bp)
{
#ifdef CONFIG_BNXT_SRIOV
	if (BNXT_VF(bp) && !bp->vf.vlan)
		return false;
#endif
	return true;
}

static int bnxt_setup_nitroa0_vnic(struct bnxt *bp)
{
	unsigned int rc = 0;

	rc = bnxt_hwrm_vnic_alloc(bp, 1, bp->rx_nr_rings - 1, 1);
	if (rc) {
		netdev_err(bp->dev, "Cannot allocate special vnic for NS2 A0: %x\n",
			   rc);
		return rc;
	}

	rc = bnxt_hwrm_vnic_cfg(bp, 1);
	if (rc) {
		netdev_err(bp->dev, "Cannot allocate special vnic for NS2 A0: %x\n",
			   rc);
		return rc;
	}
	return rc;
}

static int bnxt_cfg_rx_mode(struct bnxt *);
static bool bnxt_mc_list_updated(struct bnxt *, u32 *);

static int bnxt_init_chip(struct bnxt *bp, bool irq_re_init)
{
	struct bnxt_vnic_info *vnic = &bp->vnic_info[0];
	int rc = 0;
	unsigned int rx_nr_rings = bp->rx_nr_rings;

	if (irq_re_init) {
		rc = bnxt_hwrm_stat_ctx_alloc(bp);
		if (rc) {
			netdev_err(bp->dev, "hwrm stat ctx alloc failure rc: %x\n",
				   rc);
			goto err_out;
		}
	}

	rc = bnxt_hwrm_ring_alloc(bp);
	if (rc) {
		netdev_err(bp->dev, "hwrm ring alloc failure rc: %x\n", rc);
		goto err_out;
	}

	rc = bnxt_hwrm_ring_grp_alloc(bp);
	if (rc) {
		netdev_err(bp->dev, "hwrm_ring_grp alloc failure: %x\n", rc);
		goto err_out;
	}

	if (BNXT_CHIP_TYPE_NITRO_A0(bp))
		rx_nr_rings--;

	/* default vnic 0 */
	rc = bnxt_hwrm_vnic_alloc(bp, 0, 0, rx_nr_rings);
	if (rc) {
		netdev_err(bp->dev, "hwrm vnic alloc failure rc: %x\n", rc);
		goto err_out;
	}

	rc = bnxt_setup_vnic(bp, 0);
	if (rc)
		goto err_out;

	if (bp->flags & BNXT_FLAG_RFS) {
		rc = bnxt_alloc_rfs_vnics(bp);
		if (rc)
			goto err_out;
	}

	if (bp->flags & BNXT_FLAG_TPA) {
		rc = bnxt_set_tpa(bp, true);
		if (rc)
			goto err_out;
	}

	if (BNXT_VF(bp))
		bnxt_update_vf_mac(bp);

	/* Filter for default vnic 0 */
	rc = bnxt_hwrm_set_vnic_filter(bp, 0, 0, bp->dev->dev_addr);
	if (rc) {
		netdev_err(bp->dev, "HWRM vnic filter failure rc: %x\n", rc);
		goto err_out;
	}
	vnic->uc_filter_count = 1;

	vnic->rx_mask = 0;
	if (bp->dev->flags & IFF_BROADCAST)
		vnic->rx_mask |= CFA_L2_SET_RX_MASK_REQ_MASK_BCAST;

	if ((bp->dev->flags & IFF_PROMISC) && bnxt_promisc_ok(bp))
		vnic->rx_mask |= CFA_L2_SET_RX_MASK_REQ_MASK_PROMISCUOUS;

	if (bp->dev->flags & IFF_ALLMULTI) {
		vnic->rx_mask |= CFA_L2_SET_RX_MASK_REQ_MASK_ALL_MCAST;
		vnic->mc_list_count = 0;
	} else {
		u32 mask = 0;

		bnxt_mc_list_updated(bp, &mask);
		vnic->rx_mask |= mask;
	}

	rc = bnxt_cfg_rx_mode(bp);
	if (rc)
		goto err_out;

	rc = bnxt_hwrm_set_coal(bp);
	if (rc)
		netdev_warn(bp->dev, "HWRM set coalescing failure rc: %x\n",
				rc);

	if (BNXT_CHIP_TYPE_NITRO_A0(bp)) {
		rc = bnxt_setup_nitroa0_vnic(bp);
		if (rc)
			netdev_err(bp->dev, "Special vnic setup failure for NS2 A0 rc: %x\n",
				   rc);
	}

	if (BNXT_VF(bp)) {
		bnxt_hwrm_func_qcfg(bp);
		netdev_update_features(bp->dev);
	}

	return 0;

err_out:
	bnxt_hwrm_resource_free(bp, 0, true);

	return rc;
}

static int bnxt_shutdown_nic(struct bnxt *bp, bool irq_re_init)
{
	bnxt_hwrm_resource_free(bp, 1, irq_re_init);
	return 0;
}

static int bnxt_init_nic(struct bnxt *bp, bool irq_re_init)
{
	bnxt_init_cp_rings(bp);
	bnxt_init_rx_rings(bp);
	bnxt_init_tx_rings(bp);
	bnxt_init_ring_grps(bp, irq_re_init);
	bnxt_init_vnics(bp);

	return bnxt_init_chip(bp, irq_re_init);
}

static int bnxt_set_real_num_queues(struct bnxt *bp)
{
	int rc;
	struct net_device *dev = bp->dev;

	rc = netif_set_real_num_tx_queues(dev, bp->tx_nr_rings -
					  bp->tx_nr_rings_xdp);
	if (rc)
		return rc;

	rc = netif_set_real_num_rx_queues(dev, bp->rx_nr_rings);
	if (rc)
		return rc;

#ifdef CONFIG_RFS_ACCEL
	if (bp->flags & BNXT_FLAG_RFS)
		dev->rx_cpu_rmap = alloc_irq_cpu_rmap(bp->rx_nr_rings);
#endif

	return rc;
}

static int bnxt_trim_rings(struct bnxt *bp, int *rx, int *tx, int max,
			   bool shared)
{
	int _rx = *rx, _tx = *tx;

	if (shared) {
		*rx = min_t(int, _rx, max);
		*tx = min_t(int, _tx, max);
	} else {
		if (max < 2)
			return -ENOMEM;

		while (_rx + _tx > max) {
			if (_rx > _tx && _rx > 1)
				_rx--;
			else if (_tx > 1)
				_tx--;
		}
		*rx = _rx;
		*tx = _tx;
	}
	return 0;
}

static void bnxt_setup_msix(struct bnxt *bp)
{
	const int len = sizeof(bp->irq_tbl[0].name);
	struct net_device *dev = bp->dev;
	int tcs, i;

	tcs = netdev_get_num_tc(dev);
	if (tcs) {
		int i, off, count;

		for (i = 0; i < tcs; i++) {
			count = bp->tx_nr_rings_per_tc;
			off = i * count;
			netdev_set_tc_queue(dev, i, count, off);
		}
	}

	for (i = 0; i < bp->cp_nr_rings; i++) {
		int map_idx = bnxt_cp_num_to_irq_num(bp, i);
		char *attr;

		if (bp->flags & BNXT_FLAG_SHARED_RINGS)
			attr = "TxRx";
		else if (i < bp->rx_nr_rings)
			attr = "rx";
		else
			attr = "tx";

		snprintf(bp->irq_tbl[map_idx].name, len, "%s-%s-%d", dev->name,
			 attr, i);
		bp->irq_tbl[map_idx].handler = bnxt_msix;
	}
}

static void bnxt_setup_inta(struct bnxt *bp)
{
	const int len = sizeof(bp->irq_tbl[0].name);

	if (netdev_get_num_tc(bp->dev))
		netdev_reset_tc(bp->dev);

	snprintf(bp->irq_tbl[0].name, len, "%s-%s-%d", bp->dev->name, "TxRx",
		 0);
	bp->irq_tbl[0].handler = bnxt_inta;
}

static int bnxt_setup_int_mode(struct bnxt *bp)
{
	int rc;

	if (bp->flags & BNXT_FLAG_USING_MSIX)
		bnxt_setup_msix(bp);
	else
		bnxt_setup_inta(bp);

	rc = bnxt_set_real_num_queues(bp);
	return rc;
}

#ifdef CONFIG_RFS_ACCEL
static unsigned int bnxt_get_max_func_rss_ctxs(struct bnxt *bp)
{
	return bp->hw_resc.max_rsscos_ctxs;
}

static unsigned int bnxt_get_max_func_vnics(struct bnxt *bp)
{
	return bp->hw_resc.max_vnics;
}
#endif

unsigned int bnxt_get_max_func_stat_ctxs(struct bnxt *bp)
{
	return bp->hw_resc.max_stat_ctxs;
}

unsigned int bnxt_get_max_func_cp_rings(struct bnxt *bp)
{
	return bp->hw_resc.max_cp_rings;
}

static unsigned int bnxt_get_max_func_cp_rings_for_en(struct bnxt *bp)
{
	unsigned int cp = bp->hw_resc.max_cp_rings;

	if (!(bp->flags & BNXT_FLAG_CHIP_P5))
		cp -= bnxt_get_ulp_msix_num(bp);

	return cp;
}

static unsigned int bnxt_get_max_func_irqs(struct bnxt *bp)
{
	struct bnxt_hw_resc *hw_resc = &bp->hw_resc;

	if (bp->flags & BNXT_FLAG_CHIP_P5)
		return min_t(unsigned int, hw_resc->max_irqs, hw_resc->max_nqs);

	return min_t(unsigned int, hw_resc->max_irqs, hw_resc->max_cp_rings);
}

static void bnxt_set_max_func_irqs(struct bnxt *bp, unsigned int max_irqs)
{
	bp->hw_resc.max_irqs = max_irqs;
}

unsigned int bnxt_get_avail_cp_rings_for_en(struct bnxt *bp)
{
	unsigned int cp;

	cp = bnxt_get_max_func_cp_rings_for_en(bp);
	if (bp->flags & BNXT_FLAG_CHIP_P5)
		return cp - bp->rx_nr_rings - bp->tx_nr_rings;
	else
		return cp - bp->cp_nr_rings;
}

unsigned int bnxt_get_avail_stat_ctxs_for_en(struct bnxt *bp)
{
	return bnxt_get_max_func_stat_ctxs(bp) - bnxt_get_func_stat_ctxs(bp);
}

int bnxt_get_avail_msix(struct bnxt *bp, int num)
{
	int max_cp = bnxt_get_max_func_cp_rings(bp);
	int max_irq = bnxt_get_max_func_irqs(bp);
	int total_req = bp->cp_nr_rings + num;
	int max_idx, avail_msix;

	max_idx = bp->total_irqs;
	if (!(bp->flags & BNXT_FLAG_CHIP_P5))
		max_idx = min_t(int, bp->total_irqs, max_cp);
	avail_msix = max_idx - bp->cp_nr_rings;
	if (!BNXT_NEW_RM(bp) || avail_msix >= num)
		return avail_msix;

	if (max_irq < total_req) {
		num = max_irq - bp->cp_nr_rings;
		if (num <= 0)
			return 0;
	}
	return num;
}

static int bnxt_get_num_msix(struct bnxt *bp)
{
	if (!BNXT_NEW_RM(bp))
		return bnxt_get_max_func_irqs(bp);

	return bnxt_nq_rings_in_use(bp);
}

static int bnxt_init_msix(struct bnxt *bp)
{
	int i, total_vecs, max, rc = 0, min = 1, ulp_msix;
	struct msix_entry *msix_ent;

	total_vecs = bnxt_get_num_msix(bp);
	max = bnxt_get_max_func_irqs(bp);
	if (total_vecs > max)
		total_vecs = max;

	if (!total_vecs)
		return 0;

	msix_ent = kcalloc(total_vecs, sizeof(struct msix_entry), GFP_KERNEL);
	if (!msix_ent)
		return -ENOMEM;

	for (i = 0; i < total_vecs; i++) {
		msix_ent[i].entry = i;
		msix_ent[i].vector = 0;
	}

	if (!(bp->flags & BNXT_FLAG_SHARED_RINGS))
		min = 2;

	total_vecs = pci_enable_msix_range(bp->pdev, msix_ent, min, total_vecs);
	ulp_msix = bnxt_get_ulp_msix_num(bp);
	if (total_vecs < 0 || total_vecs < ulp_msix) {
		rc = -ENODEV;
		goto msix_setup_exit;
	}

	bp->irq_tbl = kcalloc(total_vecs, sizeof(struct bnxt_irq), GFP_KERNEL);
	if (bp->irq_tbl) {
		for (i = 0; i < total_vecs; i++)
			bp->irq_tbl[i].vector = msix_ent[i].vector;

		bp->total_irqs = total_vecs;
		/* Trim rings based upon num of vectors allocated */
		rc = bnxt_trim_rings(bp, &bp->rx_nr_rings, &bp->tx_nr_rings,
				     total_vecs - ulp_msix, min == 1);
		if (rc)
			goto msix_setup_exit;

		bp->cp_nr_rings = (min == 1) ?
				  max_t(int, bp->tx_nr_rings, bp->rx_nr_rings) :
				  bp->tx_nr_rings + bp->rx_nr_rings;

	} else {
		rc = -ENOMEM;
		goto msix_setup_exit;
	}
	bp->flags |= BNXT_FLAG_USING_MSIX;
	kfree(msix_ent);
	return 0;

msix_setup_exit:
	netdev_err(bp->dev, "bnxt_init_msix err: %x\n", rc);
	kfree(bp->irq_tbl);
	bp->irq_tbl = NULL;
	pci_disable_msix(bp->pdev);
	kfree(msix_ent);
	return rc;
}

static int bnxt_init_inta(struct bnxt *bp)
{
	bp->irq_tbl = kcalloc(1, sizeof(struct bnxt_irq), GFP_KERNEL);
	if (!bp->irq_tbl)
		return -ENOMEM;

	bp->total_irqs = 1;
	bp->rx_nr_rings = 1;
	bp->tx_nr_rings = 1;
	bp->cp_nr_rings = 1;
	bp->flags |= BNXT_FLAG_SHARED_RINGS;
	bp->irq_tbl[0].vector = bp->pdev->irq;
	return 0;
}

static int bnxt_init_int_mode(struct bnxt *bp)
{
	int rc = 0;

	if (bp->flags & BNXT_FLAG_MSIX_CAP)
		rc = bnxt_init_msix(bp);

	if (!(bp->flags & BNXT_FLAG_USING_MSIX) && BNXT_PF(bp)) {
		/* fallback to INTA */
		rc = bnxt_init_inta(bp);
	}
	return rc;
}

static void bnxt_clear_int_mode(struct bnxt *bp)
{
	if (bp->flags & BNXT_FLAG_USING_MSIX)
		pci_disable_msix(bp->pdev);

	kfree(bp->irq_tbl);
	bp->irq_tbl = NULL;
	bp->flags &= ~BNXT_FLAG_USING_MSIX;
}

int bnxt_reserve_rings(struct bnxt *bp, bool irq_re_init)
{
	int tcs = netdev_get_num_tc(bp->dev);
	bool irq_cleared = false;
	int rc;

	if (!bnxt_need_reserve_rings(bp))
		return 0;

	if (irq_re_init && BNXT_NEW_RM(bp) &&
	    bnxt_get_num_msix(bp) != bp->total_irqs) {
		bnxt_ulp_irq_stop(bp);
		bnxt_clear_int_mode(bp);
		irq_cleared = true;
	}
	rc = __bnxt_reserve_rings(bp);
	if (irq_cleared) {
		if (!rc)
			rc = bnxt_init_int_mode(bp);
		bnxt_ulp_irq_restart(bp, rc);
	}
	if (rc) {
		netdev_err(bp->dev, "ring reservation/IRQ init failure rc: %d\n", rc);
		return rc;
	}
	if (tcs && (bp->tx_nr_rings_per_tc * tcs != bp->tx_nr_rings)) {
		netdev_err(bp->dev, "tx ring reservation failure\n");
		netdev_reset_tc(bp->dev);
		bp->tx_nr_rings_per_tc = bp->tx_nr_rings;
		return -ENOMEM;
	}
	return 0;
}

static void bnxt_free_irq(struct bnxt *bp)
{
	struct bnxt_irq *irq;
	int i;

#ifdef CONFIG_RFS_ACCEL
	free_irq_cpu_rmap(bp->dev->rx_cpu_rmap);
	bp->dev->rx_cpu_rmap = NULL;
#endif
	if (!bp->irq_tbl || !bp->bnapi)
		return;

	for (i = 0; i < bp->cp_nr_rings; i++) {
		int map_idx = bnxt_cp_num_to_irq_num(bp, i);

		irq = &bp->irq_tbl[map_idx];
		if (irq->requested) {
			if (irq->have_cpumask) {
				irq_set_affinity_hint(irq->vector, NULL);
				free_cpumask_var(irq->cpu_mask);
				irq->have_cpumask = 0;
			}
			free_irq(irq->vector, bp->bnapi[i]);
		}

		irq->requested = 0;
	}
}

static int bnxt_request_irq(struct bnxt *bp)
{
	int i, j, rc = 0;
	unsigned long flags = 0;
#ifdef CONFIG_RFS_ACCEL
	struct cpu_rmap *rmap;
#endif

	rc = bnxt_setup_int_mode(bp);
	if (rc) {
		netdev_err(bp->dev, "bnxt_setup_int_mode err: %x\n",
			   rc);
		return rc;
	}
#ifdef CONFIG_RFS_ACCEL
	rmap = bp->dev->rx_cpu_rmap;
#endif
	if (!(bp->flags & BNXT_FLAG_USING_MSIX))
		flags = IRQF_SHARED;

	for (i = 0, j = 0; i < bp->cp_nr_rings; i++) {
		int map_idx = bnxt_cp_num_to_irq_num(bp, i);
		struct bnxt_irq *irq = &bp->irq_tbl[map_idx];

#ifdef CONFIG_RFS_ACCEL
		if (rmap && bp->bnapi[i]->rx_ring) {
			rc = irq_cpu_rmap_add(rmap, irq->vector);
			if (rc)
				netdev_warn(bp->dev, "failed adding irq rmap for ring %d\n",
					    j);
			j++;
		}
#endif
		rc = request_irq(irq->vector, irq->handler, flags, irq->name,
				 bp->bnapi[i]);
		if (rc)
			break;

		irq->requested = 1;

		if (zalloc_cpumask_var(&irq->cpu_mask, GFP_KERNEL)) {
			int numa_node = dev_to_node(&bp->pdev->dev);

			irq->have_cpumask = 1;
			cpumask_set_cpu(cpumask_local_spread(i, numa_node),
					irq->cpu_mask);
			rc = irq_set_affinity_hint(irq->vector, irq->cpu_mask);
			if (rc) {
				netdev_warn(bp->dev,
					    "Set affinity failed, IRQ = %d\n",
					    irq->vector);
				break;
			}
		}
	}
	return rc;
}

static void bnxt_del_napi(struct bnxt *bp)
{
	int i;

	if (!bp->bnapi)
		return;

	for (i = 0; i < bp->cp_nr_rings; i++) {
		struct bnxt_napi *bnapi = bp->bnapi[i];

		napi_hash_del(&bnapi->napi);
		netif_napi_del(&bnapi->napi);
	}
	/* We called napi_hash_del() before netif_napi_del(), we need
	 * to respect an RCU grace period before freeing napi structures.
	 */
	synchronize_net();
}

static void bnxt_init_napi(struct bnxt *bp)
{
	int i;
	unsigned int cp_nr_rings = bp->cp_nr_rings;
	struct bnxt_napi *bnapi;

	if (bp->flags & BNXT_FLAG_USING_MSIX) {
		int (*poll_fn)(struct napi_struct *, int) = bnxt_poll;

		if (bp->flags & BNXT_FLAG_CHIP_P5)
			poll_fn = bnxt_poll_p5;
		else if (BNXT_CHIP_TYPE_NITRO_A0(bp))
			cp_nr_rings--;
		for (i = 0; i < cp_nr_rings; i++) {
			bnapi = bp->bnapi[i];
			netif_napi_add(bp->dev, &bnapi->napi, poll_fn, 64);
		}
		if (BNXT_CHIP_TYPE_NITRO_A0(bp)) {
			bnapi = bp->bnapi[cp_nr_rings];
			netif_napi_add(bp->dev, &bnapi->napi,
				       bnxt_poll_nitroa0, 64);
		}
	} else {
		bnapi = bp->bnapi[0];
		netif_napi_add(bp->dev, &bnapi->napi, bnxt_poll, 64);
	}
}

static void bnxt_disable_napi(struct bnxt *bp)
{
	int i;

	if (!bp->bnapi)
		return;

	for (i = 0; i < bp->cp_nr_rings; i++) {
		struct bnxt_cp_ring_info *cpr = &bp->bnapi[i]->cp_ring;

		if (bp->bnapi[i]->rx_ring)
			cancel_work_sync(&cpr->dim.work);

		napi_disable(&bp->bnapi[i]->napi);
	}
}

static void bnxt_enable_napi(struct bnxt *bp)
{
	int i;

	for (i = 0; i < bp->cp_nr_rings; i++) {
		struct bnxt_cp_ring_info *cpr = &bp->bnapi[i]->cp_ring;
		bp->bnapi[i]->in_reset = false;

		if (bp->bnapi[i]->rx_ring) {
			INIT_WORK(&cpr->dim.work, bnxt_dim_work);
			cpr->dim.mode = DIM_CQ_PERIOD_MODE_START_FROM_EQE;
		}
		napi_enable(&bp->bnapi[i]->napi);
	}
}

void bnxt_tx_disable(struct bnxt *bp)
{
	int i;
	struct bnxt_tx_ring_info *txr;

	if (bp->tx_ring) {
		for (i = 0; i < bp->tx_nr_rings; i++) {
			txr = &bp->tx_ring[i];
			txr->dev_state = BNXT_DEV_STATE_CLOSING;
		}
	}
	/* Stop all TX queues */
	netif_tx_disable(bp->dev);
	netif_carrier_off(bp->dev);
}

void bnxt_tx_enable(struct bnxt *bp)
{
	int i;
	struct bnxt_tx_ring_info *txr;

	for (i = 0; i < bp->tx_nr_rings; i++) {
		txr = &bp->tx_ring[i];
		txr->dev_state = 0;
	}
	netif_tx_wake_all_queues(bp->dev);
	if (bp->link_info.link_up)
		netif_carrier_on(bp->dev);
}

static void bnxt_report_link(struct bnxt *bp)
{
	if (bp->link_info.link_up) {
		const char *duplex;
		const char *flow_ctrl;
		u32 speed;
		u16 fec;

		netif_carrier_on(bp->dev);
		if (bp->link_info.duplex == BNXT_LINK_DUPLEX_FULL)
			duplex = "full";
		else
			duplex = "half";
		if (bp->link_info.pause == BNXT_LINK_PAUSE_BOTH)
			flow_ctrl = "ON - receive & transmit";
		else if (bp->link_info.pause == BNXT_LINK_PAUSE_TX)
			flow_ctrl = "ON - transmit";
		else if (bp->link_info.pause == BNXT_LINK_PAUSE_RX)
			flow_ctrl = "ON - receive";
		else
			flow_ctrl = "none";
		speed = bnxt_fw_to_ethtool_speed(bp->link_info.link_speed);
		netdev_info(bp->dev, "NIC Link is Up, %u Mbps %s duplex, Flow control: %s\n",
			    speed, duplex, flow_ctrl);
		if (bp->flags & BNXT_FLAG_EEE_CAP)
			netdev_info(bp->dev, "EEE is %s\n",
				    bp->eee.eee_active ? "active" :
							 "not active");
		fec = bp->link_info.fec_cfg;
		if (!(fec & PORT_PHY_QCFG_RESP_FEC_CFG_FEC_NONE_SUPPORTED))
			netdev_info(bp->dev, "FEC autoneg %s encodings: %s\n",
				    (fec & BNXT_FEC_AUTONEG) ? "on" : "off",
				    (fec & BNXT_FEC_ENC_BASE_R) ? "BaseR" :
				     (fec & BNXT_FEC_ENC_RS) ? "RS" : "None");
	} else {
		netif_carrier_off(bp->dev);
		netdev_err(bp->dev, "NIC Link is Down\n");
	}
}

static int bnxt_hwrm_phy_qcaps(struct bnxt *bp)
{
	int rc = 0;
	struct hwrm_port_phy_qcaps_input req = {0};
	struct hwrm_port_phy_qcaps_output *resp = bp->hwrm_cmd_resp_addr;
	struct bnxt_link_info *link_info = &bp->link_info;

	bp->flags &= ~BNXT_FLAG_EEE_CAP;
	if (bp->test_info)
		bp->test_info->flags &= ~(BNXT_TEST_FL_EXT_LPBK |
					  BNXT_TEST_FL_AN_PHY_LPBK);
	if (bp->hwrm_spec_code < 0x10201)
		return 0;

	bnxt_hwrm_cmd_hdr_init(bp, &req, HWRM_PORT_PHY_QCAPS, -1, -1);

	mutex_lock(&bp->hwrm_cmd_lock);
	rc = _hwrm_send_message(bp, &req, sizeof(req), HWRM_CMD_TIMEOUT);
	if (rc)
		goto hwrm_phy_qcaps_exit;

	if (resp->flags & PORT_PHY_QCAPS_RESP_FLAGS_EEE_SUPPORTED) {
		struct ethtool_eee *eee = &bp->eee;
		u16 fw_speeds = le16_to_cpu(resp->supported_speeds_eee_mode);

		bp->flags |= BNXT_FLAG_EEE_CAP;
		eee->supported = _bnxt_fw_to_ethtool_adv_spds(fw_speeds, 0);
		bp->lpi_tmr_lo = le32_to_cpu(resp->tx_lpi_timer_low) &
				 PORT_PHY_QCAPS_RESP_TX_LPI_TIMER_LOW_MASK;
		bp->lpi_tmr_hi = le32_to_cpu(resp->valid_tx_lpi_timer_high) &
				 PORT_PHY_QCAPS_RESP_TX_LPI_TIMER_HIGH_MASK;
	}
	if (resp->flags & PORT_PHY_QCAPS_RESP_FLAGS_EXTERNAL_LPBK_SUPPORTED) {
		if (bp->test_info)
			bp->test_info->flags |= BNXT_TEST_FL_EXT_LPBK;
	}
	if (resp->flags & PORT_PHY_QCAPS_RESP_FLAGS_AUTONEG_LPBK_SUPPORTED) {
		if (bp->test_info)
			bp->test_info->flags |= BNXT_TEST_FL_AN_PHY_LPBK;
	}
	if (resp->flags & PORT_PHY_QCAPS_RESP_FLAGS_SHARED_PHY_CFG_SUPPORTED) {
		if (BNXT_PF(bp))
			bp->fw_cap |= BNXT_FW_CAP_SHARED_PORT_CFG;
	}
	if (resp->supported_speeds_auto_mode)
		link_info->support_auto_speeds =
			le16_to_cpu(resp->supported_speeds_auto_mode);

	bp->port_count = resp->port_cnt;

hwrm_phy_qcaps_exit:
	mutex_unlock(&bp->hwrm_cmd_lock);
	return rc;
}

static int bnxt_update_link(struct bnxt *bp, bool chng_link_state)
{
	int rc = 0;
	struct bnxt_link_info *link_info = &bp->link_info;
	struct hwrm_port_phy_qcfg_input req = {0};
	struct hwrm_port_phy_qcfg_output *resp = bp->hwrm_cmd_resp_addr;
	u8 link_up = link_info->link_up;
	u16 diff;

	bnxt_hwrm_cmd_hdr_init(bp, &req, HWRM_PORT_PHY_QCFG, -1, -1);

	mutex_lock(&bp->hwrm_cmd_lock);
	rc = _hwrm_send_message(bp, &req, sizeof(req), HWRM_CMD_TIMEOUT);
	if (rc) {
		mutex_unlock(&bp->hwrm_cmd_lock);
		return rc;
	}

	memcpy(&link_info->phy_qcfg_resp, resp, sizeof(*resp));
	link_info->phy_link_status = resp->link;
	link_info->duplex = resp->duplex_cfg;
	if (bp->hwrm_spec_code >= 0x10800)
		link_info->duplex = resp->duplex_state;
	link_info->pause = resp->pause;
	link_info->auto_mode = resp->auto_mode;
	link_info->auto_pause_setting = resp->auto_pause;
	link_info->lp_pause = resp->link_partner_adv_pause;
	link_info->force_pause_setting = resp->force_pause;
	link_info->duplex_setting = resp->duplex_cfg;
	if (link_info->phy_link_status == BNXT_LINK_LINK)
		link_info->link_speed = le16_to_cpu(resp->link_speed);
	else
		link_info->link_speed = 0;
	link_info->force_link_speed = le16_to_cpu(resp->force_link_speed);
	link_info->support_speeds = le16_to_cpu(resp->support_speeds);
	link_info->auto_link_speeds = le16_to_cpu(resp->auto_link_speed_mask);
	link_info->lp_auto_link_speeds =
		le16_to_cpu(resp->link_partner_adv_speeds);
	link_info->preemphasis = le32_to_cpu(resp->preemphasis);
	link_info->phy_ver[0] = resp->phy_maj;
	link_info->phy_ver[1] = resp->phy_min;
	link_info->phy_ver[2] = resp->phy_bld;
	link_info->media_type = resp->media_type;
	link_info->phy_type = resp->phy_type;
	link_info->transceiver = resp->xcvr_pkg_type;
	link_info->phy_addr = resp->eee_config_phy_addr &
			      PORT_PHY_QCFG_RESP_PHY_ADDR_MASK;
	link_info->module_status = resp->module_status;

	if (bp->flags & BNXT_FLAG_EEE_CAP) {
		struct ethtool_eee *eee = &bp->eee;
		u16 fw_speeds;

		eee->eee_active = 0;
		if (resp->eee_config_phy_addr &
		    PORT_PHY_QCFG_RESP_EEE_CONFIG_EEE_ACTIVE) {
			eee->eee_active = 1;
			fw_speeds = le16_to_cpu(
				resp->link_partner_adv_eee_link_speed_mask);
			eee->lp_advertised =
				_bnxt_fw_to_ethtool_adv_spds(fw_speeds, 0);
		}

		/* Pull initial EEE config */
		if (!chng_link_state) {
			if (resp->eee_config_phy_addr &
			    PORT_PHY_QCFG_RESP_EEE_CONFIG_EEE_ENABLED)
				eee->eee_enabled = 1;

			fw_speeds = le16_to_cpu(resp->adv_eee_link_speed_mask);
			eee->advertised =
				_bnxt_fw_to_ethtool_adv_spds(fw_speeds, 0);

			if (resp->eee_config_phy_addr &
			    PORT_PHY_QCFG_RESP_EEE_CONFIG_EEE_TX_LPI) {
				__le32 tmr;

				eee->tx_lpi_enabled = 1;
				tmr = resp->xcvr_identifier_type_tx_lpi_timer;
				eee->tx_lpi_timer = le32_to_cpu(tmr) &
					PORT_PHY_QCFG_RESP_TX_LPI_TIMER_MASK;
			}
		}
	}

	link_info->fec_cfg = PORT_PHY_QCFG_RESP_FEC_CFG_FEC_NONE_SUPPORTED;
	if (bp->hwrm_spec_code >= 0x10504)
		link_info->fec_cfg = le16_to_cpu(resp->fec_cfg);

	/* TODO: need to add more logic to report VF link */
	if (chng_link_state) {
		if (link_info->phy_link_status == BNXT_LINK_LINK)
			link_info->link_up = 1;
		else
			link_info->link_up = 0;
		if (link_up != link_info->link_up)
			bnxt_report_link(bp);
	} else {
		/* alwasy link down if not require to update link state */
		link_info->link_up = 0;
	}
	mutex_unlock(&bp->hwrm_cmd_lock);

	if (!BNXT_PHY_CFG_ABLE(bp))
		return 0;

	diff = link_info->support_auto_speeds ^ link_info->advertising;
	if ((link_info->support_auto_speeds | diff) !=
	    link_info->support_auto_speeds) {
		/* An advertised speed is no longer supported, so we need to
		 * update the advertisement settings.  Caller holds RTNL
		 * so we can modify link settings.
		 */
		link_info->advertising = link_info->support_auto_speeds;
		if (link_info->autoneg & BNXT_AUTONEG_SPEED)
			bnxt_hwrm_set_link_setting(bp, true, false);
	}
	return 0;
}

static void bnxt_get_port_module_status(struct bnxt *bp)
{
	struct bnxt_link_info *link_info = &bp->link_info;
	struct hwrm_port_phy_qcfg_output *resp = &link_info->phy_qcfg_resp;
	u8 module_status;

	if (bnxt_update_link(bp, true))
		return;

	module_status = link_info->module_status;
	switch (module_status) {
	case PORT_PHY_QCFG_RESP_MODULE_STATUS_DISABLETX:
	case PORT_PHY_QCFG_RESP_MODULE_STATUS_PWRDOWN:
	case PORT_PHY_QCFG_RESP_MODULE_STATUS_WARNINGMSG:
		netdev_warn(bp->dev, "Unqualified SFP+ module detected on port %d\n",
			    bp->pf.port_id);
		if (bp->hwrm_spec_code >= 0x10201) {
			netdev_warn(bp->dev, "Module part number %s\n",
				    resp->phy_vendor_partnumber);
		}
		if (module_status == PORT_PHY_QCFG_RESP_MODULE_STATUS_DISABLETX)
			netdev_warn(bp->dev, "TX is disabled\n");
		if (module_status == PORT_PHY_QCFG_RESP_MODULE_STATUS_PWRDOWN)
			netdev_warn(bp->dev, "SFP+ module is shutdown\n");
	}
}

static void
bnxt_hwrm_set_pause_common(struct bnxt *bp, struct hwrm_port_phy_cfg_input *req)
{
	if (bp->link_info.autoneg & BNXT_AUTONEG_FLOW_CTRL) {
		if (bp->hwrm_spec_code >= 0x10201)
			req->auto_pause =
				PORT_PHY_CFG_REQ_AUTO_PAUSE_AUTONEG_PAUSE;
		if (bp->link_info.req_flow_ctrl & BNXT_LINK_PAUSE_RX)
			req->auto_pause |= PORT_PHY_CFG_REQ_AUTO_PAUSE_RX;
		if (bp->link_info.req_flow_ctrl & BNXT_LINK_PAUSE_TX)
			req->auto_pause |= PORT_PHY_CFG_REQ_AUTO_PAUSE_TX;
		req->enables |=
			cpu_to_le32(PORT_PHY_CFG_REQ_ENABLES_AUTO_PAUSE);
	} else {
		if (bp->link_info.req_flow_ctrl & BNXT_LINK_PAUSE_RX)
			req->force_pause |= PORT_PHY_CFG_REQ_FORCE_PAUSE_RX;
		if (bp->link_info.req_flow_ctrl & BNXT_LINK_PAUSE_TX)
			req->force_pause |= PORT_PHY_CFG_REQ_FORCE_PAUSE_TX;
		req->enables |=
			cpu_to_le32(PORT_PHY_CFG_REQ_ENABLES_FORCE_PAUSE);
		if (bp->hwrm_spec_code >= 0x10201) {
			req->auto_pause = req->force_pause;
			req->enables |= cpu_to_le32(
				PORT_PHY_CFG_REQ_ENABLES_AUTO_PAUSE);
		}
	}
}

static void bnxt_hwrm_set_link_common(struct bnxt *bp,
				      struct hwrm_port_phy_cfg_input *req)
{
	u8 autoneg = bp->link_info.autoneg;
	u16 fw_link_speed = bp->link_info.req_link_speed;
	u16 advertising = bp->link_info.advertising;

	if (autoneg & BNXT_AUTONEG_SPEED) {
		req->auto_mode |=
			PORT_PHY_CFG_REQ_AUTO_MODE_SPEED_MASK;

		req->enables |= cpu_to_le32(
			PORT_PHY_CFG_REQ_ENABLES_AUTO_LINK_SPEED_MASK);
		req->auto_link_speed_mask = cpu_to_le16(advertising);

		req->enables |= cpu_to_le32(PORT_PHY_CFG_REQ_ENABLES_AUTO_MODE);
		req->flags |=
			cpu_to_le32(PORT_PHY_CFG_REQ_FLAGS_RESTART_AUTONEG);
	} else {
		req->force_link_speed = cpu_to_le16(fw_link_speed);
		req->flags |= cpu_to_le32(PORT_PHY_CFG_REQ_FLAGS_FORCE);
	}

	/* tell chimp that the setting takes effect immediately */
	req->flags |= cpu_to_le32(PORT_PHY_CFG_REQ_FLAGS_RESET_PHY);
}

int bnxt_hwrm_set_pause(struct bnxt *bp)
{
	struct hwrm_port_phy_cfg_input req = {0};
	int rc;

	bnxt_hwrm_cmd_hdr_init(bp, &req, HWRM_PORT_PHY_CFG, -1, -1);
	bnxt_hwrm_set_pause_common(bp, &req);

	if ((bp->link_info.autoneg & BNXT_AUTONEG_FLOW_CTRL) ||
	    bp->link_info.force_link_chng)
		bnxt_hwrm_set_link_common(bp, &req);

	mutex_lock(&bp->hwrm_cmd_lock);
	rc = _hwrm_send_message(bp, &req, sizeof(req), HWRM_CMD_TIMEOUT);
	if (!rc && !(bp->link_info.autoneg & BNXT_AUTONEG_FLOW_CTRL)) {
		/* since changing of pause setting doesn't trigger any link
		 * change event, the driver needs to update the current pause
		 * result upon successfully return of the phy_cfg command
		 */
		bp->link_info.pause =
		bp->link_info.force_pause_setting = bp->link_info.req_flow_ctrl;
		bp->link_info.auto_pause_setting = 0;
		if (!bp->link_info.force_link_chng)
			bnxt_report_link(bp);
	}
	bp->link_info.force_link_chng = false;
	mutex_unlock(&bp->hwrm_cmd_lock);
	return rc;
}

static void bnxt_hwrm_set_eee(struct bnxt *bp,
			      struct hwrm_port_phy_cfg_input *req)
{
	struct ethtool_eee *eee = &bp->eee;

	if (eee->eee_enabled) {
		u16 eee_speeds;
		u32 flags = PORT_PHY_CFG_REQ_FLAGS_EEE_ENABLE;

		if (eee->tx_lpi_enabled)
			flags |= PORT_PHY_CFG_REQ_FLAGS_EEE_TX_LPI_ENABLE;
		else
			flags |= PORT_PHY_CFG_REQ_FLAGS_EEE_TX_LPI_DISABLE;

		req->flags |= cpu_to_le32(flags);
		eee_speeds = bnxt_get_fw_auto_link_speeds(eee->advertised);
		req->eee_link_speed_mask = cpu_to_le16(eee_speeds);
		req->tx_lpi_timer = cpu_to_le32(eee->tx_lpi_timer);
	} else {
		req->flags |= cpu_to_le32(PORT_PHY_CFG_REQ_FLAGS_EEE_DISABLE);
	}
}

int bnxt_hwrm_set_link_setting(struct bnxt *bp, bool set_pause, bool set_eee)
{
	struct hwrm_port_phy_cfg_input req = {0};

	bnxt_hwrm_cmd_hdr_init(bp, &req, HWRM_PORT_PHY_CFG, -1, -1);
	if (set_pause)
		bnxt_hwrm_set_pause_common(bp, &req);

	bnxt_hwrm_set_link_common(bp, &req);

	if (set_eee)
		bnxt_hwrm_set_eee(bp, &req);
	return hwrm_send_message(bp, &req, sizeof(req), HWRM_CMD_TIMEOUT);
}

static int bnxt_hwrm_shutdown_link(struct bnxt *bp)
{
	struct hwrm_port_phy_cfg_input req = {0};

	if (!BNXT_SINGLE_PF(bp))
		return 0;

	if (pci_num_vf(bp->pdev))
		return 0;

	bnxt_hwrm_cmd_hdr_init(bp, &req, HWRM_PORT_PHY_CFG, -1, -1);
	req.flags = cpu_to_le32(PORT_PHY_CFG_REQ_FLAGS_FORCE_LINK_DWN);
	return hwrm_send_message(bp, &req, sizeof(req), HWRM_CMD_TIMEOUT);
}

static int bnxt_fw_init_one(struct bnxt *bp);

static int bnxt_hwrm_if_change(struct bnxt *bp, bool up)
{
	struct hwrm_func_drv_if_change_output *resp = bp->hwrm_cmd_resp_addr;
	struct hwrm_func_drv_if_change_input req = {0};
	bool resc_reinit = false, fw_reset = false;
	u32 flags = 0;
	int rc;

	if (!(bp->fw_cap & BNXT_FW_CAP_IF_CHANGE))
		return 0;

	bnxt_hwrm_cmd_hdr_init(bp, &req, HWRM_FUNC_DRV_IF_CHANGE, -1, -1);
	if (up)
		req.flags = cpu_to_le32(FUNC_DRV_IF_CHANGE_REQ_FLAGS_UP);
	mutex_lock(&bp->hwrm_cmd_lock);
	rc = _hwrm_send_message(bp, &req, sizeof(req), HWRM_CMD_TIMEOUT);
	if (!rc)
		flags = le32_to_cpu(resp->flags);
	mutex_unlock(&bp->hwrm_cmd_lock);
	if (rc)
		return rc;

	if (!up)
		return 0;

	if (flags & FUNC_DRV_IF_CHANGE_RESP_FLAGS_RESC_CHANGE)
		resc_reinit = true;
	if (flags & FUNC_DRV_IF_CHANGE_RESP_FLAGS_HOT_FW_RESET_DONE)
		fw_reset = true;

	if (test_bit(BNXT_STATE_IN_FW_RESET, &bp->state) && !fw_reset) {
		netdev_err(bp->dev, "RESET_DONE not set during FW reset.\n");
		return -ENODEV;
	}
	if (resc_reinit || fw_reset) {
		if (fw_reset) {
			if (!test_bit(BNXT_STATE_IN_FW_RESET, &bp->state))
				bnxt_ulp_stop(bp);
			bnxt_free_ctx_mem(bp);
			kfree(bp->ctx);
			bp->ctx = NULL;
			bnxt_dcb_free(bp);
			rc = bnxt_fw_init_one(bp);
			if (rc) {
				set_bit(BNXT_STATE_ABORT_ERR, &bp->state);
				return rc;
			}
			bnxt_clear_int_mode(bp);
			rc = bnxt_init_int_mode(bp);
			if (rc) {
				netdev_err(bp->dev, "init int mode failed\n");
				return rc;
			}
			set_bit(BNXT_STATE_FW_RESET_DET, &bp->state);
		}
		if (BNXT_NEW_RM(bp)) {
			struct bnxt_hw_resc *hw_resc = &bp->hw_resc;

			rc = bnxt_hwrm_func_resc_qcaps(bp, true);
			hw_resc->resv_cp_rings = 0;
			hw_resc->resv_stat_ctxs = 0;
			hw_resc->resv_irqs = 0;
			hw_resc->resv_tx_rings = 0;
			hw_resc->resv_rx_rings = 0;
			hw_resc->resv_hw_ring_grps = 0;
			hw_resc->resv_vnics = 0;
			if (!fw_reset) {
				bp->tx_nr_rings = 0;
				bp->rx_nr_rings = 0;
			}
		}
	}
	return 0;
}

static int bnxt_hwrm_port_led_qcaps(struct bnxt *bp)
{
	struct hwrm_port_led_qcaps_output *resp = bp->hwrm_cmd_resp_addr;
	struct hwrm_port_led_qcaps_input req = {0};
	struct bnxt_pf_info *pf = &bp->pf;
	int rc;

	bp->num_leds = 0;
	if (BNXT_VF(bp) || bp->hwrm_spec_code < 0x10601)
		return 0;

	bnxt_hwrm_cmd_hdr_init(bp, &req, HWRM_PORT_LED_QCAPS, -1, -1);
	req.port_id = cpu_to_le16(pf->port_id);
	mutex_lock(&bp->hwrm_cmd_lock);
	rc = _hwrm_send_message(bp, &req, sizeof(req), HWRM_CMD_TIMEOUT);
	if (rc) {
		mutex_unlock(&bp->hwrm_cmd_lock);
		return rc;
	}
	if (resp->num_leds > 0 && resp->num_leds < BNXT_MAX_LED) {
		int i;

		bp->num_leds = resp->num_leds;
		memcpy(bp->leds, &resp->led0_id, sizeof(bp->leds[0]) *
						 bp->num_leds);
		for (i = 0; i < bp->num_leds; i++) {
			struct bnxt_led_info *led = &bp->leds[i];
			__le16 caps = led->led_state_caps;

			if (!led->led_group_id ||
			    !BNXT_LED_ALT_BLINK_CAP(caps)) {
				bp->num_leds = 0;
				break;
			}
		}
	}
	mutex_unlock(&bp->hwrm_cmd_lock);
	return 0;
}

int bnxt_hwrm_alloc_wol_fltr(struct bnxt *bp)
{
	struct hwrm_wol_filter_alloc_input req = {0};
	struct hwrm_wol_filter_alloc_output *resp = bp->hwrm_cmd_resp_addr;
	int rc;

	bnxt_hwrm_cmd_hdr_init(bp, &req, HWRM_WOL_FILTER_ALLOC, -1, -1);
	req.port_id = cpu_to_le16(bp->pf.port_id);
	req.wol_type = WOL_FILTER_ALLOC_REQ_WOL_TYPE_MAGICPKT;
	req.enables = cpu_to_le32(WOL_FILTER_ALLOC_REQ_ENABLES_MAC_ADDRESS);
	memcpy(req.mac_address, bp->dev->dev_addr, ETH_ALEN);
	mutex_lock(&bp->hwrm_cmd_lock);
	rc = _hwrm_send_message(bp, &req, sizeof(req), HWRM_CMD_TIMEOUT);
	if (!rc)
		bp->wol_filter_id = resp->wol_filter_id;
	mutex_unlock(&bp->hwrm_cmd_lock);
	return rc;
}

int bnxt_hwrm_free_wol_fltr(struct bnxt *bp)
{
	struct hwrm_wol_filter_free_input req = {0};

	bnxt_hwrm_cmd_hdr_init(bp, &req, HWRM_WOL_FILTER_FREE, -1, -1);
	req.port_id = cpu_to_le16(bp->pf.port_id);
	req.enables = cpu_to_le32(WOL_FILTER_FREE_REQ_ENABLES_WOL_FILTER_ID);
	req.wol_filter_id = bp->wol_filter_id;
	return hwrm_send_message(bp, &req, sizeof(req), HWRM_CMD_TIMEOUT);
}

static u16 bnxt_hwrm_get_wol_fltrs(struct bnxt *bp, u16 handle)
{
	struct hwrm_wol_filter_qcfg_input req = {0};
	struct hwrm_wol_filter_qcfg_output *resp = bp->hwrm_cmd_resp_addr;
	u16 next_handle = 0;
	int rc;

	bnxt_hwrm_cmd_hdr_init(bp, &req, HWRM_WOL_FILTER_QCFG, -1, -1);
	req.port_id = cpu_to_le16(bp->pf.port_id);
	req.handle = cpu_to_le16(handle);
	mutex_lock(&bp->hwrm_cmd_lock);
	rc = _hwrm_send_message(bp, &req, sizeof(req), HWRM_CMD_TIMEOUT);
	if (!rc) {
		next_handle = le16_to_cpu(resp->next_handle);
		if (next_handle != 0) {
			if (resp->wol_type ==
			    WOL_FILTER_ALLOC_REQ_WOL_TYPE_MAGICPKT) {
				bp->wol = 1;
				bp->wol_filter_id = resp->wol_filter_id;
			}
		}
	}
	mutex_unlock(&bp->hwrm_cmd_lock);
	return next_handle;
}

static void bnxt_get_wol_settings(struct bnxt *bp)
{
	u16 handle = 0;

	bp->wol = 0;
	if (!BNXT_PF(bp) || !(bp->flags & BNXT_FLAG_WOL_CAP))
		return;

	do {
		handle = bnxt_hwrm_get_wol_fltrs(bp, handle);
	} while (handle && handle != 0xffff);
}

#ifdef CONFIG_BNXT_HWMON
static ssize_t bnxt_show_temp(struct device *dev,
			      struct device_attribute *devattr, char *buf)
{
	struct hwrm_temp_monitor_query_input req = {0};
	struct hwrm_temp_monitor_query_output *resp;
	struct bnxt *bp = dev_get_drvdata(dev);
	u32 temp = 0;

	resp = bp->hwrm_cmd_resp_addr;
	bnxt_hwrm_cmd_hdr_init(bp, &req, HWRM_TEMP_MONITOR_QUERY, -1, -1);
	mutex_lock(&bp->hwrm_cmd_lock);
	if (!_hwrm_send_message(bp, &req, sizeof(req), HWRM_CMD_TIMEOUT))
		temp = resp->temp * 1000; /* display millidegree */
	mutex_unlock(&bp->hwrm_cmd_lock);

	return sprintf(buf, "%u\n", temp);
}
static SENSOR_DEVICE_ATTR(temp1_input, 0444, bnxt_show_temp, NULL, 0);

static struct attribute *bnxt_attrs[] = {
	&sensor_dev_attr_temp1_input.dev_attr.attr,
	NULL
};
ATTRIBUTE_GROUPS(bnxt);

static void bnxt_hwmon_close(struct bnxt *bp)
{
	if (bp->hwmon_dev) {
		hwmon_device_unregister(bp->hwmon_dev);
		bp->hwmon_dev = NULL;
	}
}

static void bnxt_hwmon_open(struct bnxt *bp)
{
	struct pci_dev *pdev = bp->pdev;

	if (bp->hwmon_dev)
		return;

	bp->hwmon_dev = hwmon_device_register_with_groups(&pdev->dev,
							  DRV_MODULE_NAME, bp,
							  bnxt_groups);
	if (IS_ERR(bp->hwmon_dev)) {
		bp->hwmon_dev = NULL;
		dev_warn(&pdev->dev, "Cannot register hwmon device\n");
	}
}
#else
static void bnxt_hwmon_close(struct bnxt *bp)
{
}

static void bnxt_hwmon_open(struct bnxt *bp)
{
}
#endif

static bool bnxt_eee_config_ok(struct bnxt *bp)
{
	struct ethtool_eee *eee = &bp->eee;
	struct bnxt_link_info *link_info = &bp->link_info;

	if (!(bp->flags & BNXT_FLAG_EEE_CAP))
		return true;

	if (eee->eee_enabled) {
		u32 advertising =
			_bnxt_fw_to_ethtool_adv_spds(link_info->advertising, 0);

		if (!(link_info->autoneg & BNXT_AUTONEG_SPEED)) {
			eee->eee_enabled = 0;
			return false;
		}
		if (eee->advertised & ~advertising) {
			eee->advertised = advertising & eee->supported;
			return false;
		}
	}
	return true;
}

static int bnxt_update_phy_setting(struct bnxt *bp)
{
	int rc;
	bool update_link = false;
	bool update_pause = false;
	bool update_eee = false;
	struct bnxt_link_info *link_info = &bp->link_info;

	rc = bnxt_update_link(bp, true);
	if (rc) {
		netdev_err(bp->dev, "failed to update link (rc: %x)\n",
			   rc);
		return rc;
	}
	if (!BNXT_SINGLE_PF(bp))
		return 0;

	if ((link_info->autoneg & BNXT_AUTONEG_FLOW_CTRL) &&
	    (link_info->auto_pause_setting & BNXT_LINK_PAUSE_BOTH) !=
	    link_info->req_flow_ctrl)
		update_pause = true;
	if (!(link_info->autoneg & BNXT_AUTONEG_FLOW_CTRL) &&
	    link_info->force_pause_setting != link_info->req_flow_ctrl)
		update_pause = true;
	if (!(link_info->autoneg & BNXT_AUTONEG_SPEED)) {
		if (BNXT_AUTO_MODE(link_info->auto_mode))
			update_link = true;
		if (link_info->req_link_speed != link_info->force_link_speed)
			update_link = true;
		if (link_info->req_duplex != link_info->duplex_setting)
			update_link = true;
	} else {
		if (link_info->auto_mode == BNXT_LINK_AUTO_NONE)
			update_link = true;
		if (link_info->advertising != link_info->auto_link_speeds)
			update_link = true;
	}

	/* The last close may have shutdown the link, so need to call
	 * PHY_CFG to bring it back up.
	 */
	if (!bp->link_info.link_up)
		update_link = true;

	if (!bnxt_eee_config_ok(bp))
		update_eee = true;

	if (update_link)
		rc = bnxt_hwrm_set_link_setting(bp, update_pause, update_eee);
	else if (update_pause)
		rc = bnxt_hwrm_set_pause(bp);
	if (rc) {
		netdev_err(bp->dev, "failed to update phy setting (rc: %x)\n",
			   rc);
		return rc;
	}

	return rc;
}

/* Common routine to pre-map certain register block to different GRC window.
 * A PF has 16 4K windows and a VF has 4 4K windows. However, only 15 windows
 * in PF and 3 windows in VF that can be customized to map in different
 * register blocks.
 */
static void bnxt_preset_reg_win(struct bnxt *bp)
{
	if (BNXT_PF(bp)) {
		/* CAG registers map to GRC window #4 */
		writel(BNXT_CAG_REG_BASE,
		       bp->bar0 + BNXT_GRCPF_REG_WINDOW_BASE_OUT + 12);
	}
}

static int bnxt_init_dflt_ring_mode(struct bnxt *bp);

static int __bnxt_open_nic(struct bnxt *bp, bool irq_re_init, bool link_re_init)
{
	int rc = 0;

	bnxt_preset_reg_win(bp);
	netif_carrier_off(bp->dev);
	if (irq_re_init) {
		/* Reserve rings now if none were reserved at driver probe. */
		rc = bnxt_init_dflt_ring_mode(bp);
		if (rc) {
			netdev_err(bp->dev, "Failed to reserve default rings at open\n");
			return rc;
		}
	}
	rc = bnxt_reserve_rings(bp, irq_re_init);
	if (rc)
		return rc;
	if ((bp->flags & BNXT_FLAG_RFS) &&
	    !(bp->flags & BNXT_FLAG_USING_MSIX)) {
		/* disable RFS if falling back to INTA */
		bp->dev->hw_features &= ~NETIF_F_NTUPLE;
		bp->flags &= ~BNXT_FLAG_RFS;
	}

	rc = bnxt_alloc_mem(bp, irq_re_init);
	if (rc) {
		netdev_err(bp->dev, "bnxt_alloc_mem err: %x\n", rc);
		goto open_err_free_mem;
	}

	if (irq_re_init) {
		bnxt_init_napi(bp);
		rc = bnxt_request_irq(bp);
		if (rc) {
			netdev_err(bp->dev, "bnxt_request_irq err: %x\n", rc);
			goto open_err_irq;
		}
	}

	bnxt_enable_napi(bp);
	bnxt_debug_dev_init(bp);

	rc = bnxt_init_nic(bp, irq_re_init);
	if (rc) {
		netdev_err(bp->dev, "bnxt_init_nic err: %x\n", rc);
		goto open_err;
	}

	if (link_re_init) {
		mutex_lock(&bp->link_lock);
		rc = bnxt_update_phy_setting(bp);
		mutex_unlock(&bp->link_lock);
		if (rc) {
			netdev_warn(bp->dev, "failed to update phy settings\n");
			if (BNXT_SINGLE_PF(bp)) {
				bp->link_info.phy_retry = true;
				bp->link_info.phy_retry_expires =
					jiffies + 5 * HZ;
			}
		}
	}

	if (irq_re_init)
		udp_tunnel_get_rx_info(bp->dev);

	set_bit(BNXT_STATE_OPEN, &bp->state);
	bnxt_enable_int(bp);
	/* Enable TX queues */
	bnxt_tx_enable(bp);
	mod_timer(&bp->timer, jiffies + bp->current_interval);
	/* Poll link status and check for SFP+ module status */
	bnxt_get_port_module_status(bp);

	/* VF-reps may need to be re-opened after the PF is re-opened */
	if (BNXT_PF(bp))
		bnxt_vf_reps_open(bp);
	return 0;

open_err:
	bnxt_debug_dev_exit(bp);
	bnxt_disable_napi(bp);

open_err_irq:
	bnxt_del_napi(bp);

open_err_free_mem:
	bnxt_free_skbs(bp);
	bnxt_free_irq(bp);
	bnxt_free_mem(bp, true);
	return rc;
}

/* rtnl_lock held */
int bnxt_open_nic(struct bnxt *bp, bool irq_re_init, bool link_re_init)
{
	int rc = 0;

	rc = __bnxt_open_nic(bp, irq_re_init, link_re_init);
	if (rc) {
		netdev_err(bp->dev, "nic open fail (rc: %x)\n", rc);
		dev_close(bp->dev);
	}
	return rc;
}

/* rtnl_lock held, open the NIC half way by allocating all resources, but
 * NAPI, IRQ, and TX are not enabled.  This is mainly used for offline
 * self tests.
 */
int bnxt_half_open_nic(struct bnxt *bp)
{
	int rc = 0;

	rc = bnxt_alloc_mem(bp, false);
	if (rc) {
		netdev_err(bp->dev, "bnxt_alloc_mem err: %x\n", rc);
		goto half_open_err;
	}
	rc = bnxt_init_nic(bp, false);
	if (rc) {
		netdev_err(bp->dev, "bnxt_init_nic err: %x\n", rc);
		goto half_open_err;
	}
	return 0;

half_open_err:
	bnxt_free_skbs(bp);
	bnxt_free_mem(bp, false);
	dev_close(bp->dev);
	return rc;
}

/* rtnl_lock held, this call can only be made after a previous successful
 * call to bnxt_half_open_nic().
 */
void bnxt_half_close_nic(struct bnxt *bp)
{
	bnxt_hwrm_resource_free(bp, false, false);
	bnxt_free_skbs(bp);
	bnxt_free_mem(bp, false);
}

static void bnxt_reenable_sriov(struct bnxt *bp)
{
	if (BNXT_PF(bp)) {
		struct bnxt_pf_info *pf = &bp->pf;
		int n = pf->active_vfs;

		if (n)
			bnxt_cfg_hw_sriov(bp, &n, true);
	}
}

static int bnxt_open(struct net_device *dev)
{
	struct bnxt *bp = netdev_priv(dev);
	int rc;

	if (test_bit(BNXT_STATE_ABORT_ERR, &bp->state)) {
		netdev_err(bp->dev, "A previous firmware reset did not complete, aborting\n");
		return -ENODEV;
	}

	rc = bnxt_hwrm_if_change(bp, true);
	if (rc)
		return rc;
	rc = __bnxt_open_nic(bp, true, true);
	if (rc) {
		bnxt_hwrm_if_change(bp, false);
	} else {
		if (test_and_clear_bit(BNXT_STATE_FW_RESET_DET, &bp->state)) {
			if (!test_bit(BNXT_STATE_IN_FW_RESET, &bp->state)) {
				bnxt_ulp_start(bp, 0);
				bnxt_reenable_sriov(bp);
			}
		}
		bnxt_hwmon_open(bp);
	}

	return rc;
}

static bool bnxt_drv_busy(struct bnxt *bp)
{
	return (test_bit(BNXT_STATE_IN_SP_TASK, &bp->state) ||
		test_bit(BNXT_STATE_READ_STATS, &bp->state));
}

static void bnxt_get_ring_stats(struct bnxt *bp,
				struct rtnl_link_stats64 *stats);

static void __bnxt_close_nic(struct bnxt *bp, bool irq_re_init,
			     bool link_re_init)
{
	/* Close the VF-reps before closing PF */
	if (BNXT_PF(bp))
		bnxt_vf_reps_close(bp);

	/* Change device state to avoid TX queue wake up's */
	bnxt_tx_disable(bp);

	clear_bit(BNXT_STATE_OPEN, &bp->state);
	smp_mb__after_atomic();
	while (bnxt_drv_busy(bp))
		msleep(20);

	/* Flush rings and and disable interrupts */
	bnxt_shutdown_nic(bp, irq_re_init);

	/* TODO CHIMP_FW: Link/PHY related cleanup if (link_re_init) */

	bnxt_debug_dev_exit(bp);
	bnxt_disable_napi(bp);
	del_timer_sync(&bp->timer);
	bnxt_free_skbs(bp);

	/* Save ring stats before shutdown */
	if (bp->bnapi && irq_re_init)
		bnxt_get_ring_stats(bp, &bp->net_stats_prev);
	if (irq_re_init) {
		bnxt_free_irq(bp);
		bnxt_del_napi(bp);
	}
	bnxt_free_mem(bp, irq_re_init);
}

int bnxt_close_nic(struct bnxt *bp, bool irq_re_init, bool link_re_init)
{
	int rc = 0;

	if (test_bit(BNXT_STATE_IN_FW_RESET, &bp->state)) {
		/* If we get here, it means firmware reset is in progress
		 * while we are trying to close.  We can safely proceed with
		 * the close because we are holding rtnl_lock().  Some firmware
		 * messages may fail as we proceed to close.  We set the
		 * ABORT_ERR flag here so that the FW reset thread will later
		 * abort when it gets the rtnl_lock() and sees the flag.
		 */
		netdev_warn(bp->dev, "FW reset in progress during close, FW reset will be aborted\n");
		set_bit(BNXT_STATE_ABORT_ERR, &bp->state);
	}

#ifdef CONFIG_BNXT_SRIOV
	if (bp->sriov_cfg) {
		rc = wait_event_interruptible_timeout(bp->sriov_cfg_wait,
						      !bp->sriov_cfg,
						      BNXT_SRIOV_CFG_WAIT_TMO);
		if (rc)
			netdev_warn(bp->dev, "timeout waiting for SRIOV config operation to complete!\n");
	}
#endif
	__bnxt_close_nic(bp, irq_re_init, link_re_init);
	return rc;
}

static int bnxt_close(struct net_device *dev)
{
	struct bnxt *bp = netdev_priv(dev);

	bnxt_hwmon_close(bp);
	bnxt_close_nic(bp, true, true);
	bnxt_hwrm_shutdown_link(bp);
	bnxt_hwrm_if_change(bp, false);
	return 0;
}

static int bnxt_hwrm_port_phy_read(struct bnxt *bp, u16 phy_addr, u16 reg,
				   u16 *val)
{
	struct hwrm_port_phy_mdio_read_output *resp = bp->hwrm_cmd_resp_addr;
	struct hwrm_port_phy_mdio_read_input req = {0};
	int rc;

	if (bp->hwrm_spec_code < 0x10a00)
		return -EOPNOTSUPP;

	bnxt_hwrm_cmd_hdr_init(bp, &req, HWRM_PORT_PHY_MDIO_READ, -1, -1);
	req.port_id = cpu_to_le16(bp->pf.port_id);
	req.phy_addr = phy_addr;
	req.reg_addr = cpu_to_le16(reg & 0x1f);
	if (mdio_phy_id_is_c45(phy_addr)) {
		req.cl45_mdio = 1;
		req.phy_addr = mdio_phy_id_prtad(phy_addr);
		req.dev_addr = mdio_phy_id_devad(phy_addr);
		req.reg_addr = cpu_to_le16(reg);
	}

	mutex_lock(&bp->hwrm_cmd_lock);
	rc = _hwrm_send_message(bp, &req, sizeof(req), HWRM_CMD_TIMEOUT);
	if (!rc)
		*val = le16_to_cpu(resp->reg_data);
	mutex_unlock(&bp->hwrm_cmd_lock);
	return rc;
}

static int bnxt_hwrm_port_phy_write(struct bnxt *bp, u16 phy_addr, u16 reg,
				    u16 val)
{
	struct hwrm_port_phy_mdio_write_input req = {0};

	if (bp->hwrm_spec_code < 0x10a00)
		return -EOPNOTSUPP;

	bnxt_hwrm_cmd_hdr_init(bp, &req, HWRM_PORT_PHY_MDIO_WRITE, -1, -1);
	req.port_id = cpu_to_le16(bp->pf.port_id);
	req.phy_addr = phy_addr;
	req.reg_addr = cpu_to_le16(reg & 0x1f);
	if (mdio_phy_id_is_c45(phy_addr)) {
		req.cl45_mdio = 1;
		req.phy_addr = mdio_phy_id_prtad(phy_addr);
		req.dev_addr = mdio_phy_id_devad(phy_addr);
		req.reg_addr = cpu_to_le16(reg);
	}
	req.reg_data = cpu_to_le16(val);

	return hwrm_send_message(bp, &req, sizeof(req), HWRM_CMD_TIMEOUT);
}

/* rtnl_lock held */
static int bnxt_ioctl(struct net_device *dev, struct ifreq *ifr, int cmd)
{
	struct mii_ioctl_data *mdio = if_mii(ifr);
	struct bnxt *bp = netdev_priv(dev);
	int rc;

	switch (cmd) {
	case SIOCGMIIPHY:
		mdio->phy_id = bp->link_info.phy_addr;

		/* fallthru */
	case SIOCGMIIREG: {
		u16 mii_regval = 0;

		if (!netif_running(dev))
			return -EAGAIN;

		rc = bnxt_hwrm_port_phy_read(bp, mdio->phy_id, mdio->reg_num,
					     &mii_regval);
		mdio->val_out = mii_regval;
		return rc;
	}

	case SIOCSMIIREG:
		if (!netif_running(dev))
			return -EAGAIN;

		return bnxt_hwrm_port_phy_write(bp, mdio->phy_id, mdio->reg_num,
						mdio->val_in);

	default:
		/* do nothing */
		break;
	}
	return -EOPNOTSUPP;
}

static void bnxt_get_ring_stats(struct bnxt *bp,
				struct rtnl_link_stats64 *stats)
{
	int i;


	for (i = 0; i < bp->cp_nr_rings; i++) {
		struct bnxt_napi *bnapi = bp->bnapi[i];
		struct bnxt_cp_ring_info *cpr = &bnapi->cp_ring;
		struct ctx_hw_stats *hw_stats = cpr->hw_stats;

		stats->rx_packets += le64_to_cpu(hw_stats->rx_ucast_pkts);
		stats->rx_packets += le64_to_cpu(hw_stats->rx_mcast_pkts);
		stats->rx_packets += le64_to_cpu(hw_stats->rx_bcast_pkts);

		stats->tx_packets += le64_to_cpu(hw_stats->tx_ucast_pkts);
		stats->tx_packets += le64_to_cpu(hw_stats->tx_mcast_pkts);
		stats->tx_packets += le64_to_cpu(hw_stats->tx_bcast_pkts);

		stats->rx_bytes += le64_to_cpu(hw_stats->rx_ucast_bytes);
		stats->rx_bytes += le64_to_cpu(hw_stats->rx_mcast_bytes);
		stats->rx_bytes += le64_to_cpu(hw_stats->rx_bcast_bytes);

		stats->tx_bytes += le64_to_cpu(hw_stats->tx_ucast_bytes);
		stats->tx_bytes += le64_to_cpu(hw_stats->tx_mcast_bytes);
		stats->tx_bytes += le64_to_cpu(hw_stats->tx_bcast_bytes);

		stats->rx_missed_errors +=
			le64_to_cpu(hw_stats->rx_discard_pkts);

		stats->multicast += le64_to_cpu(hw_stats->rx_mcast_pkts);

		stats->tx_dropped += le64_to_cpu(hw_stats->tx_drop_pkts);
	}
}

static void bnxt_add_prev_stats(struct bnxt *bp,
				struct rtnl_link_stats64 *stats)
{
	struct rtnl_link_stats64 *prev_stats = &bp->net_stats_prev;

	stats->rx_packets += prev_stats->rx_packets;
	stats->tx_packets += prev_stats->tx_packets;
	stats->rx_bytes += prev_stats->rx_bytes;
	stats->tx_bytes += prev_stats->tx_bytes;
	stats->rx_missed_errors += prev_stats->rx_missed_errors;
	stats->multicast += prev_stats->multicast;
	stats->tx_dropped += prev_stats->tx_dropped;
}

static void
bnxt_get_stats64(struct net_device *dev, struct rtnl_link_stats64 *stats)
{
	struct bnxt *bp = netdev_priv(dev);

	set_bit(BNXT_STATE_READ_STATS, &bp->state);
	/* Make sure bnxt_close_nic() sees that we are reading stats before
	 * we check the BNXT_STATE_OPEN flag.
	 */
	smp_mb__after_atomic();
	if (!test_bit(BNXT_STATE_OPEN, &bp->state)) {
		clear_bit(BNXT_STATE_READ_STATS, &bp->state);
		*stats = bp->net_stats_prev;
		return;
	}

	bnxt_get_ring_stats(bp, stats);
	bnxt_add_prev_stats(bp, stats);

	if (bp->flags & BNXT_FLAG_PORT_STATS) {
		struct rx_port_stats *rx = bp->hw_rx_port_stats;
		struct tx_port_stats *tx = bp->hw_tx_port_stats;

		stats->rx_crc_errors = le64_to_cpu(rx->rx_fcs_err_frames);
		stats->rx_frame_errors = le64_to_cpu(rx->rx_align_err_frames);
		stats->rx_length_errors = le64_to_cpu(rx->rx_undrsz_frames) +
					  le64_to_cpu(rx->rx_ovrsz_frames) +
					  le64_to_cpu(rx->rx_runt_frames);
		stats->rx_errors = le64_to_cpu(rx->rx_false_carrier_frames) +
				   le64_to_cpu(rx->rx_jbr_frames);
		stats->collisions = le64_to_cpu(tx->tx_total_collisions);
		stats->tx_fifo_errors = le64_to_cpu(tx->tx_fifo_underruns);
		stats->tx_errors = le64_to_cpu(tx->tx_err);
	}
	clear_bit(BNXT_STATE_READ_STATS, &bp->state);
}

static bool bnxt_mc_list_updated(struct bnxt *bp, u32 *rx_mask)
{
	struct net_device *dev = bp->dev;
	struct bnxt_vnic_info *vnic = &bp->vnic_info[0];
	struct netdev_hw_addr *ha;
	u8 *haddr;
	int mc_count = 0;
	bool update = false;
	int off = 0;

	netdev_for_each_mc_addr(ha, dev) {
		if (mc_count >= BNXT_MAX_MC_ADDRS) {
			*rx_mask |= CFA_L2_SET_RX_MASK_REQ_MASK_ALL_MCAST;
			vnic->mc_list_count = 0;
			return false;
		}
		haddr = ha->addr;
		if (!ether_addr_equal(haddr, vnic->mc_list + off)) {
			memcpy(vnic->mc_list + off, haddr, ETH_ALEN);
			update = true;
		}
		off += ETH_ALEN;
		mc_count++;
	}
	if (mc_count)
		*rx_mask |= CFA_L2_SET_RX_MASK_REQ_MASK_MCAST;

	if (mc_count != vnic->mc_list_count) {
		vnic->mc_list_count = mc_count;
		update = true;
	}
	return update;
}

static bool bnxt_uc_list_updated(struct bnxt *bp)
{
	struct net_device *dev = bp->dev;
	struct bnxt_vnic_info *vnic = &bp->vnic_info[0];
	struct netdev_hw_addr *ha;
	int off = 0;

	if (netdev_uc_count(dev) != (vnic->uc_filter_count - 1))
		return true;

	netdev_for_each_uc_addr(ha, dev) {
		if (!ether_addr_equal(ha->addr, vnic->uc_list + off))
			return true;

		off += ETH_ALEN;
	}
	return false;
}

static void bnxt_set_rx_mode(struct net_device *dev)
{
	struct bnxt *bp = netdev_priv(dev);
	struct bnxt_vnic_info *vnic;
	bool mc_update = false;
	bool uc_update;
	u32 mask;

	if (!test_bit(BNXT_STATE_OPEN, &bp->state))
		return;

	vnic = &bp->vnic_info[0];
	mask = vnic->rx_mask;
	mask &= ~(CFA_L2_SET_RX_MASK_REQ_MASK_PROMISCUOUS |
		  CFA_L2_SET_RX_MASK_REQ_MASK_MCAST |
		  CFA_L2_SET_RX_MASK_REQ_MASK_ALL_MCAST |
		  CFA_L2_SET_RX_MASK_REQ_MASK_BCAST);

	if ((dev->flags & IFF_PROMISC) && bnxt_promisc_ok(bp))
		mask |= CFA_L2_SET_RX_MASK_REQ_MASK_PROMISCUOUS;

	uc_update = bnxt_uc_list_updated(bp);

	if (dev->flags & IFF_BROADCAST)
		mask |= CFA_L2_SET_RX_MASK_REQ_MASK_BCAST;
	if (dev->flags & IFF_ALLMULTI) {
		mask |= CFA_L2_SET_RX_MASK_REQ_MASK_ALL_MCAST;
		vnic->mc_list_count = 0;
	} else {
		mc_update = bnxt_mc_list_updated(bp, &mask);
	}

	if (mask != vnic->rx_mask || uc_update || mc_update) {
		vnic->rx_mask = mask;

		set_bit(BNXT_RX_MASK_SP_EVENT, &bp->sp_event);
		bnxt_queue_sp_work(bp);
	}
}

static int bnxt_cfg_rx_mode(struct bnxt *bp)
{
	struct net_device *dev = bp->dev;
	struct bnxt_vnic_info *vnic = &bp->vnic_info[0];
	struct netdev_hw_addr *ha;
	int i, off = 0, rc;
	bool uc_update;

	netif_addr_lock_bh(dev);
	uc_update = bnxt_uc_list_updated(bp);
	netif_addr_unlock_bh(dev);

	if (!uc_update)
		goto skip_uc;

	mutex_lock(&bp->hwrm_cmd_lock);
	for (i = 1; i < vnic->uc_filter_count; i++) {
		struct hwrm_cfa_l2_filter_free_input req = {0};

		bnxt_hwrm_cmd_hdr_init(bp, &req, HWRM_CFA_L2_FILTER_FREE, -1,
				       -1);

		req.l2_filter_id = vnic->fw_l2_filter_id[i];

		rc = _hwrm_send_message(bp, &req, sizeof(req),
					HWRM_CMD_TIMEOUT);
	}
	mutex_unlock(&bp->hwrm_cmd_lock);

	vnic->uc_filter_count = 1;

	netif_addr_lock_bh(dev);
	if (netdev_uc_count(dev) > (BNXT_MAX_UC_ADDRS - 1)) {
		vnic->rx_mask |= CFA_L2_SET_RX_MASK_REQ_MASK_PROMISCUOUS;
	} else {
		netdev_for_each_uc_addr(ha, dev) {
			memcpy(vnic->uc_list + off, ha->addr, ETH_ALEN);
			off += ETH_ALEN;
			vnic->uc_filter_count++;
		}
	}
	netif_addr_unlock_bh(dev);

	for (i = 1, off = 0; i < vnic->uc_filter_count; i++, off += ETH_ALEN) {
		rc = bnxt_hwrm_set_vnic_filter(bp, 0, i, vnic->uc_list + off);
		if (rc) {
			netdev_err(bp->dev, "HWRM vnic filter failure rc: %x\n",
				   rc);
			vnic->uc_filter_count = i;
			return rc;
		}
	}

skip_uc:
	rc = bnxt_hwrm_cfa_l2_set_rx_mask(bp, 0);
	if (rc && vnic->mc_list_count) {
		netdev_info(bp->dev, "Failed setting MC filters rc: %d, turning on ALL_MCAST mode\n",
			    rc);
		vnic->rx_mask |= CFA_L2_SET_RX_MASK_REQ_MASK_ALL_MCAST;
		vnic->mc_list_count = 0;
		rc = bnxt_hwrm_cfa_l2_set_rx_mask(bp, 0);
	}
	if (rc)
		netdev_err(bp->dev, "HWRM cfa l2 rx mask failure rc: %d\n",
			   rc);

	return rc;
}

static bool bnxt_can_reserve_rings(struct bnxt *bp)
{
#ifdef CONFIG_BNXT_SRIOV
	if (BNXT_NEW_RM(bp) && BNXT_VF(bp)) {
		struct bnxt_hw_resc *hw_resc = &bp->hw_resc;

		/* No minimum rings were provisioned by the PF.  Don't
		 * reserve rings by default when device is down.
		 */
		if (hw_resc->min_tx_rings || hw_resc->resv_tx_rings)
			return true;

		if (!netif_running(bp->dev))
			return false;
	}
#endif
	return true;
}

/* If the chip and firmware supports RFS */
static bool bnxt_rfs_supported(struct bnxt *bp)
{
	if (bp->flags & BNXT_FLAG_CHIP_P5) {
		if (bp->fw_cap & BNXT_FW_CAP_CFA_RFS_RING_TBL_IDX_V2)
			return true;
		return false;
	}
	if (BNXT_PF(bp) && !BNXT_CHIP_TYPE_NITRO_A0(bp))
		return true;
	if (bp->flags & BNXT_FLAG_NEW_RSS_CAP)
		return true;
	return false;
}

/* If runtime conditions support RFS */
static bool bnxt_rfs_capable(struct bnxt *bp)
{
#ifdef CONFIG_RFS_ACCEL
	int vnics, max_vnics, max_rss_ctxs;

	if (bp->flags & BNXT_FLAG_CHIP_P5)
		return bnxt_rfs_supported(bp);
	if (!(bp->flags & BNXT_FLAG_MSIX_CAP) || !bnxt_can_reserve_rings(bp))
		return false;

	vnics = 1 + bp->rx_nr_rings;
	max_vnics = bnxt_get_max_func_vnics(bp);
	max_rss_ctxs = bnxt_get_max_func_rss_ctxs(bp);

	/* RSS contexts not a limiting factor */
	if (bp->flags & BNXT_FLAG_NEW_RSS_CAP)
		max_rss_ctxs = max_vnics;
	if (vnics > max_vnics || vnics > max_rss_ctxs) {
		if (bp->rx_nr_rings > 1)
			netdev_warn(bp->dev,
				    "Not enough resources to support NTUPLE filters, enough resources for up to %d rx rings\n",
				    min(max_rss_ctxs - 1, max_vnics - 1));
		return false;
	}

	if (!BNXT_NEW_RM(bp))
		return true;

	if (vnics == bp->hw_resc.resv_vnics)
		return true;

	bnxt_hwrm_reserve_rings(bp, 0, 0, 0, 0, 0, vnics);
	if (vnics <= bp->hw_resc.resv_vnics)
		return true;

	netdev_warn(bp->dev, "Unable to reserve resources to support NTUPLE filters.\n");
	bnxt_hwrm_reserve_rings(bp, 0, 0, 0, 0, 0, 1);
	return false;
#else
	return false;
#endif
}

static netdev_features_t bnxt_fix_features(struct net_device *dev,
					   netdev_features_t features)
{
	struct bnxt *bp = netdev_priv(dev);
	netdev_features_t vlan_features;

	if ((features & NETIF_F_NTUPLE) && !bnxt_rfs_capable(bp))
		features &= ~NETIF_F_NTUPLE;

	if (bp->flags & BNXT_FLAG_NO_AGG_RINGS)
		features &= ~(NETIF_F_LRO | NETIF_F_GRO_HW);

	if (!(features & NETIF_F_GRO))
		features &= ~NETIF_F_GRO_HW;

	if (features & NETIF_F_GRO_HW)
		features &= ~NETIF_F_LRO;

	/* Both CTAG and STAG VLAN accelaration on the RX side have to be
	 * turned on or off together.
	 */
	vlan_features = features & (NETIF_F_HW_VLAN_CTAG_RX |
				    NETIF_F_HW_VLAN_STAG_RX);
	if (vlan_features != (NETIF_F_HW_VLAN_CTAG_RX |
			      NETIF_F_HW_VLAN_STAG_RX)) {
		if (dev->features & NETIF_F_HW_VLAN_CTAG_RX)
			features &= ~(NETIF_F_HW_VLAN_CTAG_RX |
				      NETIF_F_HW_VLAN_STAG_RX);
		else if (vlan_features)
			features |= NETIF_F_HW_VLAN_CTAG_RX |
				    NETIF_F_HW_VLAN_STAG_RX;
	}
#ifdef CONFIG_BNXT_SRIOV
	if (BNXT_VF(bp)) {
		if (bp->vf.vlan) {
			features &= ~(NETIF_F_HW_VLAN_CTAG_RX |
				      NETIF_F_HW_VLAN_STAG_RX);
		}
	}
#endif
	return features;
}

static int bnxt_set_features(struct net_device *dev, netdev_features_t features)
{
	struct bnxt *bp = netdev_priv(dev);
	u32 flags = bp->flags;
	u32 changes;
	int rc = 0;
	bool re_init = false;
	bool update_tpa = false;

	flags &= ~BNXT_FLAG_ALL_CONFIG_FEATS;
	if (features & NETIF_F_GRO_HW)
		flags |= BNXT_FLAG_GRO;
	else if (features & NETIF_F_LRO)
		flags |= BNXT_FLAG_LRO;

	if (bp->flags & BNXT_FLAG_NO_AGG_RINGS)
		flags &= ~BNXT_FLAG_TPA;

	if (features & NETIF_F_HW_VLAN_CTAG_RX)
		flags |= BNXT_FLAG_STRIP_VLAN;

	if (features & NETIF_F_NTUPLE)
		flags |= BNXT_FLAG_RFS;

	changes = flags ^ bp->flags;
	if (changes & BNXT_FLAG_TPA) {
		update_tpa = true;
		if ((bp->flags & BNXT_FLAG_TPA) == 0 ||
		    (flags & BNXT_FLAG_TPA) == 0 ||
		    (bp->flags & BNXT_FLAG_CHIP_P5))
			re_init = true;
	}

	if (changes & ~BNXT_FLAG_TPA)
		re_init = true;

	if (flags != bp->flags) {
		u32 old_flags = bp->flags;

		if (!test_bit(BNXT_STATE_OPEN, &bp->state)) {
			bp->flags = flags;
			if (update_tpa)
				bnxt_set_ring_params(bp);
			return rc;
		}

		if (re_init) {
			bnxt_close_nic(bp, false, false);
			bp->flags = flags;
			if (update_tpa)
				bnxt_set_ring_params(bp);

			return bnxt_open_nic(bp, false, false);
		}
		if (update_tpa) {
			bp->flags = flags;
			rc = bnxt_set_tpa(bp,
					  (flags & BNXT_FLAG_TPA) ?
					  true : false);
			if (rc)
				bp->flags = old_flags;
		}
	}
	return rc;
}

static int bnxt_dbg_hwrm_ring_info_get(struct bnxt *bp, u8 ring_type,
				       u32 ring_id, u32 *prod, u32 *cons)
{
	struct hwrm_dbg_ring_info_get_output *resp = bp->hwrm_cmd_resp_addr;
	struct hwrm_dbg_ring_info_get_input req = {0};
	int rc;

	bnxt_hwrm_cmd_hdr_init(bp, &req, HWRM_DBG_RING_INFO_GET, -1, -1);
	req.ring_type = ring_type;
	req.fw_ring_id = cpu_to_le32(ring_id);
	mutex_lock(&bp->hwrm_cmd_lock);
	rc = _hwrm_send_message(bp, &req, sizeof(req), HWRM_CMD_TIMEOUT);
	if (!rc) {
		*prod = le32_to_cpu(resp->producer_index);
		*cons = le32_to_cpu(resp->consumer_index);
	}
	mutex_unlock(&bp->hwrm_cmd_lock);
	return rc;
}

static void bnxt_dump_tx_sw_state(struct bnxt_napi *bnapi)
{
	struct bnxt_tx_ring_info *txr = bnapi->tx_ring;
	int i = bnapi->index;

	if (!txr)
		return;

	netdev_info(bnapi->bp->dev, "[%d]: tx{fw_ring: %d prod: %x cons: %x}\n",
		    i, txr->tx_ring_struct.fw_ring_id, txr->tx_prod,
		    txr->tx_cons);
}

static void bnxt_dump_rx_sw_state(struct bnxt_napi *bnapi)
{
	struct bnxt_rx_ring_info *rxr = bnapi->rx_ring;
	int i = bnapi->index;

	if (!rxr)
		return;

	netdev_info(bnapi->bp->dev, "[%d]: rx{fw_ring: %d prod: %x} rx_agg{fw_ring: %d agg_prod: %x sw_agg_prod: %x}\n",
		    i, rxr->rx_ring_struct.fw_ring_id, rxr->rx_prod,
		    rxr->rx_agg_ring_struct.fw_ring_id, rxr->rx_agg_prod,
		    rxr->rx_sw_agg_prod);
}

static void bnxt_dump_cp_sw_state(struct bnxt_napi *bnapi)
{
	struct bnxt_cp_ring_info *cpr = &bnapi->cp_ring;
	int i = bnapi->index;

	netdev_info(bnapi->bp->dev, "[%d]: cp{fw_ring: %d raw_cons: %x}\n",
		    i, cpr->cp_ring_struct.fw_ring_id, cpr->cp_raw_cons);
}

static void bnxt_dbg_dump_states(struct bnxt *bp)
{
	int i;
	struct bnxt_napi *bnapi;

	for (i = 0; i < bp->cp_nr_rings; i++) {
		bnapi = bp->bnapi[i];
		if (netif_msg_drv(bp)) {
			bnxt_dump_tx_sw_state(bnapi);
			bnxt_dump_rx_sw_state(bnapi);
			bnxt_dump_cp_sw_state(bnapi);
		}
	}
}

static void bnxt_reset_task(struct bnxt *bp, bool silent)
{
	if (!silent)
		bnxt_dbg_dump_states(bp);
	if (netif_running(bp->dev)) {
		int rc;

		if (silent) {
			bnxt_close_nic(bp, false, false);
			bnxt_open_nic(bp, false, false);
		} else {
			bnxt_ulp_stop(bp);
			bnxt_close_nic(bp, true, false);
			rc = bnxt_open_nic(bp, true, false);
			bnxt_ulp_start(bp, rc);
		}
	}
}

static void bnxt_tx_timeout(struct net_device *dev, unsigned int txqueue)
{
	struct bnxt *bp = netdev_priv(dev);

	netdev_err(bp->dev,  "TX timeout detected, starting reset task!\n");
	set_bit(BNXT_RESET_TASK_SP_EVENT, &bp->sp_event);
	bnxt_queue_sp_work(bp);
}

static void bnxt_fw_health_check(struct bnxt *bp)
{
	struct bnxt_fw_health *fw_health = bp->fw_health;
	u32 val;

	if (!fw_health->enabled || test_bit(BNXT_STATE_IN_FW_RESET, &bp->state))
		return;

	if (fw_health->tmr_counter) {
		fw_health->tmr_counter--;
		return;
	}

	val = bnxt_fw_health_readl(bp, BNXT_FW_HEARTBEAT_REG);
	if (val == fw_health->last_fw_heartbeat)
		goto fw_reset;

	fw_health->last_fw_heartbeat = val;

	val = bnxt_fw_health_readl(bp, BNXT_FW_RESET_CNT_REG);
	if (val != fw_health->last_fw_reset_cnt)
		goto fw_reset;

	fw_health->tmr_counter = fw_health->tmr_multiplier;
	return;

fw_reset:
	set_bit(BNXT_FW_EXCEPTION_SP_EVENT, &bp->sp_event);
	bnxt_queue_sp_work(bp);
}

static void bnxt_timer(struct timer_list *t)
{
	struct bnxt *bp = from_timer(bp, t, timer);
	struct net_device *dev = bp->dev;

	if (!netif_running(dev))
		return;

	if (atomic_read(&bp->intr_sem) != 0)
		goto bnxt_restart_timer;

	if (bp->fw_cap & BNXT_FW_CAP_ERROR_RECOVERY)
		bnxt_fw_health_check(bp);

	if (bp->link_info.link_up && (bp->flags & BNXT_FLAG_PORT_STATS) &&
	    bp->stats_coal_ticks) {
		set_bit(BNXT_PERIODIC_STATS_SP_EVENT, &bp->sp_event);
		bnxt_queue_sp_work(bp);
	}

	if (bnxt_tc_flower_enabled(bp)) {
		set_bit(BNXT_FLOW_STATS_SP_EVENT, &bp->sp_event);
		bnxt_queue_sp_work(bp);
	}

#ifdef CONFIG_RFS_ACCEL
	if ((bp->flags & BNXT_FLAG_RFS) && bp->ntp_fltr_count) {
		set_bit(BNXT_RX_NTP_FLTR_SP_EVENT, &bp->sp_event);
		bnxt_queue_sp_work(bp);
	}
#endif /*CONFIG_RFS_ACCEL*/

	if (bp->link_info.phy_retry) {
		if (time_after(jiffies, bp->link_info.phy_retry_expires)) {
			bp->link_info.phy_retry = false;
			netdev_warn(bp->dev, "failed to update phy settings after maximum retries.\n");
		} else {
			set_bit(BNXT_UPDATE_PHY_SP_EVENT, &bp->sp_event);
			bnxt_queue_sp_work(bp);
		}
	}

	if ((bp->flags & BNXT_FLAG_CHIP_P5) && !bp->chip_rev &&
	    netif_carrier_ok(dev)) {
		set_bit(BNXT_RING_COAL_NOW_SP_EVENT, &bp->sp_event);
		bnxt_queue_sp_work(bp);
	}
bnxt_restart_timer:
	mod_timer(&bp->timer, jiffies + bp->current_interval);
}

static void bnxt_rtnl_lock_sp(struct bnxt *bp)
{
	/* We are called from bnxt_sp_task which has BNXT_STATE_IN_SP_TASK
	 * set.  If the device is being closed, bnxt_close() may be holding
	 * rtnl() and waiting for BNXT_STATE_IN_SP_TASK to clear.  So we
	 * must clear BNXT_STATE_IN_SP_TASK before holding rtnl().
	 */
	clear_bit(BNXT_STATE_IN_SP_TASK, &bp->state);
	rtnl_lock();
}

static void bnxt_rtnl_unlock_sp(struct bnxt *bp)
{
	set_bit(BNXT_STATE_IN_SP_TASK, &bp->state);
	rtnl_unlock();
}

/* Only called from bnxt_sp_task() */
static void bnxt_reset(struct bnxt *bp, bool silent)
{
	bnxt_rtnl_lock_sp(bp);
	if (test_bit(BNXT_STATE_OPEN, &bp->state))
		bnxt_reset_task(bp, silent);
	bnxt_rtnl_unlock_sp(bp);
}

static void bnxt_fw_reset_close(struct bnxt *bp)
{
	bnxt_ulp_stop(bp);
	/* When firmware is fatal state, disable PCI device to prevent
	 * any potential bad DMAs before freeing kernel memory.
	 */
	if (test_bit(BNXT_STATE_FW_FATAL_COND, &bp->state))
		pci_disable_device(bp->pdev);
	__bnxt_close_nic(bp, true, false);
	bnxt_clear_int_mode(bp);
	bnxt_hwrm_func_drv_unrgtr(bp);
	if (pci_is_enabled(bp->pdev))
		pci_disable_device(bp->pdev);
	bnxt_free_ctx_mem(bp);
	kfree(bp->ctx);
	bp->ctx = NULL;
}

static bool is_bnxt_fw_ok(struct bnxt *bp)
{
	struct bnxt_fw_health *fw_health = bp->fw_health;
	bool no_heartbeat = false, has_reset = false;
	u32 val;

	val = bnxt_fw_health_readl(bp, BNXT_FW_HEARTBEAT_REG);
	if (val == fw_health->last_fw_heartbeat)
		no_heartbeat = true;

	val = bnxt_fw_health_readl(bp, BNXT_FW_RESET_CNT_REG);
	if (val != fw_health->last_fw_reset_cnt)
		has_reset = true;

	if (!no_heartbeat && has_reset)
		return true;

	return false;
}

/* rtnl_lock is acquired before calling this function */
static void bnxt_force_fw_reset(struct bnxt *bp)
{
	struct bnxt_fw_health *fw_health = bp->fw_health;
	u32 wait_dsecs;

	if (!test_bit(BNXT_STATE_OPEN, &bp->state) ||
	    test_bit(BNXT_STATE_IN_FW_RESET, &bp->state))
		return;

	set_bit(BNXT_STATE_IN_FW_RESET, &bp->state);
	bnxt_fw_reset_close(bp);
	wait_dsecs = fw_health->master_func_wait_dsecs;
	if (fw_health->master) {
		if (fw_health->flags & ERROR_RECOVERY_QCFG_RESP_FLAGS_CO_CPU)
			wait_dsecs = 0;
		bp->fw_reset_state = BNXT_FW_RESET_STATE_RESET_FW;
	} else {
		bp->fw_reset_timestamp = jiffies + wait_dsecs * HZ / 10;
		wait_dsecs = fw_health->normal_func_wait_dsecs;
		bp->fw_reset_state = BNXT_FW_RESET_STATE_ENABLE_DEV;
	}

	bp->fw_reset_min_dsecs = fw_health->post_reset_wait_dsecs;
	bp->fw_reset_max_dsecs = fw_health->post_reset_max_wait_dsecs;
	bnxt_queue_fw_reset_work(bp, wait_dsecs * HZ / 10);
}

void bnxt_fw_exception(struct bnxt *bp)
{
	netdev_warn(bp->dev, "Detected firmware fatal condition, initiating reset\n");
	set_bit(BNXT_STATE_FW_FATAL_COND, &bp->state);
	bnxt_rtnl_lock_sp(bp);
	bnxt_force_fw_reset(bp);
	bnxt_rtnl_unlock_sp(bp);
}

/* Returns the number of registered VFs, or 1 if VF configuration is pending, or
 * < 0 on error.
 */
static int bnxt_get_registered_vfs(struct bnxt *bp)
{
#ifdef CONFIG_BNXT_SRIOV
	int rc;

	if (!BNXT_PF(bp))
		return 0;

	rc = bnxt_hwrm_func_qcfg(bp);
	if (rc) {
		netdev_err(bp->dev, "func_qcfg cmd failed, rc = %d\n", rc);
		return rc;
	}
	if (bp->pf.registered_vfs)
		return bp->pf.registered_vfs;
	if (bp->sriov_cfg)
		return 1;
#endif
	return 0;
}

void bnxt_fw_reset(struct bnxt *bp)
{
	bnxt_rtnl_lock_sp(bp);
	if (test_bit(BNXT_STATE_OPEN, &bp->state) &&
	    !test_bit(BNXT_STATE_IN_FW_RESET, &bp->state)) {
		int n = 0, tmo;

		set_bit(BNXT_STATE_IN_FW_RESET, &bp->state);
		if (bp->pf.active_vfs &&
		    !test_bit(BNXT_STATE_FW_FATAL_COND, &bp->state))
			n = bnxt_get_registered_vfs(bp);
		if (n < 0) {
			netdev_err(bp->dev, "Firmware reset aborted, rc = %d\n",
				   n);
			clear_bit(BNXT_STATE_IN_FW_RESET, &bp->state);
			dev_close(bp->dev);
			goto fw_reset_exit;
		} else if (n > 0) {
			u16 vf_tmo_dsecs = n * 10;

			if (bp->fw_reset_max_dsecs < vf_tmo_dsecs)
				bp->fw_reset_max_dsecs = vf_tmo_dsecs;
			bp->fw_reset_state =
				BNXT_FW_RESET_STATE_POLL_VF;
			bnxt_queue_fw_reset_work(bp, HZ / 10);
			goto fw_reset_exit;
		}
		bnxt_fw_reset_close(bp);
		if (bp->fw_cap & BNXT_FW_CAP_ERR_RECOVER_RELOAD) {
			bp->fw_reset_state = BNXT_FW_RESET_STATE_POLL_FW_DOWN;
			tmo = HZ / 10;
		} else {
			bp->fw_reset_state = BNXT_FW_RESET_STATE_ENABLE_DEV;
			tmo = bp->fw_reset_min_dsecs * HZ / 10;
		}
		bnxt_queue_fw_reset_work(bp, tmo);
	}
fw_reset_exit:
	bnxt_rtnl_unlock_sp(bp);
}

static void bnxt_chk_missed_irq(struct bnxt *bp)
{
	int i;

	if (!(bp->flags & BNXT_FLAG_CHIP_P5))
		return;

	for (i = 0; i < bp->cp_nr_rings; i++) {
		struct bnxt_napi *bnapi = bp->bnapi[i];
		struct bnxt_cp_ring_info *cpr;
		u32 fw_ring_id;
		int j;

		if (!bnapi)
			continue;

		cpr = &bnapi->cp_ring;
		for (j = 0; j < 2; j++) {
			struct bnxt_cp_ring_info *cpr2 = cpr->cp_ring_arr[j];
			u32 val[2];

			if (!cpr2 || cpr2->has_more_work ||
			    !bnxt_has_work(bp, cpr2))
				continue;

			if (cpr2->cp_raw_cons != cpr2->last_cp_raw_cons) {
				cpr2->last_cp_raw_cons = cpr2->cp_raw_cons;
				continue;
			}
			fw_ring_id = cpr2->cp_ring_struct.fw_ring_id;
			bnxt_dbg_hwrm_ring_info_get(bp,
				DBG_RING_INFO_GET_REQ_RING_TYPE_L2_CMPL,
				fw_ring_id, &val[0], &val[1]);
			cpr->missed_irqs++;
		}
	}
}

static void bnxt_cfg_ntp_filters(struct bnxt *);

static void bnxt_init_ethtool_link_settings(struct bnxt *bp)
{
	struct bnxt_link_info *link_info = &bp->link_info;

	if (BNXT_AUTO_MODE(link_info->auto_mode)) {
		link_info->autoneg = BNXT_AUTONEG_SPEED;
		if (bp->hwrm_spec_code >= 0x10201) {
			if (link_info->auto_pause_setting &
			    PORT_PHY_CFG_REQ_AUTO_PAUSE_AUTONEG_PAUSE)
				link_info->autoneg |= BNXT_AUTONEG_FLOW_CTRL;
		} else {
			link_info->autoneg |= BNXT_AUTONEG_FLOW_CTRL;
		}
		link_info->advertising = link_info->auto_link_speeds;
	} else {
		link_info->req_link_speed = link_info->force_link_speed;
		link_info->req_duplex = link_info->duplex_setting;
	}
	if (link_info->autoneg & BNXT_AUTONEG_FLOW_CTRL)
		link_info->req_flow_ctrl =
			link_info->auto_pause_setting & BNXT_LINK_PAUSE_BOTH;
	else
		link_info->req_flow_ctrl = link_info->force_pause_setting;
}

static void bnxt_sp_task(struct work_struct *work)
{
	struct bnxt *bp = container_of(work, struct bnxt, sp_task);

	set_bit(BNXT_STATE_IN_SP_TASK, &bp->state);
	smp_mb__after_atomic();
	if (!test_bit(BNXT_STATE_OPEN, &bp->state)) {
		clear_bit(BNXT_STATE_IN_SP_TASK, &bp->state);
		return;
	}

	if (test_and_clear_bit(BNXT_RX_MASK_SP_EVENT, &bp->sp_event))
		bnxt_cfg_rx_mode(bp);

	if (test_and_clear_bit(BNXT_RX_NTP_FLTR_SP_EVENT, &bp->sp_event))
		bnxt_cfg_ntp_filters(bp);
	if (test_and_clear_bit(BNXT_HWRM_EXEC_FWD_REQ_SP_EVENT, &bp->sp_event))
		bnxt_hwrm_exec_fwd_req(bp);
	if (test_and_clear_bit(BNXT_VXLAN_ADD_PORT_SP_EVENT, &bp->sp_event)) {
		bnxt_hwrm_tunnel_dst_port_alloc(
			bp, bp->vxlan_port,
			TUNNEL_DST_PORT_FREE_REQ_TUNNEL_TYPE_VXLAN);
	}
	if (test_and_clear_bit(BNXT_VXLAN_DEL_PORT_SP_EVENT, &bp->sp_event)) {
		bnxt_hwrm_tunnel_dst_port_free(
			bp, TUNNEL_DST_PORT_FREE_REQ_TUNNEL_TYPE_VXLAN);
	}
	if (test_and_clear_bit(BNXT_GENEVE_ADD_PORT_SP_EVENT, &bp->sp_event)) {
		bnxt_hwrm_tunnel_dst_port_alloc(
			bp, bp->nge_port,
			TUNNEL_DST_PORT_FREE_REQ_TUNNEL_TYPE_GENEVE);
	}
	if (test_and_clear_bit(BNXT_GENEVE_DEL_PORT_SP_EVENT, &bp->sp_event)) {
		bnxt_hwrm_tunnel_dst_port_free(
			bp, TUNNEL_DST_PORT_FREE_REQ_TUNNEL_TYPE_GENEVE);
	}
	if (test_and_clear_bit(BNXT_PERIODIC_STATS_SP_EVENT, &bp->sp_event)) {
		bnxt_hwrm_port_qstats(bp);
		bnxt_hwrm_port_qstats_ext(bp);
		bnxt_hwrm_pcie_qstats(bp);
	}

	if (test_and_clear_bit(BNXT_LINK_CHNG_SP_EVENT, &bp->sp_event)) {
		int rc;

		mutex_lock(&bp->link_lock);
		if (test_and_clear_bit(BNXT_LINK_SPEED_CHNG_SP_EVENT,
				       &bp->sp_event))
			bnxt_hwrm_phy_qcaps(bp);

		if (test_and_clear_bit(BNXT_LINK_CFG_CHANGE_SP_EVENT,
				       &bp->sp_event))
			bnxt_init_ethtool_link_settings(bp);

		rc = bnxt_update_link(bp, true);
		mutex_unlock(&bp->link_lock);
		if (rc)
			netdev_err(bp->dev, "SP task can't update link (rc: %x)\n",
				   rc);
	}
	if (test_and_clear_bit(BNXT_UPDATE_PHY_SP_EVENT, &bp->sp_event)) {
		int rc;

		mutex_lock(&bp->link_lock);
		rc = bnxt_update_phy_setting(bp);
		mutex_unlock(&bp->link_lock);
		if (rc) {
			netdev_warn(bp->dev, "update phy settings retry failed\n");
		} else {
			bp->link_info.phy_retry = false;
			netdev_info(bp->dev, "update phy settings retry succeeded\n");
		}
	}
	if (test_and_clear_bit(BNXT_HWRM_PORT_MODULE_SP_EVENT, &bp->sp_event)) {
		mutex_lock(&bp->link_lock);
		bnxt_get_port_module_status(bp);
		mutex_unlock(&bp->link_lock);
	}

	if (test_and_clear_bit(BNXT_FLOW_STATS_SP_EVENT, &bp->sp_event))
		bnxt_tc_flow_stats_work(bp);

	if (test_and_clear_bit(BNXT_RING_COAL_NOW_SP_EVENT, &bp->sp_event))
		bnxt_chk_missed_irq(bp);

	/* These functions below will clear BNXT_STATE_IN_SP_TASK.  They
	 * must be the last functions to be called before exiting.
	 */
	if (test_and_clear_bit(BNXT_RESET_TASK_SP_EVENT, &bp->sp_event))
		bnxt_reset(bp, false);

	if (test_and_clear_bit(BNXT_RESET_TASK_SILENT_SP_EVENT, &bp->sp_event))
		bnxt_reset(bp, true);

	if (test_and_clear_bit(BNXT_FW_RESET_NOTIFY_SP_EVENT, &bp->sp_event))
		bnxt_devlink_health_report(bp, BNXT_FW_RESET_NOTIFY_SP_EVENT);

	if (test_and_clear_bit(BNXT_FW_EXCEPTION_SP_EVENT, &bp->sp_event)) {
		if (!is_bnxt_fw_ok(bp))
			bnxt_devlink_health_report(bp,
						   BNXT_FW_EXCEPTION_SP_EVENT);
	}

	smp_mb__before_atomic();
	clear_bit(BNXT_STATE_IN_SP_TASK, &bp->state);
}

/* Under rtnl_lock */
int bnxt_check_rings(struct bnxt *bp, int tx, int rx, bool sh, int tcs,
		     int tx_xdp)
{
	int max_rx, max_tx, tx_sets = 1;
	int tx_rings_needed, stats;
	int rx_rings = rx;
	int cp, vnics, rc;

	if (tcs)
		tx_sets = tcs;

	rc = bnxt_get_max_rings(bp, &max_rx, &max_tx, sh);
	if (rc)
		return rc;

	if (max_rx < rx)
		return -ENOMEM;

	tx_rings_needed = tx * tx_sets + tx_xdp;
	if (max_tx < tx_rings_needed)
		return -ENOMEM;

	vnics = 1;
	if ((bp->flags & (BNXT_FLAG_RFS | BNXT_FLAG_CHIP_P5)) == BNXT_FLAG_RFS)
		vnics += rx_rings;

	if (bp->flags & BNXT_FLAG_AGG_RINGS)
		rx_rings <<= 1;
	cp = sh ? max_t(int, tx_rings_needed, rx) : tx_rings_needed + rx;
	stats = cp;
	if (BNXT_NEW_RM(bp)) {
		cp += bnxt_get_ulp_msix_num(bp);
		stats += bnxt_get_ulp_stat_ctxs(bp);
	}
	return bnxt_hwrm_check_rings(bp, tx_rings_needed, rx_rings, rx, cp,
				     stats, vnics);
}

static void bnxt_unmap_bars(struct bnxt *bp, struct pci_dev *pdev)
{
	if (bp->bar2) {
		pci_iounmap(pdev, bp->bar2);
		bp->bar2 = NULL;
	}

	if (bp->bar1) {
		pci_iounmap(pdev, bp->bar1);
		bp->bar1 = NULL;
	}

	if (bp->bar0) {
		pci_iounmap(pdev, bp->bar0);
		bp->bar0 = NULL;
	}
}

static void bnxt_cleanup_pci(struct bnxt *bp)
{
	bnxt_unmap_bars(bp, bp->pdev);
	pci_release_regions(bp->pdev);
	if (pci_is_enabled(bp->pdev))
		pci_disable_device(bp->pdev);
}

static void bnxt_init_dflt_coal(struct bnxt *bp)
{
	struct bnxt_coal *coal;

	/* Tick values in micro seconds.
	 * 1 coal_buf x bufs_per_record = 1 completion record.
	 */
	coal = &bp->rx_coal;
	coal->coal_ticks = 10;
	coal->coal_bufs = 30;
	coal->coal_ticks_irq = 1;
	coal->coal_bufs_irq = 2;
	coal->idle_thresh = 50;
	coal->bufs_per_record = 2;
	coal->budget = 64;		/* NAPI budget */

	coal = &bp->tx_coal;
	coal->coal_ticks = 28;
	coal->coal_bufs = 30;
	coal->coal_ticks_irq = 2;
	coal->coal_bufs_irq = 2;
	coal->bufs_per_record = 1;

	bp->stats_coal_ticks = BNXT_DEF_STATS_COAL_TICKS;
}

static void bnxt_alloc_fw_health(struct bnxt *bp)
{
	if (bp->fw_health)
		return;

	if (!(bp->fw_cap & BNXT_FW_CAP_HOT_RESET) &&
	    !(bp->fw_cap & BNXT_FW_CAP_ERROR_RECOVERY))
		return;

	bp->fw_health = kzalloc(sizeof(*bp->fw_health), GFP_KERNEL);
	if (!bp->fw_health) {
		netdev_warn(bp->dev, "Failed to allocate fw_health\n");
		bp->fw_cap &= ~BNXT_FW_CAP_HOT_RESET;
		bp->fw_cap &= ~BNXT_FW_CAP_ERROR_RECOVERY;
	}
}

static int bnxt_fw_init_one_p1(struct bnxt *bp)
{
	int rc;

	bp->fw_cap = 0;
	rc = bnxt_hwrm_ver_get(bp);
	if (rc)
		return rc;

	if (bp->fw_cap & BNXT_FW_CAP_KONG_MB_CHNL) {
		rc = bnxt_alloc_kong_hwrm_resources(bp);
		if (rc)
			bp->fw_cap &= ~BNXT_FW_CAP_KONG_MB_CHNL;
	}

	if ((bp->fw_cap & BNXT_FW_CAP_SHORT_CMD) ||
	    bp->hwrm_max_ext_req_len > BNXT_HWRM_MAX_REQ_LEN) {
		rc = bnxt_alloc_hwrm_short_cmd_req(bp);
		if (rc)
			return rc;
	}
	rc = bnxt_hwrm_func_reset(bp);
	if (rc)
		return -ENODEV;

	bnxt_hwrm_fw_set_time(bp);
	return 0;
}

static int bnxt_fw_init_one_p2(struct bnxt *bp)
{
	int rc;

	/* Get the MAX capabilities for this function */
	rc = bnxt_hwrm_func_qcaps(bp);
	if (rc) {
		netdev_err(bp->dev, "hwrm query capability failure rc: %x\n",
			   rc);
		return -ENODEV;
	}

	rc = bnxt_hwrm_cfa_adv_flow_mgnt_qcaps(bp);
	if (rc)
		netdev_warn(bp->dev, "hwrm query adv flow mgnt failure rc: %d\n",
			    rc);

	bnxt_alloc_fw_health(bp);
	rc = bnxt_hwrm_error_recovery_qcfg(bp);
	if (rc)
		netdev_warn(bp->dev, "hwrm query error recovery failure rc: %d\n",
			    rc);

	rc = bnxt_hwrm_func_drv_rgtr(bp, NULL, 0, false);
	if (rc)
		return -ENODEV;

	bnxt_hwrm_func_qcfg(bp);
	bnxt_hwrm_vnic_qcaps(bp);
	bnxt_hwrm_port_led_qcaps(bp);
	bnxt_ethtool_init(bp);
	bnxt_dcb_init(bp);
	return 0;
}

static void bnxt_set_dflt_rss_hash_type(struct bnxt *bp)
{
	bp->flags &= ~BNXT_FLAG_UDP_RSS_CAP;
	bp->rss_hash_cfg = VNIC_RSS_CFG_REQ_HASH_TYPE_IPV4 |
			   VNIC_RSS_CFG_REQ_HASH_TYPE_TCP_IPV4 |
			   VNIC_RSS_CFG_REQ_HASH_TYPE_IPV6 |
			   VNIC_RSS_CFG_REQ_HASH_TYPE_TCP_IPV6;
	if (BNXT_CHIP_P4_PLUS(bp) && bp->hwrm_spec_code >= 0x10501) {
		bp->flags |= BNXT_FLAG_UDP_RSS_CAP;
		bp->rss_hash_cfg |= VNIC_RSS_CFG_REQ_HASH_TYPE_UDP_IPV4 |
				    VNIC_RSS_CFG_REQ_HASH_TYPE_UDP_IPV6;
	}
}

static void bnxt_set_dflt_rfs(struct bnxt *bp)
{
	struct net_device *dev = bp->dev;

	dev->hw_features &= ~NETIF_F_NTUPLE;
	dev->features &= ~NETIF_F_NTUPLE;
	bp->flags &= ~BNXT_FLAG_RFS;
	if (bnxt_rfs_supported(bp)) {
		dev->hw_features |= NETIF_F_NTUPLE;
		if (bnxt_rfs_capable(bp)) {
			bp->flags |= BNXT_FLAG_RFS;
			dev->features |= NETIF_F_NTUPLE;
		}
	}
}

static void bnxt_fw_init_one_p3(struct bnxt *bp)
{
	struct pci_dev *pdev = bp->pdev;

	bnxt_set_dflt_rss_hash_type(bp);
	bnxt_set_dflt_rfs(bp);

	bnxt_get_wol_settings(bp);
	if (bp->flags & BNXT_FLAG_WOL_CAP)
		device_set_wakeup_enable(&pdev->dev, bp->wol);
	else
		device_set_wakeup_capable(&pdev->dev, false);

	bnxt_hwrm_set_cache_line_size(bp, cache_line_size());
	bnxt_hwrm_coal_params_qcaps(bp);
}

static int bnxt_fw_init_one(struct bnxt *bp)
{
	int rc;

	rc = bnxt_fw_init_one_p1(bp);
	if (rc) {
		netdev_err(bp->dev, "Firmware init phase 1 failed\n");
		return rc;
	}
	rc = bnxt_fw_init_one_p2(bp);
	if (rc) {
		netdev_err(bp->dev, "Firmware init phase 2 failed\n");
		return rc;
	}
	rc = bnxt_approve_mac(bp, bp->dev->dev_addr, false);
	if (rc)
		return rc;

	/* In case fw capabilities have changed, destroy the unneeded
	 * reporters and create newly capable ones.
	 */
	bnxt_dl_fw_reporters_destroy(bp, false);
	bnxt_dl_fw_reporters_create(bp);
	bnxt_fw_init_one_p3(bp);
	return 0;
}

static void bnxt_fw_reset_writel(struct bnxt *bp, int reg_idx)
{
	struct bnxt_fw_health *fw_health = bp->fw_health;
	u32 reg = fw_health->fw_reset_seq_regs[reg_idx];
	u32 val = fw_health->fw_reset_seq_vals[reg_idx];
	u32 reg_type, reg_off, delay_msecs;

	delay_msecs = fw_health->fw_reset_seq_delay_msec[reg_idx];
	reg_type = BNXT_FW_HEALTH_REG_TYPE(reg);
	reg_off = BNXT_FW_HEALTH_REG_OFF(reg);
	switch (reg_type) {
	case BNXT_FW_HEALTH_REG_TYPE_CFG:
		pci_write_config_dword(bp->pdev, reg_off, val);
		break;
	case BNXT_FW_HEALTH_REG_TYPE_GRC:
		writel(reg_off & BNXT_GRC_BASE_MASK,
		       bp->bar0 + BNXT_GRCPF_REG_WINDOW_BASE_OUT + 4);
		reg_off = (reg_off & BNXT_GRC_OFFSET_MASK) + 0x2000;
		/* fall through */
	case BNXT_FW_HEALTH_REG_TYPE_BAR0:
		writel(val, bp->bar0 + reg_off);
		break;
	case BNXT_FW_HEALTH_REG_TYPE_BAR1:
		writel(val, bp->bar1 + reg_off);
		break;
	}
	if (delay_msecs) {
		pci_read_config_dword(bp->pdev, 0, &val);
		msleep(delay_msecs);
	}
}

static void bnxt_reset_all(struct bnxt *bp)
{
	struct bnxt_fw_health *fw_health = bp->fw_health;
	int i, rc;

	if (bp->fw_cap & BNXT_FW_CAP_ERR_RECOVER_RELOAD) {
#ifdef CONFIG_TEE_BNXT_FW
		rc = tee_bnxt_fw_load();
		if (rc)
			netdev_err(bp->dev, "Unable to reset FW rc=%d\n", rc);
		bp->fw_reset_timestamp = jiffies;
#endif
		return;
	}

	if (fw_health->flags & ERROR_RECOVERY_QCFG_RESP_FLAGS_HOST) {
		for (i = 0; i < fw_health->fw_reset_seq_cnt; i++)
			bnxt_fw_reset_writel(bp, i);
	} else if (fw_health->flags & ERROR_RECOVERY_QCFG_RESP_FLAGS_CO_CPU) {
		struct hwrm_fw_reset_input req = {0};

		bnxt_hwrm_cmd_hdr_init(bp, &req, HWRM_FW_RESET, -1, -1);
		req.resp_addr = cpu_to_le64(bp->hwrm_cmd_kong_resp_dma_addr);
		req.embedded_proc_type = FW_RESET_REQ_EMBEDDED_PROC_TYPE_CHIP;
		req.selfrst_status = FW_RESET_REQ_SELFRST_STATUS_SELFRSTASAP;
		req.flags = FW_RESET_REQ_FLAGS_RESET_GRACEFUL;
		rc = hwrm_send_message(bp, &req, sizeof(req), HWRM_CMD_TIMEOUT);
		if (rc)
			netdev_warn(bp->dev, "Unable to reset FW rc=%d\n", rc);
	}
	bp->fw_reset_timestamp = jiffies;
}

static void bnxt_fw_reset_task(struct work_struct *work)
{
	struct bnxt *bp = container_of(work, struct bnxt, fw_reset_task.work);
	int rc;

	if (!test_bit(BNXT_STATE_IN_FW_RESET, &bp->state)) {
		netdev_err(bp->dev, "bnxt_fw_reset_task() called when not in fw reset mode!\n");
		return;
	}

	switch (bp->fw_reset_state) {
	case BNXT_FW_RESET_STATE_POLL_VF: {
		int n = bnxt_get_registered_vfs(bp);
		int tmo;

		if (n < 0) {
			netdev_err(bp->dev, "Firmware reset aborted, subsequent func_qcfg cmd failed, rc = %d, %d msecs since reset timestamp\n",
				   n, jiffies_to_msecs(jiffies -
				   bp->fw_reset_timestamp));
			goto fw_reset_abort;
		} else if (n > 0) {
			if (time_after(jiffies, bp->fw_reset_timestamp +
				       (bp->fw_reset_max_dsecs * HZ / 10))) {
				clear_bit(BNXT_STATE_IN_FW_RESET, &bp->state);
				bp->fw_reset_state = 0;
				netdev_err(bp->dev, "Firmware reset aborted, bnxt_get_registered_vfs() returns %d\n",
					   n);
				return;
			}
			bnxt_queue_fw_reset_work(bp, HZ / 10);
			return;
		}
		bp->fw_reset_timestamp = jiffies;
		rtnl_lock();
		bnxt_fw_reset_close(bp);
		if (bp->fw_cap & BNXT_FW_CAP_ERR_RECOVER_RELOAD) {
			bp->fw_reset_state = BNXT_FW_RESET_STATE_POLL_FW_DOWN;
			tmo = HZ / 10;
		} else {
			bp->fw_reset_state = BNXT_FW_RESET_STATE_ENABLE_DEV;
			tmo = bp->fw_reset_min_dsecs * HZ / 10;
		}
		rtnl_unlock();
		bnxt_queue_fw_reset_work(bp, tmo);
		return;
	}
	case BNXT_FW_RESET_STATE_POLL_FW_DOWN: {
		u32 val;

		val = bnxt_fw_health_readl(bp, BNXT_FW_HEALTH_REG);
		if (!(val & BNXT_FW_STATUS_SHUTDOWN) &&
		    !time_after(jiffies, bp->fw_reset_timestamp +
		    (bp->fw_reset_max_dsecs * HZ / 10))) {
			bnxt_queue_fw_reset_work(bp, HZ / 5);
			return;
		}

		if (!bp->fw_health->master) {
			u32 wait_dsecs = bp->fw_health->normal_func_wait_dsecs;

			bp->fw_reset_state = BNXT_FW_RESET_STATE_ENABLE_DEV;
			bnxt_queue_fw_reset_work(bp, wait_dsecs * HZ / 10);
			return;
		}
		bp->fw_reset_state = BNXT_FW_RESET_STATE_RESET_FW;
	}
	/* fall through */
	case BNXT_FW_RESET_STATE_RESET_FW:
		bnxt_reset_all(bp);
		bp->fw_reset_state = BNXT_FW_RESET_STATE_ENABLE_DEV;
		bnxt_queue_fw_reset_work(bp, bp->fw_reset_min_dsecs * HZ / 10);
		return;
	case BNXT_FW_RESET_STATE_ENABLE_DEV:
		if (test_bit(BNXT_STATE_FW_FATAL_COND, &bp->state)) {
			u32 val;

			val = bnxt_fw_health_readl(bp,
						   BNXT_FW_RESET_INPROG_REG);
			if (val)
				netdev_warn(bp->dev, "FW reset inprog %x after min wait time.\n",
					    val);
		}
		clear_bit(BNXT_STATE_FW_FATAL_COND, &bp->state);
		if (pci_enable_device(bp->pdev)) {
			netdev_err(bp->dev, "Cannot re-enable PCI device\n");
			goto fw_reset_abort;
		}
		pci_set_master(bp->pdev);
		bp->fw_reset_state = BNXT_FW_RESET_STATE_POLL_FW;
		/* fall through */
	case BNXT_FW_RESET_STATE_POLL_FW:
		bp->hwrm_cmd_timeout = SHORT_HWRM_CMD_TIMEOUT;
		rc = __bnxt_hwrm_ver_get(bp, true);
		if (rc) {
			if (time_after(jiffies, bp->fw_reset_timestamp +
				       (bp->fw_reset_max_dsecs * HZ / 10))) {
				netdev_err(bp->dev, "Firmware reset aborted\n");
				goto fw_reset_abort;
			}
			bnxt_queue_fw_reset_work(bp, HZ / 5);
			return;
		}
		bp->hwrm_cmd_timeout = DFLT_HWRM_CMD_TIMEOUT;
		bp->fw_reset_state = BNXT_FW_RESET_STATE_OPENING;
		/* fall through */
	case BNXT_FW_RESET_STATE_OPENING:
		while (!rtnl_trylock()) {
			bnxt_queue_fw_reset_work(bp, HZ / 10);
			return;
		}
		rc = bnxt_open(bp->dev);
		if (rc) {
			netdev_err(bp->dev, "bnxt_open_nic() failed\n");
			clear_bit(BNXT_STATE_IN_FW_RESET, &bp->state);
			dev_close(bp->dev);
		}

		bp->fw_reset_state = 0;
		/* Make sure fw_reset_state is 0 before clearing the flag */
		smp_mb__before_atomic();
		clear_bit(BNXT_STATE_IN_FW_RESET, &bp->state);
		bnxt_ulp_start(bp, rc);
		if (!rc)
			bnxt_reenable_sriov(bp);
		bnxt_dl_health_recovery_done(bp);
		bnxt_dl_health_status_update(bp, true);
		rtnl_unlock();
		break;
	}
	return;

fw_reset_abort:
	clear_bit(BNXT_STATE_IN_FW_RESET, &bp->state);
	if (bp->fw_reset_state != BNXT_FW_RESET_STATE_POLL_VF)
		bnxt_dl_health_status_update(bp, false);
	bp->fw_reset_state = 0;
	rtnl_lock();
	dev_close(bp->dev);
	rtnl_unlock();
}

static int bnxt_init_board(struct pci_dev *pdev, struct net_device *dev)
{
	int rc;
	struct bnxt *bp = netdev_priv(dev);

	SET_NETDEV_DEV(dev, &pdev->dev);

	/* enable device (incl. PCI PM wakeup), and bus-mastering */
	rc = pci_enable_device(pdev);
	if (rc) {
		dev_err(&pdev->dev, "Cannot enable PCI device, aborting\n");
		goto init_err;
	}

	if (!(pci_resource_flags(pdev, 0) & IORESOURCE_MEM)) {
		dev_err(&pdev->dev,
			"Cannot find PCI device base address, aborting\n");
		rc = -ENODEV;
		goto init_err_disable;
	}

	rc = pci_request_regions(pdev, DRV_MODULE_NAME);
	if (rc) {
		dev_err(&pdev->dev, "Cannot obtain PCI resources, aborting\n");
		goto init_err_disable;
	}

	if (dma_set_mask_and_coherent(&pdev->dev, DMA_BIT_MASK(64)) != 0 &&
	    dma_set_mask_and_coherent(&pdev->dev, DMA_BIT_MASK(32)) != 0) {
		dev_err(&pdev->dev, "System does not support DMA, aborting\n");
		goto init_err_disable;
	}

	pci_set_master(pdev);

	bp->dev = dev;
	bp->pdev = pdev;

	bp->bar0 = pci_ioremap_bar(pdev, 0);
	if (!bp->bar0) {
		dev_err(&pdev->dev, "Cannot map device registers, aborting\n");
		rc = -ENOMEM;
		goto init_err_release;
	}

	bp->bar1 = pci_ioremap_bar(pdev, 2);
	if (!bp->bar1) {
		dev_err(&pdev->dev, "Cannot map doorbell registers, aborting\n");
		rc = -ENOMEM;
		goto init_err_release;
	}

	bp->bar2 = pci_ioremap_bar(pdev, 4);
	if (!bp->bar2) {
		dev_err(&pdev->dev, "Cannot map bar4 registers, aborting\n");
		rc = -ENOMEM;
		goto init_err_release;
	}

	pci_enable_pcie_error_reporting(pdev);

	INIT_WORK(&bp->sp_task, bnxt_sp_task);
	INIT_DELAYED_WORK(&bp->fw_reset_task, bnxt_fw_reset_task);

	spin_lock_init(&bp->ntp_fltr_lock);
#if BITS_PER_LONG == 32
	spin_lock_init(&bp->db_lock);
#endif

	bp->rx_ring_size = BNXT_DEFAULT_RX_RING_SIZE;
	bp->tx_ring_size = BNXT_DEFAULT_TX_RING_SIZE;

	bnxt_init_dflt_coal(bp);

	timer_setup(&bp->timer, bnxt_timer, 0);
	bp->current_interval = BNXT_TIMER_INTERVAL;

	clear_bit(BNXT_STATE_OPEN, &bp->state);
	return 0;

init_err_release:
	bnxt_unmap_bars(bp, pdev);
	pci_release_regions(pdev);

init_err_disable:
	pci_disable_device(pdev);

init_err:
	return rc;
}

/* rtnl_lock held */
static int bnxt_change_mac_addr(struct net_device *dev, void *p)
{
	struct sockaddr *addr = p;
	struct bnxt *bp = netdev_priv(dev);
	int rc = 0;

	if (!is_valid_ether_addr(addr->sa_data))
		return -EADDRNOTAVAIL;

	if (ether_addr_equal(addr->sa_data, dev->dev_addr))
		return 0;

	rc = bnxt_approve_mac(bp, addr->sa_data, true);
	if (rc)
		return rc;

	memcpy(dev->dev_addr, addr->sa_data, dev->addr_len);
	if (netif_running(dev)) {
		bnxt_close_nic(bp, false, false);
		rc = bnxt_open_nic(bp, false, false);
	}

	return rc;
}

/* rtnl_lock held */
static int bnxt_change_mtu(struct net_device *dev, int new_mtu)
{
	struct bnxt *bp = netdev_priv(dev);

	if (netif_running(dev))
		bnxt_close_nic(bp, true, false);

	dev->mtu = new_mtu;
	bnxt_set_ring_params(bp);

	if (netif_running(dev))
		return bnxt_open_nic(bp, true, false);

	return 0;
}

int bnxt_setup_mq_tc(struct net_device *dev, u8 tc)
{
	struct bnxt *bp = netdev_priv(dev);
	bool sh = false;
	int rc;

	if (tc > bp->max_tc) {
		netdev_err(dev, "Too many traffic classes requested: %d. Max supported is %d.\n",
			   tc, bp->max_tc);
		return -EINVAL;
	}

	if (netdev_get_num_tc(dev) == tc)
		return 0;

	if (bp->flags & BNXT_FLAG_SHARED_RINGS)
		sh = true;

	rc = bnxt_check_rings(bp, bp->tx_nr_rings_per_tc, bp->rx_nr_rings,
			      sh, tc, bp->tx_nr_rings_xdp);
	if (rc)
		return rc;

	/* Needs to close the device and do hw resource re-allocations */
	if (netif_running(bp->dev))
		bnxt_close_nic(bp, true, false);

	if (tc) {
		bp->tx_nr_rings = bp->tx_nr_rings_per_tc * tc;
		netdev_set_num_tc(dev, tc);
	} else {
		bp->tx_nr_rings = bp->tx_nr_rings_per_tc;
		netdev_reset_tc(dev);
	}
	bp->tx_nr_rings += bp->tx_nr_rings_xdp;
	bp->cp_nr_rings = sh ? max_t(int, bp->tx_nr_rings, bp->rx_nr_rings) :
			       bp->tx_nr_rings + bp->rx_nr_rings;

	if (netif_running(bp->dev))
		return bnxt_open_nic(bp, true, false);

	return 0;
}

static int bnxt_setup_tc_block_cb(enum tc_setup_type type, void *type_data,
				  void *cb_priv)
{
	struct bnxt *bp = cb_priv;

	if (!bnxt_tc_flower_enabled(bp) ||
	    !tc_cls_can_offload_and_chain0(bp->dev, type_data))
		return -EOPNOTSUPP;

	switch (type) {
	case TC_SETUP_CLSFLOWER:
		return bnxt_tc_setup_flower(bp, bp->pf.fw_fid, type_data);
	default:
		return -EOPNOTSUPP;
	}
}

LIST_HEAD(bnxt_block_cb_list);

static int bnxt_setup_tc(struct net_device *dev, enum tc_setup_type type,
			 void *type_data)
{
	struct bnxt *bp = netdev_priv(dev);

	switch (type) {
	case TC_SETUP_BLOCK:
		return flow_block_cb_setup_simple(type_data,
						  &bnxt_block_cb_list,
						  bnxt_setup_tc_block_cb,
						  bp, bp, true);
	case TC_SETUP_QDISC_MQPRIO: {
		struct tc_mqprio_qopt *mqprio = type_data;

		mqprio->hw = TC_MQPRIO_HW_OFFLOAD_TCS;

		return bnxt_setup_mq_tc(dev, mqprio->num_tc);
	}
	default:
		return -EOPNOTSUPP;
	}
}

#ifdef CONFIG_RFS_ACCEL
static bool bnxt_fltr_match(struct bnxt_ntuple_filter *f1,
			    struct bnxt_ntuple_filter *f2)
{
	struct flow_keys *keys1 = &f1->fkeys;
	struct flow_keys *keys2 = &f2->fkeys;

	if (keys1->basic.n_proto != keys2->basic.n_proto ||
	    keys1->basic.ip_proto != keys2->basic.ip_proto)
		return false;

	if (keys1->basic.n_proto == htons(ETH_P_IP)) {
		if (keys1->addrs.v4addrs.src != keys2->addrs.v4addrs.src ||
		    keys1->addrs.v4addrs.dst != keys2->addrs.v4addrs.dst)
			return false;
	} else {
		if (memcmp(&keys1->addrs.v6addrs.src, &keys2->addrs.v6addrs.src,
			   sizeof(keys1->addrs.v6addrs.src)) ||
		    memcmp(&keys1->addrs.v6addrs.dst, &keys2->addrs.v6addrs.dst,
			   sizeof(keys1->addrs.v6addrs.dst)))
			return false;
	}

	if (keys1->ports.ports == keys2->ports.ports &&
	    keys1->control.flags == keys2->control.flags &&
	    ether_addr_equal(f1->src_mac_addr, f2->src_mac_addr) &&
	    ether_addr_equal(f1->dst_mac_addr, f2->dst_mac_addr))
		return true;

	return false;
}

static int bnxt_rx_flow_steer(struct net_device *dev, const struct sk_buff *skb,
			      u16 rxq_index, u32 flow_id)
{
	struct bnxt *bp = netdev_priv(dev);
	struct bnxt_ntuple_filter *fltr, *new_fltr;
	struct flow_keys *fkeys;
	struct ethhdr *eth = (struct ethhdr *)skb_mac_header(skb);
	int rc = 0, idx, bit_id, l2_idx = 0;
	struct hlist_head *head;
	u32 flags;

	if (!ether_addr_equal(dev->dev_addr, eth->h_dest)) {
		struct bnxt_vnic_info *vnic = &bp->vnic_info[0];
		int off = 0, j;

		netif_addr_lock_bh(dev);
		for (j = 0; j < vnic->uc_filter_count; j++, off += ETH_ALEN) {
			if (ether_addr_equal(eth->h_dest,
					     vnic->uc_list + off)) {
				l2_idx = j + 1;
				break;
			}
		}
		netif_addr_unlock_bh(dev);
		if (!l2_idx)
			return -EINVAL;
	}
	new_fltr = kzalloc(sizeof(*new_fltr), GFP_ATOMIC);
	if (!new_fltr)
		return -ENOMEM;

	fkeys = &new_fltr->fkeys;
	if (!skb_flow_dissect_flow_keys(skb, fkeys, 0)) {
		rc = -EPROTONOSUPPORT;
		goto err_free;
	}

	if ((fkeys->basic.n_proto != htons(ETH_P_IP) &&
	     fkeys->basic.n_proto != htons(ETH_P_IPV6)) ||
	    ((fkeys->basic.ip_proto != IPPROTO_TCP) &&
	     (fkeys->basic.ip_proto != IPPROTO_UDP))) {
		rc = -EPROTONOSUPPORT;
		goto err_free;
	}
	if (fkeys->basic.n_proto == htons(ETH_P_IPV6) &&
	    bp->hwrm_spec_code < 0x10601) {
		rc = -EPROTONOSUPPORT;
		goto err_free;
	}
	flags = fkeys->control.flags;
	if (((flags & FLOW_DIS_ENCAPSULATION) &&
	     bp->hwrm_spec_code < 0x10601) || (flags & FLOW_DIS_IS_FRAGMENT)) {
		rc = -EPROTONOSUPPORT;
		goto err_free;
	}

	memcpy(new_fltr->dst_mac_addr, eth->h_dest, ETH_ALEN);
	memcpy(new_fltr->src_mac_addr, eth->h_source, ETH_ALEN);

	idx = skb_get_hash_raw(skb) & BNXT_NTP_FLTR_HASH_MASK;
	head = &bp->ntp_fltr_hash_tbl[idx];
	rcu_read_lock();
	hlist_for_each_entry_rcu(fltr, head, hash) {
		if (bnxt_fltr_match(fltr, new_fltr)) {
			rcu_read_unlock();
			rc = 0;
			goto err_free;
		}
	}
	rcu_read_unlock();

	spin_lock_bh(&bp->ntp_fltr_lock);
	bit_id = bitmap_find_free_region(bp->ntp_fltr_bmap,
					 BNXT_NTP_FLTR_MAX_FLTR, 0);
	if (bit_id < 0) {
		spin_unlock_bh(&bp->ntp_fltr_lock);
		rc = -ENOMEM;
		goto err_free;
	}

	new_fltr->sw_id = (u16)bit_id;
	new_fltr->flow_id = flow_id;
	new_fltr->l2_fltr_idx = l2_idx;
	new_fltr->rxq = rxq_index;
	hlist_add_head_rcu(&new_fltr->hash, head);
	bp->ntp_fltr_count++;
	spin_unlock_bh(&bp->ntp_fltr_lock);

	set_bit(BNXT_RX_NTP_FLTR_SP_EVENT, &bp->sp_event);
	bnxt_queue_sp_work(bp);

	return new_fltr->sw_id;

err_free:
	kfree(new_fltr);
	return rc;
}

static void bnxt_cfg_ntp_filters(struct bnxt *bp)
{
	int i;

	for (i = 0; i < BNXT_NTP_FLTR_HASH_SIZE; i++) {
		struct hlist_head *head;
		struct hlist_node *tmp;
		struct bnxt_ntuple_filter *fltr;
		int rc;

		head = &bp->ntp_fltr_hash_tbl[i];
		hlist_for_each_entry_safe(fltr, tmp, head, hash) {
			bool del = false;

			if (test_bit(BNXT_FLTR_VALID, &fltr->state)) {
				if (rps_may_expire_flow(bp->dev, fltr->rxq,
							fltr->flow_id,
							fltr->sw_id)) {
					bnxt_hwrm_cfa_ntuple_filter_free(bp,
									 fltr);
					del = true;
				}
			} else {
				rc = bnxt_hwrm_cfa_ntuple_filter_alloc(bp,
								       fltr);
				if (rc)
					del = true;
				else
					set_bit(BNXT_FLTR_VALID, &fltr->state);
			}

			if (del) {
				spin_lock_bh(&bp->ntp_fltr_lock);
				hlist_del_rcu(&fltr->hash);
				bp->ntp_fltr_count--;
				spin_unlock_bh(&bp->ntp_fltr_lock);
				synchronize_rcu();
				clear_bit(fltr->sw_id, bp->ntp_fltr_bmap);
				kfree(fltr);
			}
		}
	}
	if (test_and_clear_bit(BNXT_HWRM_PF_UNLOAD_SP_EVENT, &bp->sp_event))
		netdev_info(bp->dev, "Receive PF driver unload event!\n");
}

#else

static void bnxt_cfg_ntp_filters(struct bnxt *bp)
{
}

#endif /* CONFIG_RFS_ACCEL */

static void bnxt_udp_tunnel_add(struct net_device *dev,
				struct udp_tunnel_info *ti)
{
	struct bnxt *bp = netdev_priv(dev);

	if (ti->sa_family != AF_INET6 && ti->sa_family != AF_INET)
		return;

	if (!netif_running(dev))
		return;

	switch (ti->type) {
	case UDP_TUNNEL_TYPE_VXLAN:
		if (bp->vxlan_port_cnt && bp->vxlan_port != ti->port)
			return;

		bp->vxlan_port_cnt++;
		if (bp->vxlan_port_cnt == 1) {
			bp->vxlan_port = ti->port;
			set_bit(BNXT_VXLAN_ADD_PORT_SP_EVENT, &bp->sp_event);
			bnxt_queue_sp_work(bp);
		}
		break;
	case UDP_TUNNEL_TYPE_GENEVE:
		if (bp->nge_port_cnt && bp->nge_port != ti->port)
			return;

		bp->nge_port_cnt++;
		if (bp->nge_port_cnt == 1) {
			bp->nge_port = ti->port;
			set_bit(BNXT_GENEVE_ADD_PORT_SP_EVENT, &bp->sp_event);
		}
		break;
	default:
		return;
	}

	bnxt_queue_sp_work(bp);
}

static void bnxt_udp_tunnel_del(struct net_device *dev,
				struct udp_tunnel_info *ti)
{
	struct bnxt *bp = netdev_priv(dev);

	if (ti->sa_family != AF_INET6 && ti->sa_family != AF_INET)
		return;

	if (!netif_running(dev))
		return;

	switch (ti->type) {
	case UDP_TUNNEL_TYPE_VXLAN:
		if (!bp->vxlan_port_cnt || bp->vxlan_port != ti->port)
			return;
		bp->vxlan_port_cnt--;

		if (bp->vxlan_port_cnt != 0)
			return;

		set_bit(BNXT_VXLAN_DEL_PORT_SP_EVENT, &bp->sp_event);
		break;
	case UDP_TUNNEL_TYPE_GENEVE:
		if (!bp->nge_port_cnt || bp->nge_port != ti->port)
			return;
		bp->nge_port_cnt--;

		if (bp->nge_port_cnt != 0)
			return;

		set_bit(BNXT_GENEVE_DEL_PORT_SP_EVENT, &bp->sp_event);
		break;
	default:
		return;
	}

	bnxt_queue_sp_work(bp);
}

static int bnxt_bridge_getlink(struct sk_buff *skb, u32 pid, u32 seq,
			       struct net_device *dev, u32 filter_mask,
			       int nlflags)
{
	struct bnxt *bp = netdev_priv(dev);

	return ndo_dflt_bridge_getlink(skb, pid, seq, dev, bp->br_mode, 0, 0,
				       nlflags, filter_mask, NULL);
}

static int bnxt_bridge_setlink(struct net_device *dev, struct nlmsghdr *nlh,
			       u16 flags, struct netlink_ext_ack *extack)
{
	struct bnxt *bp = netdev_priv(dev);
	struct nlattr *attr, *br_spec;
	int rem, rc = 0;

	if (bp->hwrm_spec_code < 0x10708 || !BNXT_SINGLE_PF(bp))
		return -EOPNOTSUPP;

	br_spec = nlmsg_find_attr(nlh, sizeof(struct ifinfomsg), IFLA_AF_SPEC);
	if (!br_spec)
		return -EINVAL;

	nla_for_each_nested(attr, br_spec, rem) {
		u16 mode;

		if (nla_type(attr) != IFLA_BRIDGE_MODE)
			continue;

		if (nla_len(attr) < sizeof(mode))
			return -EINVAL;

		mode = nla_get_u16(attr);
		if (mode == bp->br_mode)
			break;

		rc = bnxt_hwrm_set_br_mode(bp, mode);
		if (!rc)
			bp->br_mode = mode;
		break;
	}
	return rc;
}

int bnxt_get_port_parent_id(struct net_device *dev,
			    struct netdev_phys_item_id *ppid)
{
	struct bnxt *bp = netdev_priv(dev);

	if (bp->eswitch_mode != DEVLINK_ESWITCH_MODE_SWITCHDEV)
		return -EOPNOTSUPP;

	/* The PF and it's VF-reps only support the switchdev framework */
	if (!BNXT_PF(bp) || !(bp->flags & BNXT_FLAG_DSN_VALID))
		return -EOPNOTSUPP;

	ppid->id_len = sizeof(bp->dsn);
	memcpy(ppid->id, bp->dsn, ppid->id_len);

	return 0;
}

static struct devlink_port *bnxt_get_devlink_port(struct net_device *dev)
{
	struct bnxt *bp = netdev_priv(dev);

	return &bp->dl_port;
}

static const struct net_device_ops bnxt_netdev_ops = {
	.ndo_open		= bnxt_open,
	.ndo_start_xmit		= bnxt_start_xmit,
	.ndo_stop		= bnxt_close,
	.ndo_get_stats64	= bnxt_get_stats64,
	.ndo_set_rx_mode	= bnxt_set_rx_mode,
	.ndo_do_ioctl		= bnxt_ioctl,
	.ndo_validate_addr	= eth_validate_addr,
	.ndo_set_mac_address	= bnxt_change_mac_addr,
	.ndo_change_mtu		= bnxt_change_mtu,
	.ndo_fix_features	= bnxt_fix_features,
	.ndo_set_features	= bnxt_set_features,
	.ndo_tx_timeout		= bnxt_tx_timeout,
#ifdef CONFIG_BNXT_SRIOV
	.ndo_get_vf_config	= bnxt_get_vf_config,
	.ndo_set_vf_mac		= bnxt_set_vf_mac,
	.ndo_set_vf_vlan	= bnxt_set_vf_vlan,
	.ndo_set_vf_rate	= bnxt_set_vf_bw,
	.ndo_set_vf_link_state	= bnxt_set_vf_link_state,
	.ndo_set_vf_spoofchk	= bnxt_set_vf_spoofchk,
	.ndo_set_vf_trust	= bnxt_set_vf_trust,
#endif
	.ndo_setup_tc           = bnxt_setup_tc,
#ifdef CONFIG_RFS_ACCEL
	.ndo_rx_flow_steer	= bnxt_rx_flow_steer,
#endif
	.ndo_udp_tunnel_add	= bnxt_udp_tunnel_add,
	.ndo_udp_tunnel_del	= bnxt_udp_tunnel_del,
	.ndo_bpf		= bnxt_xdp,
	.ndo_xdp_xmit		= bnxt_xdp_xmit,
	.ndo_bridge_getlink	= bnxt_bridge_getlink,
	.ndo_bridge_setlink	= bnxt_bridge_setlink,
	.ndo_get_devlink_port	= bnxt_get_devlink_port,
};

static void bnxt_remove_one(struct pci_dev *pdev)
{
	struct net_device *dev = pci_get_drvdata(pdev);
	struct bnxt *bp = netdev_priv(dev);

	if (BNXT_PF(bp))
		bnxt_sriov_disable(bp);

	bnxt_dl_fw_reporters_destroy(bp, true);
<<<<<<< HEAD
=======
	if (BNXT_PF(bp))
		devlink_port_type_clear(&bp->dl_port);
>>>>>>> 04d5ce62
	pci_disable_pcie_error_reporting(pdev);
	unregister_netdev(dev);
	bnxt_dl_unregister(bp);
	bnxt_shutdown_tc(bp);
	bnxt_cancel_sp_work(bp);
	bp->sp_event = 0;

	bnxt_clear_int_mode(bp);
	bnxt_hwrm_func_drv_unrgtr(bp);
	bnxt_free_hwrm_resources(bp);
	bnxt_free_hwrm_short_cmd_req(bp);
	bnxt_ethtool_free(bp);
	bnxt_dcb_free(bp);
	kfree(bp->edev);
	bp->edev = NULL;
	kfree(bp->fw_health);
	bp->fw_health = NULL;
	bnxt_cleanup_pci(bp);
	bnxt_free_ctx_mem(bp);
	kfree(bp->ctx);
	bp->ctx = NULL;
	bnxt_free_port_stats(bp);
	free_netdev(dev);
}

static int bnxt_probe_phy(struct bnxt *bp, bool fw_dflt)
{
	int rc = 0;
	struct bnxt_link_info *link_info = &bp->link_info;

	rc = bnxt_hwrm_phy_qcaps(bp);
	if (rc) {
		netdev_err(bp->dev, "Probe phy can't get phy capabilities (rc: %x)\n",
			   rc);
		return rc;
	}
	if (!fw_dflt)
		return 0;

	rc = bnxt_update_link(bp, false);
	if (rc) {
		netdev_err(bp->dev, "Probe phy can't update link (rc: %x)\n",
			   rc);
		return rc;
	}

	/* Older firmware does not have supported_auto_speeds, so assume
	 * that all supported speeds can be autonegotiated.
	 */
	if (link_info->auto_link_speeds && !link_info->support_auto_speeds)
		link_info->support_auto_speeds = link_info->support_speeds;

	bnxt_init_ethtool_link_settings(bp);
	return 0;
}

static int bnxt_get_max_irq(struct pci_dev *pdev)
{
	u16 ctrl;

	if (!pdev->msix_cap)
		return 1;

	pci_read_config_word(pdev, pdev->msix_cap + PCI_MSIX_FLAGS, &ctrl);
	return (ctrl & PCI_MSIX_FLAGS_QSIZE) + 1;
}

static void _bnxt_get_max_rings(struct bnxt *bp, int *max_rx, int *max_tx,
				int *max_cp)
{
	struct bnxt_hw_resc *hw_resc = &bp->hw_resc;
	int max_ring_grps = 0, max_irq;

	*max_tx = hw_resc->max_tx_rings;
	*max_rx = hw_resc->max_rx_rings;
	*max_cp = bnxt_get_max_func_cp_rings_for_en(bp);
	max_irq = min_t(int, bnxt_get_max_func_irqs(bp) -
			bnxt_get_ulp_msix_num(bp),
			hw_resc->max_stat_ctxs - bnxt_get_ulp_stat_ctxs(bp));
	if (!(bp->flags & BNXT_FLAG_CHIP_P5))
		*max_cp = min_t(int, *max_cp, max_irq);
	max_ring_grps = hw_resc->max_hw_ring_grps;
	if (BNXT_CHIP_TYPE_NITRO_A0(bp) && BNXT_PF(bp)) {
		*max_cp -= 1;
		*max_rx -= 2;
	}
	if (bp->flags & BNXT_FLAG_AGG_RINGS)
		*max_rx >>= 1;
	if (bp->flags & BNXT_FLAG_CHIP_P5) {
		bnxt_trim_rings(bp, max_rx, max_tx, *max_cp, false);
		/* On P5 chips, max_cp output param should be available NQs */
		*max_cp = max_irq;
	}
	*max_rx = min_t(int, *max_rx, max_ring_grps);
}

int bnxt_get_max_rings(struct bnxt *bp, int *max_rx, int *max_tx, bool shared)
{
	int rx, tx, cp;

	_bnxt_get_max_rings(bp, &rx, &tx, &cp);
	*max_rx = rx;
	*max_tx = tx;
	if (!rx || !tx || !cp)
		return -ENOMEM;

	return bnxt_trim_rings(bp, max_rx, max_tx, cp, shared);
}

static int bnxt_get_dflt_rings(struct bnxt *bp, int *max_rx, int *max_tx,
			       bool shared)
{
	int rc;

	rc = bnxt_get_max_rings(bp, max_rx, max_tx, shared);
	if (rc && (bp->flags & BNXT_FLAG_AGG_RINGS)) {
		/* Not enough rings, try disabling agg rings. */
		bp->flags &= ~BNXT_FLAG_AGG_RINGS;
		rc = bnxt_get_max_rings(bp, max_rx, max_tx, shared);
		if (rc) {
			/* set BNXT_FLAG_AGG_RINGS back for consistency */
			bp->flags |= BNXT_FLAG_AGG_RINGS;
			return rc;
		}
		bp->flags |= BNXT_FLAG_NO_AGG_RINGS;
		bp->dev->hw_features &= ~(NETIF_F_LRO | NETIF_F_GRO_HW);
		bp->dev->features &= ~(NETIF_F_LRO | NETIF_F_GRO_HW);
		bnxt_set_ring_params(bp);
	}

	if (bp->flags & BNXT_FLAG_ROCE_CAP) {
		int max_cp, max_stat, max_irq;

		/* Reserve minimum resources for RoCE */
		max_cp = bnxt_get_max_func_cp_rings(bp);
		max_stat = bnxt_get_max_func_stat_ctxs(bp);
		max_irq = bnxt_get_max_func_irqs(bp);
		if (max_cp <= BNXT_MIN_ROCE_CP_RINGS ||
		    max_irq <= BNXT_MIN_ROCE_CP_RINGS ||
		    max_stat <= BNXT_MIN_ROCE_STAT_CTXS)
			return 0;

		max_cp -= BNXT_MIN_ROCE_CP_RINGS;
		max_irq -= BNXT_MIN_ROCE_CP_RINGS;
		max_stat -= BNXT_MIN_ROCE_STAT_CTXS;
		max_cp = min_t(int, max_cp, max_irq);
		max_cp = min_t(int, max_cp, max_stat);
		rc = bnxt_trim_rings(bp, max_rx, max_tx, max_cp, shared);
		if (rc)
			rc = 0;
	}
	return rc;
}

/* In initial default shared ring setting, each shared ring must have a
 * RX/TX ring pair.
 */
static void bnxt_trim_dflt_sh_rings(struct bnxt *bp)
{
	bp->cp_nr_rings = min_t(int, bp->tx_nr_rings_per_tc, bp->rx_nr_rings);
	bp->rx_nr_rings = bp->cp_nr_rings;
	bp->tx_nr_rings_per_tc = bp->cp_nr_rings;
	bp->tx_nr_rings = bp->tx_nr_rings_per_tc;
}

static int bnxt_set_dflt_rings(struct bnxt *bp, bool sh)
{
	int dflt_rings, max_rx_rings, max_tx_rings, rc;

	if (!bnxt_can_reserve_rings(bp))
		return 0;

	if (sh)
		bp->flags |= BNXT_FLAG_SHARED_RINGS;
	dflt_rings = is_kdump_kernel() ? 1 : netif_get_num_default_rss_queues();
	/* Reduce default rings on multi-port cards so that total default
	 * rings do not exceed CPU count.
	 */
	if (bp->port_count > 1) {
		int max_rings =
			max_t(int, num_online_cpus() / bp->port_count, 1);

		dflt_rings = min_t(int, dflt_rings, max_rings);
	}
	rc = bnxt_get_dflt_rings(bp, &max_rx_rings, &max_tx_rings, sh);
	if (rc)
		return rc;
	bp->rx_nr_rings = min_t(int, dflt_rings, max_rx_rings);
	bp->tx_nr_rings_per_tc = min_t(int, dflt_rings, max_tx_rings);
	if (sh)
		bnxt_trim_dflt_sh_rings(bp);
	else
		bp->cp_nr_rings = bp->tx_nr_rings_per_tc + bp->rx_nr_rings;
	bp->tx_nr_rings = bp->tx_nr_rings_per_tc;

	rc = __bnxt_reserve_rings(bp);
	if (rc)
		netdev_warn(bp->dev, "Unable to reserve tx rings\n");
	bp->tx_nr_rings_per_tc = bp->tx_nr_rings;
	if (sh)
		bnxt_trim_dflt_sh_rings(bp);

	/* Rings may have been trimmed, re-reserve the trimmed rings. */
	if (bnxt_need_reserve_rings(bp)) {
		rc = __bnxt_reserve_rings(bp);
		if (rc)
			netdev_warn(bp->dev, "2nd rings reservation failed.\n");
		bp->tx_nr_rings_per_tc = bp->tx_nr_rings;
	}
	if (BNXT_CHIP_TYPE_NITRO_A0(bp)) {
		bp->rx_nr_rings++;
		bp->cp_nr_rings++;
	}
	if (rc) {
		bp->tx_nr_rings = 0;
		bp->rx_nr_rings = 0;
	}
	return rc;
}

static int bnxt_init_dflt_ring_mode(struct bnxt *bp)
{
	int rc;

	if (bp->tx_nr_rings)
		return 0;

	bnxt_ulp_irq_stop(bp);
	bnxt_clear_int_mode(bp);
	rc = bnxt_set_dflt_rings(bp, true);
	if (rc) {
		netdev_err(bp->dev, "Not enough rings available.\n");
		goto init_dflt_ring_err;
	}
	rc = bnxt_init_int_mode(bp);
	if (rc)
		goto init_dflt_ring_err;

	bp->tx_nr_rings_per_tc = bp->tx_nr_rings;
	if (bnxt_rfs_supported(bp) && bnxt_rfs_capable(bp)) {
		bp->flags |= BNXT_FLAG_RFS;
		bp->dev->features |= NETIF_F_NTUPLE;
	}
init_dflt_ring_err:
	bnxt_ulp_irq_restart(bp, rc);
	return rc;
}

int bnxt_restore_pf_fw_resources(struct bnxt *bp)
{
	int rc;

	ASSERT_RTNL();
	bnxt_hwrm_func_qcaps(bp);

	if (netif_running(bp->dev))
		__bnxt_close_nic(bp, true, false);

	bnxt_ulp_irq_stop(bp);
	bnxt_clear_int_mode(bp);
	rc = bnxt_init_int_mode(bp);
	bnxt_ulp_irq_restart(bp, rc);

	if (netif_running(bp->dev)) {
		if (rc)
			dev_close(bp->dev);
		else
			rc = bnxt_open_nic(bp, true, false);
	}

	return rc;
}

static int bnxt_init_mac_addr(struct bnxt *bp)
{
	int rc = 0;

	if (BNXT_PF(bp)) {
		memcpy(bp->dev->dev_addr, bp->pf.mac_addr, ETH_ALEN);
	} else {
#ifdef CONFIG_BNXT_SRIOV
		struct bnxt_vf_info *vf = &bp->vf;
		bool strict_approval = true;

		if (is_valid_ether_addr(vf->mac_addr)) {
			/* overwrite netdev dev_addr with admin VF MAC */
			memcpy(bp->dev->dev_addr, vf->mac_addr, ETH_ALEN);
			/* Older PF driver or firmware may not approve this
			 * correctly.
			 */
			strict_approval = false;
		} else {
			eth_hw_addr_random(bp->dev);
		}
		rc = bnxt_approve_mac(bp, bp->dev->dev_addr, strict_approval);
#endif
	}
	return rc;
}

#define BNXT_VPD_LEN	512
static void bnxt_vpd_read_info(struct bnxt *bp)
{
	struct pci_dev *pdev = bp->pdev;
	int i, len, pos, ro_size;
	ssize_t vpd_size;
	u8 *vpd_data;

	vpd_data = kmalloc(BNXT_VPD_LEN, GFP_KERNEL);
	if (!vpd_data)
		return;

	vpd_size = pci_read_vpd(pdev, 0, BNXT_VPD_LEN, vpd_data);
	if (vpd_size <= 0) {
		netdev_err(bp->dev, "Unable to read VPD\n");
		goto exit;
	}

	i = pci_vpd_find_tag(vpd_data, 0, vpd_size, PCI_VPD_LRDT_RO_DATA);
	if (i < 0) {
		netdev_err(bp->dev, "VPD READ-Only not found\n");
		goto exit;
	}

	ro_size = pci_vpd_lrdt_size(&vpd_data[i]);
	i += PCI_VPD_LRDT_TAG_SIZE;
	if (i + ro_size > vpd_size)
		goto exit;

	pos = pci_vpd_find_info_keyword(vpd_data, i, ro_size,
					PCI_VPD_RO_KEYWORD_PARTNO);
	if (pos < 0)
		goto read_sn;

	len = pci_vpd_info_field_size(&vpd_data[pos]);
	pos += PCI_VPD_INFO_FLD_HDR_SIZE;
	if (len + pos > vpd_size)
		goto read_sn;

	strlcpy(bp->board_partno, &vpd_data[pos], min(len, BNXT_VPD_FLD_LEN));

read_sn:
	pos = pci_vpd_find_info_keyword(vpd_data, i, ro_size,
					PCI_VPD_RO_KEYWORD_SERIALNO);
	if (pos < 0)
		goto exit;

	len = pci_vpd_info_field_size(&vpd_data[pos]);
	pos += PCI_VPD_INFO_FLD_HDR_SIZE;
	if (len + pos > vpd_size)
		goto exit;

	strlcpy(bp->board_serialno, &vpd_data[pos], min(len, BNXT_VPD_FLD_LEN));
exit:
	kfree(vpd_data);
}

static int bnxt_pcie_dsn_get(struct bnxt *bp, u8 dsn[])
{
	struct pci_dev *pdev = bp->pdev;
	u64 qword;

<<<<<<< HEAD
	if (!pos) {
		netdev_info(bp->dev, "Unable do read adapter's DSN\n");
		return -EOPNOTSUPP;
	}

	/* DSN (two dw) is at an offset of 4 from the cap pos */
	pos += 4;
	pci_read_config_dword(pdev, pos, &dw);
	put_unaligned_le32(dw, &dsn[0]);
	pci_read_config_dword(pdev, pos + 4, &dw);
	put_unaligned_le32(dw, &dsn[4]);
=======
	qword = pci_get_dsn(pdev);
	if (!qword) {
		netdev_info(bp->dev, "Unable to read adapter's DSN\n");
		return -EOPNOTSUPP;
	}

	put_unaligned_le64(qword, dsn);

>>>>>>> 04d5ce62
	bp->flags |= BNXT_FLAG_DSN_VALID;
	return 0;
}

static int bnxt_init_one(struct pci_dev *pdev, const struct pci_device_id *ent)
{
	struct net_device *dev;
	struct bnxt *bp;
	int rc, max_irqs;

	if (pci_is_bridge(pdev))
		return -ENODEV;

	/* Clear any pending DMA transactions from crash kernel
	 * while loading driver in capture kernel.
	 */
	if (is_kdump_kernel()) {
		pci_clear_master(pdev);
		pcie_flr(pdev);
	}

	/* Clear any pending DMA transactions from crash kernel
	 * while loading driver in capture kernel.
	 */
	if (is_kdump_kernel()) {
		pci_clear_master(pdev);
		pcie_flr(pdev);
	}

	max_irqs = bnxt_get_max_irq(pdev);
	dev = alloc_etherdev_mq(sizeof(*bp), max_irqs);
	if (!dev)
		return -ENOMEM;

	bp = netdev_priv(dev);
	bnxt_set_max_func_irqs(bp, max_irqs);

	if (bnxt_vf_pciid(ent->driver_data))
		bp->flags |= BNXT_FLAG_VF;

	if (pdev->msix_cap)
		bp->flags |= BNXT_FLAG_MSIX_CAP;

	rc = bnxt_init_board(pdev, dev);
	if (rc < 0)
		goto init_err_free;

	dev->netdev_ops = &bnxt_netdev_ops;
	dev->watchdog_timeo = BNXT_TX_TIMEOUT;
	dev->ethtool_ops = &bnxt_ethtool_ops;
	pci_set_drvdata(pdev, dev);

	bnxt_vpd_read_info(bp);

	rc = bnxt_alloc_hwrm_resources(bp);
	if (rc)
		goto init_err_pci_clean;

	mutex_init(&bp->hwrm_cmd_lock);
	mutex_init(&bp->link_lock);

	rc = bnxt_fw_init_one_p1(bp);
	if (rc)
		goto init_err_pci_clean;

	if (BNXT_CHIP_P5(bp))
		bp->flags |= BNXT_FLAG_CHIP_P5;

	rc = bnxt_fw_init_one_p2(bp);
	if (rc)
		goto init_err_pci_clean;

	dev->hw_features = NETIF_F_IP_CSUM | NETIF_F_IPV6_CSUM | NETIF_F_SG |
			   NETIF_F_TSO | NETIF_F_TSO6 |
			   NETIF_F_GSO_UDP_TUNNEL | NETIF_F_GSO_GRE |
			   NETIF_F_GSO_IPXIP4 |
			   NETIF_F_GSO_UDP_TUNNEL_CSUM | NETIF_F_GSO_GRE_CSUM |
			   NETIF_F_GSO_PARTIAL | NETIF_F_RXHASH |
			   NETIF_F_RXCSUM | NETIF_F_GRO;

	if (BNXT_SUPPORTS_TPA(bp))
		dev->hw_features |= NETIF_F_LRO;

	dev->hw_enc_features =
			NETIF_F_IP_CSUM | NETIF_F_IPV6_CSUM | NETIF_F_SG |
			NETIF_F_TSO | NETIF_F_TSO6 |
			NETIF_F_GSO_UDP_TUNNEL | NETIF_F_GSO_GRE |
			NETIF_F_GSO_UDP_TUNNEL_CSUM | NETIF_F_GSO_GRE_CSUM |
			NETIF_F_GSO_IPXIP4 | NETIF_F_GSO_PARTIAL;
	dev->gso_partial_features = NETIF_F_GSO_UDP_TUNNEL_CSUM |
				    NETIF_F_GSO_GRE_CSUM;
	dev->vlan_features = dev->hw_features | NETIF_F_HIGHDMA;
	dev->hw_features |= NETIF_F_HW_VLAN_CTAG_RX | NETIF_F_HW_VLAN_CTAG_TX |
			    NETIF_F_HW_VLAN_STAG_RX | NETIF_F_HW_VLAN_STAG_TX;
	if (BNXT_SUPPORTS_TPA(bp))
		dev->hw_features |= NETIF_F_GRO_HW;
	dev->features |= dev->hw_features | NETIF_F_HIGHDMA;
	if (dev->features & NETIF_F_GRO_HW)
		dev->features &= ~NETIF_F_LRO;
	dev->priv_flags |= IFF_UNICAST_FLT;

#ifdef CONFIG_BNXT_SRIOV
	init_waitqueue_head(&bp->sriov_cfg_wait);
	mutex_init(&bp->sriov_lock);
#endif
	if (BNXT_SUPPORTS_TPA(bp)) {
		bp->gro_func = bnxt_gro_func_5730x;
		if (BNXT_CHIP_P4(bp))
			bp->gro_func = bnxt_gro_func_5731x;
		else if (BNXT_CHIP_P5(bp))
			bp->gro_func = bnxt_gro_func_5750x;
	}
	if (!BNXT_CHIP_P4_PLUS(bp))
		bp->flags |= BNXT_FLAG_DOUBLE_DB;

	bp->ulp_probe = bnxt_ulp_probe;

	rc = bnxt_init_mac_addr(bp);
	if (rc) {
		dev_err(&pdev->dev, "Unable to initialize mac address.\n");
		rc = -EADDRNOTAVAIL;
		goto init_err_pci_clean;
	}

	if (BNXT_PF(bp)) {
		/* Read the adapter's DSN to use as the eswitch switch_id */
		rc = bnxt_pcie_dsn_get(bp, bp->dsn);
	}

	/* MTU range: 60 - FW defined max */
	dev->min_mtu = ETH_ZLEN;
	dev->max_mtu = bp->max_mtu;

	rc = bnxt_probe_phy(bp, true);
	if (rc)
		goto init_err_pci_clean;

	bnxt_set_rx_skb_mode(bp, false);
	bnxt_set_tpa_flags(bp);
	bnxt_set_ring_params(bp);
	rc = bnxt_set_dflt_rings(bp, true);
	if (rc) {
		netdev_err(bp->dev, "Not enough rings available.\n");
		rc = -ENOMEM;
		goto init_err_pci_clean;
	}

	bnxt_fw_init_one_p3(bp);

	if (dev->hw_features & NETIF_F_HW_VLAN_CTAG_RX)
		bp->flags |= BNXT_FLAG_STRIP_VLAN;

	rc = bnxt_init_int_mode(bp);
	if (rc)
		goto init_err_pci_clean;

	/* No TC has been set yet and rings may have been trimmed due to
	 * limited MSIX, so we re-initialize the TX rings per TC.
	 */
	bp->tx_nr_rings_per_tc = bp->tx_nr_rings;

	if (BNXT_PF(bp)) {
		if (!bnxt_pf_wq) {
			bnxt_pf_wq =
				create_singlethread_workqueue("bnxt_pf_wq");
			if (!bnxt_pf_wq) {
				dev_err(&pdev->dev, "Unable to create workqueue.\n");
				goto init_err_pci_clean;
			}
		}
		bnxt_init_tc(bp);
	}

	bnxt_dl_register(bp);

	rc = register_netdev(dev);
	if (rc)
		goto init_err_cleanup;

	if (BNXT_PF(bp))
		devlink_port_type_eth_set(&bp->dl_port, bp->dev);
	bnxt_dl_fw_reporters_create(bp);

	netdev_info(dev, "%s found at mem %lx, node addr %pM\n",
		    board_info[ent->driver_data].name,
		    (long)pci_resource_start(pdev, 0), dev->dev_addr);
	pcie_print_link_status(pdev);

	return 0;

init_err_cleanup:
	bnxt_dl_unregister(bp);
	bnxt_shutdown_tc(bp);
	bnxt_clear_int_mode(bp);

init_err_pci_clean:
	bnxt_hwrm_func_drv_unrgtr(bp);
	bnxt_free_hwrm_short_cmd_req(bp);
	bnxt_free_hwrm_resources(bp);
	kfree(bp->fw_health);
	bp->fw_health = NULL;
	bnxt_cleanup_pci(bp);
	bnxt_free_ctx_mem(bp);
	kfree(bp->ctx);
	bp->ctx = NULL;

init_err_free:
	free_netdev(dev);
	return rc;
}

static void bnxt_shutdown(struct pci_dev *pdev)
{
	struct net_device *dev = pci_get_drvdata(pdev);
	struct bnxt *bp;

	if (!dev)
		return;

	rtnl_lock();
	bp = netdev_priv(dev);
	if (!bp)
		goto shutdown_exit;

	if (netif_running(dev))
		dev_close(dev);

	bnxt_ulp_shutdown(bp);
	bnxt_clear_int_mode(bp);
	pci_disable_device(pdev);

	if (system_state == SYSTEM_POWER_OFF) {
		pci_wake_from_d3(pdev, bp->wol);
		pci_set_power_state(pdev, PCI_D3hot);
	}

shutdown_exit:
	rtnl_unlock();
}

#ifdef CONFIG_PM_SLEEP
static int bnxt_suspend(struct device *device)
{
	struct net_device *dev = dev_get_drvdata(device);
	struct bnxt *bp = netdev_priv(dev);
	int rc = 0;

	rtnl_lock();
	bnxt_ulp_stop(bp);
	if (netif_running(dev)) {
		netif_device_detach(dev);
		rc = bnxt_close(dev);
	}
	bnxt_hwrm_func_drv_unrgtr(bp);
	pci_disable_device(bp->pdev);
	bnxt_free_ctx_mem(bp);
	kfree(bp->ctx);
	bp->ctx = NULL;
	rtnl_unlock();
	return rc;
}

static int bnxt_resume(struct device *device)
{
	struct net_device *dev = dev_get_drvdata(device);
	struct bnxt *bp = netdev_priv(dev);
	int rc = 0;

	rtnl_lock();
	rc = pci_enable_device(bp->pdev);
	if (rc) {
		netdev_err(dev, "Cannot re-enable PCI device during resume, err = %d\n",
			   rc);
		goto resume_exit;
	}
	pci_set_master(bp->pdev);
	if (bnxt_hwrm_ver_get(bp)) {
		rc = -ENODEV;
		goto resume_exit;
	}
	rc = bnxt_hwrm_func_reset(bp);
	if (rc) {
		rc = -EBUSY;
		goto resume_exit;
	}

	if (bnxt_hwrm_queue_qportcfg(bp)) {
		rc = -ENODEV;
		goto resume_exit;
	}

	if (bp->hwrm_spec_code >= 0x10803) {
		if (bnxt_alloc_ctx_mem(bp)) {
			rc = -ENODEV;
			goto resume_exit;
		}
	}
	if (BNXT_NEW_RM(bp))
		bnxt_hwrm_func_resc_qcaps(bp, false);

	if (bnxt_hwrm_func_drv_rgtr(bp, NULL, 0, false)) {
		rc = -ENODEV;
		goto resume_exit;
	}

	bnxt_get_wol_settings(bp);
	if (netif_running(dev)) {
		rc = bnxt_open(dev);
		if (!rc)
			netif_device_attach(dev);
	}

resume_exit:
	bnxt_ulp_start(bp, rc);
	rtnl_unlock();
	return rc;
}

static SIMPLE_DEV_PM_OPS(bnxt_pm_ops, bnxt_suspend, bnxt_resume);
#define BNXT_PM_OPS (&bnxt_pm_ops)

#else

#define BNXT_PM_OPS NULL

#endif /* CONFIG_PM_SLEEP */

/**
 * bnxt_io_error_detected - called when PCI error is detected
 * @pdev: Pointer to PCI device
 * @state: The current pci connection state
 *
 * This function is called after a PCI bus error affecting
 * this device has been detected.
 */
static pci_ers_result_t bnxt_io_error_detected(struct pci_dev *pdev,
					       pci_channel_state_t state)
{
	struct net_device *netdev = pci_get_drvdata(pdev);
	struct bnxt *bp = netdev_priv(netdev);

	netdev_info(netdev, "PCI I/O error detected\n");

	rtnl_lock();
	netif_device_detach(netdev);

	bnxt_ulp_stop(bp);

	if (state == pci_channel_io_perm_failure) {
		rtnl_unlock();
		return PCI_ERS_RESULT_DISCONNECT;
	}

	if (netif_running(netdev))
		bnxt_close(netdev);

	pci_disable_device(pdev);
	rtnl_unlock();

	/* Request a slot slot reset. */
	return PCI_ERS_RESULT_NEED_RESET;
}

/**
 * bnxt_io_slot_reset - called after the pci bus has been reset.
 * @pdev: Pointer to PCI device
 *
 * Restart the card from scratch, as if from a cold-boot.
 * At this point, the card has exprienced a hard reset,
 * followed by fixups by BIOS, and has its config space
 * set up identically to what it was at cold boot.
 */
static pci_ers_result_t bnxt_io_slot_reset(struct pci_dev *pdev)
{
	struct net_device *netdev = pci_get_drvdata(pdev);
	struct bnxt *bp = netdev_priv(netdev);
	int err = 0;
	pci_ers_result_t result = PCI_ERS_RESULT_DISCONNECT;

	netdev_info(bp->dev, "PCI Slot Reset\n");

	rtnl_lock();

	if (pci_enable_device(pdev)) {
		dev_err(&pdev->dev,
			"Cannot re-enable PCI device after reset.\n");
	} else {
		pci_set_master(pdev);

		err = bnxt_hwrm_func_reset(bp);
		if (!err && netif_running(netdev))
			err = bnxt_open(netdev);

		if (!err)
			result = PCI_ERS_RESULT_RECOVERED;
		bnxt_ulp_start(bp, err);
	}

	if (result != PCI_ERS_RESULT_RECOVERED) {
		if (netif_running(netdev))
			dev_close(netdev);
		pci_disable_device(pdev);
	}

	rtnl_unlock();

	return result;
}

/**
 * bnxt_io_resume - called when traffic can start flowing again.
 * @pdev: Pointer to PCI device
 *
 * This callback is called when the error recovery driver tells
 * us that its OK to resume normal operation.
 */
static void bnxt_io_resume(struct pci_dev *pdev)
{
	struct net_device *netdev = pci_get_drvdata(pdev);

	rtnl_lock();

	netif_device_attach(netdev);

	rtnl_unlock();
}

static const struct pci_error_handlers bnxt_err_handler = {
	.error_detected	= bnxt_io_error_detected,
	.slot_reset	= bnxt_io_slot_reset,
	.resume		= bnxt_io_resume
};

static struct pci_driver bnxt_pci_driver = {
	.name		= DRV_MODULE_NAME,
	.id_table	= bnxt_pci_tbl,
	.probe		= bnxt_init_one,
	.remove		= bnxt_remove_one,
	.shutdown	= bnxt_shutdown,
	.driver.pm	= BNXT_PM_OPS,
	.err_handler	= &bnxt_err_handler,
#if defined(CONFIG_BNXT_SRIOV)
	.sriov_configure = bnxt_sriov_configure,
#endif
};

static int __init bnxt_init(void)
{
	bnxt_debug_init();
	return pci_register_driver(&bnxt_pci_driver);
}

static void __exit bnxt_exit(void)
{
	pci_unregister_driver(&bnxt_pci_driver);
	if (bnxt_pf_wq)
		destroy_workqueue(bnxt_pf_wq);
	bnxt_debug_exit();
}

module_init(bnxt_init);
module_exit(bnxt_exit);<|MERGE_RESOLUTION|>--- conflicted
+++ resolved
@@ -11447,11 +11447,8 @@
 		bnxt_sriov_disable(bp);
 
 	bnxt_dl_fw_reporters_destroy(bp, true);
-<<<<<<< HEAD
-=======
 	if (BNXT_PF(bp))
 		devlink_port_type_clear(&bp->dl_port);
->>>>>>> 04d5ce62
 	pci_disable_pcie_error_reporting(pdev);
 	unregister_netdev(dev);
 	bnxt_dl_unregister(bp);
@@ -11814,19 +11811,6 @@
 	struct pci_dev *pdev = bp->pdev;
 	u64 qword;
 
-<<<<<<< HEAD
-	if (!pos) {
-		netdev_info(bp->dev, "Unable do read adapter's DSN\n");
-		return -EOPNOTSUPP;
-	}
-
-	/* DSN (two dw) is at an offset of 4 from the cap pos */
-	pos += 4;
-	pci_read_config_dword(pdev, pos, &dw);
-	put_unaligned_le32(dw, &dsn[0]);
-	pci_read_config_dword(pdev, pos + 4, &dw);
-	put_unaligned_le32(dw, &dsn[4]);
-=======
 	qword = pci_get_dsn(pdev);
 	if (!qword) {
 		netdev_info(bp->dev, "Unable to read adapter's DSN\n");
@@ -11835,7 +11819,6 @@
 
 	put_unaligned_le64(qword, dsn);
 
->>>>>>> 04d5ce62
 	bp->flags |= BNXT_FLAG_DSN_VALID;
 	return 0;
 }
@@ -11848,14 +11831,6 @@
 
 	if (pci_is_bridge(pdev))
 		return -ENODEV;
-
-	/* Clear any pending DMA transactions from crash kernel
-	 * while loading driver in capture kernel.
-	 */
-	if (is_kdump_kernel()) {
-		pci_clear_master(pdev);
-		pcie_flr(pdev);
-	}
 
 	/* Clear any pending DMA transactions from crash kernel
 	 * while loading driver in capture kernel.
