// SPDX-License-Identifier: GPL-2.0-only
/*
 *  HIDPP protocol for Logitech receivers
 *
 *  Copyright (c) 2011 Logitech (c)
 *  Copyright (c) 2012-2013 Google (c)
 *  Copyright (c) 2013-2014 Red Hat Inc.
 */


#define pr_fmt(fmt) KBUILD_MODNAME ": " fmt

#include <linux/device.h>
#include <linux/input.h>
#include <linux/usb.h>
#include <linux/hid.h>
#include <linux/module.h>
#include <linux/slab.h>
#include <linux/sched.h>
#include <linux/sched/clock.h>
#include <linux/kfifo.h>
#include <linux/input/mt.h>
#include <linux/workqueue.h>
#include <linux/atomic.h>
#include <linux/fixp-arith.h>
#include <asm/unaligned.h>
#include "usbhid/usbhid.h"
#include "hid-ids.h"

MODULE_LICENSE("GPL");
MODULE_AUTHOR("Benjamin Tissoires <benjamin.tissoires@gmail.com>");
MODULE_AUTHOR("Nestor Lopez Casado <nlopezcasad@logitech.com>");

static bool disable_raw_mode;
module_param(disable_raw_mode, bool, 0644);
MODULE_PARM_DESC(disable_raw_mode,
	"Disable Raw mode reporting for touchpads and keep firmware gestures.");

static bool disable_tap_to_click;
module_param(disable_tap_to_click, bool, 0644);
MODULE_PARM_DESC(disable_tap_to_click,
	"Disable Tap-To-Click mode reporting for touchpads (only on the K400 currently).");

#define REPORT_ID_HIDPP_SHORT			0x10
#define REPORT_ID_HIDPP_LONG			0x11
#define REPORT_ID_HIDPP_VERY_LONG		0x12

#define HIDPP_REPORT_SHORT_LENGTH		7
#define HIDPP_REPORT_LONG_LENGTH		20
#define HIDPP_REPORT_VERY_LONG_MAX_LENGTH	64

#define HIDPP_REPORT_SHORT_SUPPORTED		BIT(0)
#define HIDPP_REPORT_LONG_SUPPORTED		BIT(1)
#define HIDPP_REPORT_VERY_LONG_SUPPORTED	BIT(2)

#define HIDPP_SUB_ID_CONSUMER_VENDOR_KEYS	0x03
#define HIDPP_SUB_ID_ROLLER			0x05
#define HIDPP_SUB_ID_MOUSE_EXTRA_BTNS		0x06
#define HIDPP_SUB_ID_USER_IFACE_EVENT		0x08
#define HIDPP_USER_IFACE_EVENT_ENCRYPTION_KEY_LOST	BIT(5)

#define HIDPP_QUIRK_CLASS_WTP			BIT(0)
#define HIDPP_QUIRK_CLASS_M560			BIT(1)
#define HIDPP_QUIRK_CLASS_K400			BIT(2)
#define HIDPP_QUIRK_CLASS_G920			BIT(3)
#define HIDPP_QUIRK_CLASS_K750			BIT(4)

/* bits 2..20 are reserved for classes */
/* #define HIDPP_QUIRK_CONNECT_EVENTS		BIT(21) disabled */
#define HIDPP_QUIRK_WTP_PHYSICAL_BUTTONS	BIT(22)
#define HIDPP_QUIRK_NO_HIDINPUT			BIT(23)
#define HIDPP_QUIRK_FORCE_OUTPUT_REPORTS	BIT(24)
#define HIDPP_QUIRK_UNIFYING			BIT(25)
#define HIDPP_QUIRK_HI_RES_SCROLL_1P0		BIT(26)
#define HIDPP_QUIRK_HI_RES_SCROLL_X2120		BIT(27)
#define HIDPP_QUIRK_HI_RES_SCROLL_X2121		BIT(28)
#define HIDPP_QUIRK_HIDPP_WHEELS		BIT(29)
#define HIDPP_QUIRK_HIDPP_EXTRA_MOUSE_BTNS	BIT(30)
#define HIDPP_QUIRK_HIDPP_CONSUMER_VENDOR_KEYS	BIT(31)

/* These are just aliases for now */
#define HIDPP_QUIRK_KBD_SCROLL_WHEEL HIDPP_QUIRK_HIDPP_WHEELS
#define HIDPP_QUIRK_KBD_ZOOM_WHEEL   HIDPP_QUIRK_HIDPP_WHEELS

/* Convenience constant to check for any high-res support. */
#define HIDPP_QUIRK_HI_RES_SCROLL	(HIDPP_QUIRK_HI_RES_SCROLL_1P0 | \
					 HIDPP_QUIRK_HI_RES_SCROLL_X2120 | \
					 HIDPP_QUIRK_HI_RES_SCROLL_X2121)

#define HIDPP_QUIRK_DELAYED_INIT		HIDPP_QUIRK_NO_HIDINPUT

#define HIDPP_CAPABILITY_HIDPP10_BATTERY	BIT(0)
#define HIDPP_CAPABILITY_HIDPP20_BATTERY	BIT(1)
#define HIDPP_CAPABILITY_BATTERY_MILEAGE	BIT(2)
#define HIDPP_CAPABILITY_BATTERY_LEVEL_STATUS	BIT(3)
#define HIDPP_CAPABILITY_BATTERY_VOLTAGE	BIT(4)
#define HIDPP_CAPABILITY_BATTERY_PERCENTAGE	BIT(5)
#define HIDPP_CAPABILITY_UNIFIED_BATTERY	BIT(6)

#define lg_map_key_clear(c)  hid_map_usage_clear(hi, usage, bit, max, EV_KEY, (c))

/*
 * There are two hidpp protocols in use, the first version hidpp10 is known
 * as register access protocol or RAP, the second version hidpp20 is known as
 * feature access protocol or FAP
 *
 * Most older devices (including the Unifying usb receiver) use the RAP protocol
 * where as most newer devices use the FAP protocol. Both protocols are
 * compatible with the underlying transport, which could be usb, Unifiying, or
 * bluetooth. The message lengths are defined by the hid vendor specific report
 * descriptor for the HIDPP_SHORT report type (total message lenth 7 bytes) and
 * the HIDPP_LONG report type (total message length 20 bytes)
 *
 * The RAP protocol uses both report types, whereas the FAP only uses HIDPP_LONG
 * messages. The Unifying receiver itself responds to RAP messages (device index
 * is 0xFF for the receiver), and all messages (short or long) with a device
 * index between 1 and 6 are passed untouched to the corresponding paired
 * Unifying device.
 *
 * The paired device can be RAP or FAP, it will receive the message untouched
 * from the Unifiying receiver.
 */

struct fap {
	u8 feature_index;
	u8 funcindex_clientid;
	u8 params[HIDPP_REPORT_VERY_LONG_MAX_LENGTH - 4U];
};

struct rap {
	u8 sub_id;
	u8 reg_address;
	u8 params[HIDPP_REPORT_VERY_LONG_MAX_LENGTH - 4U];
};

struct hidpp_report {
	u8 report_id;
	u8 device_index;
	union {
		struct fap fap;
		struct rap rap;
		u8 rawbytes[sizeof(struct fap)];
	};
} __packed;

struct hidpp_battery {
	u8 feature_index;
	u8 solar_feature_index;
	u8 voltage_feature_index;
	struct power_supply_desc desc;
	struct power_supply *ps;
	char name[64];
	int status;
	int capacity;
	int level;
	int voltage;
	int charge_type;
	bool online;
	u8 supported_levels_1004;
};

/**
 * struct hidpp_scroll_counter - Utility class for processing high-resolution
 *                             scroll events.
 * @dev: the input device for which events should be reported.
 * @wheel_multiplier: the scalar multiplier to be applied to each wheel event
 * @remainder: counts the number of high-resolution units moved since the last
 *             low-resolution event (REL_WHEEL or REL_HWHEEL) was sent. Should
 *             only be used by class methods.
 * @direction: direction of last movement (1 or -1)
 * @last_time: last event time, used to reset remainder after inactivity
 */
struct hidpp_scroll_counter {
	int wheel_multiplier;
	int remainder;
	int direction;
	unsigned long long last_time;
};

struct hidpp_device {
	struct hid_device *hid_dev;
	struct input_dev *input;
	struct mutex send_mutex;
	void *send_receive_buf;
	char *name;		/* will never be NULL and should not be freed */
	wait_queue_head_t wait;
	int very_long_report_length;
	bool answer_available;
	u8 protocol_major;
	u8 protocol_minor;

	void *private_data;

	struct work_struct work;
	struct kfifo delayed_work_fifo;
	atomic_t connected;
	struct input_dev *delayed_input;

	unsigned long quirks;
	unsigned long capabilities;
	u8 supported_reports;

	struct hidpp_battery battery;
	struct hidpp_scroll_counter vertical_wheel_counter;

	u8 wireless_feature_index;
};

/* HID++ 1.0 error codes */
#define HIDPP_ERROR				0x8f
#define HIDPP_ERROR_SUCCESS			0x00
#define HIDPP_ERROR_INVALID_SUBID		0x01
#define HIDPP_ERROR_INVALID_ADRESS		0x02
#define HIDPP_ERROR_INVALID_VALUE		0x03
#define HIDPP_ERROR_CONNECT_FAIL		0x04
#define HIDPP_ERROR_TOO_MANY_DEVICES		0x05
#define HIDPP_ERROR_ALREADY_EXISTS		0x06
#define HIDPP_ERROR_BUSY			0x07
#define HIDPP_ERROR_UNKNOWN_DEVICE		0x08
#define HIDPP_ERROR_RESOURCE_ERROR		0x09
#define HIDPP_ERROR_REQUEST_UNAVAILABLE		0x0a
#define HIDPP_ERROR_INVALID_PARAM_VALUE		0x0b
#define HIDPP_ERROR_WRONG_PIN_CODE		0x0c
/* HID++ 2.0 error codes */
#define HIDPP20_ERROR				0xff

static void hidpp_connect_event(struct hidpp_device *hidpp_dev);

static int __hidpp_send_report(struct hid_device *hdev,
				struct hidpp_report *hidpp_report)
{
	struct hidpp_device *hidpp = hid_get_drvdata(hdev);
	int fields_count, ret;

	switch (hidpp_report->report_id) {
	case REPORT_ID_HIDPP_SHORT:
		fields_count = HIDPP_REPORT_SHORT_LENGTH;
		break;
	case REPORT_ID_HIDPP_LONG:
		fields_count = HIDPP_REPORT_LONG_LENGTH;
		break;
	case REPORT_ID_HIDPP_VERY_LONG:
		fields_count = hidpp->very_long_report_length;
		break;
	default:
		return -ENODEV;
	}

	/*
	 * set the device_index as the receiver, it will be overwritten by
	 * hid_hw_request if needed
	 */
	hidpp_report->device_index = 0xff;

	if (hidpp->quirks & HIDPP_QUIRK_FORCE_OUTPUT_REPORTS) {
		ret = hid_hw_output_report(hdev, (u8 *)hidpp_report, fields_count);
	} else {
		ret = hid_hw_raw_request(hdev, hidpp_report->report_id,
			(u8 *)hidpp_report, fields_count, HID_OUTPUT_REPORT,
			HID_REQ_SET_REPORT);
	}

	return ret == fields_count ? 0 : -1;
}

/*
 * hidpp_send_message_sync() returns 0 in case of success, and something else
 * in case of a failure.
 * - If ' something else' is positive, that means that an error has been raised
 *   by the protocol itself.
 * - If ' something else' is negative, that means that we had a classic error
 *   (-ENOMEM, -EPIPE, etc...)
 */
static int hidpp_send_message_sync(struct hidpp_device *hidpp,
	struct hidpp_report *message,
	struct hidpp_report *response)
{
	int ret;

	mutex_lock(&hidpp->send_mutex);

	hidpp->send_receive_buf = response;
	hidpp->answer_available = false;

	/*
	 * So that we can later validate the answer when it arrives
	 * in hidpp_raw_event
	 */
	*response = *message;

	ret = __hidpp_send_report(hidpp->hid_dev, message);

	if (ret) {
		dbg_hid("__hidpp_send_report returned err: %d\n", ret);
		memset(response, 0, sizeof(struct hidpp_report));
		goto exit;
	}

	if (!wait_event_timeout(hidpp->wait, hidpp->answer_available,
				5*HZ)) {
		dbg_hid("%s:timeout waiting for response\n", __func__);
		memset(response, 0, sizeof(struct hidpp_report));
		ret = -ETIMEDOUT;
	}

	if (response->report_id == REPORT_ID_HIDPP_SHORT &&
	    response->rap.sub_id == HIDPP_ERROR) {
		ret = response->rap.params[1];
		dbg_hid("%s:got hidpp error %02X\n", __func__, ret);
		goto exit;
	}

	if ((response->report_id == REPORT_ID_HIDPP_LONG ||
			response->report_id == REPORT_ID_HIDPP_VERY_LONG) &&
			response->fap.feature_index == HIDPP20_ERROR) {
		ret = response->fap.params[1];
		dbg_hid("%s:got hidpp 2.0 error %02X\n", __func__, ret);
		goto exit;
	}

exit:
	mutex_unlock(&hidpp->send_mutex);
	return ret;

}

static int hidpp_send_fap_command_sync(struct hidpp_device *hidpp,
	u8 feat_index, u8 funcindex_clientid, u8 *params, int param_count,
	struct hidpp_report *response)
{
	struct hidpp_report *message;
	int ret;

	if (param_count > sizeof(message->fap.params))
		return -EINVAL;

	message = kzalloc(sizeof(struct hidpp_report), GFP_KERNEL);
	if (!message)
		return -ENOMEM;

	if (param_count > (HIDPP_REPORT_LONG_LENGTH - 4))
		message->report_id = REPORT_ID_HIDPP_VERY_LONG;
	else
		message->report_id = REPORT_ID_HIDPP_LONG;
	message->fap.feature_index = feat_index;
	message->fap.funcindex_clientid = funcindex_clientid;
	memcpy(&message->fap.params, params, param_count);

	ret = hidpp_send_message_sync(hidpp, message, response);
	kfree(message);
	return ret;
}

static int hidpp_send_rap_command_sync(struct hidpp_device *hidpp_dev,
	u8 report_id, u8 sub_id, u8 reg_address, u8 *params, int param_count,
	struct hidpp_report *response)
{
	struct hidpp_report *message;
	int ret, max_count;

	/* Send as long report if short reports are not supported. */
	if (report_id == REPORT_ID_HIDPP_SHORT &&
	    !(hidpp_dev->supported_reports & HIDPP_REPORT_SHORT_SUPPORTED))
		report_id = REPORT_ID_HIDPP_LONG;

	switch (report_id) {
	case REPORT_ID_HIDPP_SHORT:
		max_count = HIDPP_REPORT_SHORT_LENGTH - 4;
		break;
	case REPORT_ID_HIDPP_LONG:
		max_count = HIDPP_REPORT_LONG_LENGTH - 4;
		break;
	case REPORT_ID_HIDPP_VERY_LONG:
		max_count = hidpp_dev->very_long_report_length - 4;
		break;
	default:
		return -EINVAL;
	}

	if (param_count > max_count)
		return -EINVAL;

	message = kzalloc(sizeof(struct hidpp_report), GFP_KERNEL);
	if (!message)
		return -ENOMEM;
	message->report_id = report_id;
	message->rap.sub_id = sub_id;
	message->rap.reg_address = reg_address;
	memcpy(&message->rap.params, params, param_count);

	ret = hidpp_send_message_sync(hidpp_dev, message, response);
	kfree(message);
	return ret;
}

static void delayed_work_cb(struct work_struct *work)
{
	struct hidpp_device *hidpp = container_of(work, struct hidpp_device,
							work);
	hidpp_connect_event(hidpp);
}

static inline bool hidpp_match_answer(struct hidpp_report *question,
		struct hidpp_report *answer)
{
	return (answer->fap.feature_index == question->fap.feature_index) &&
	   (answer->fap.funcindex_clientid == question->fap.funcindex_clientid);
}

static inline bool hidpp_match_error(struct hidpp_report *question,
		struct hidpp_report *answer)
{
	return ((answer->rap.sub_id == HIDPP_ERROR) ||
	    (answer->fap.feature_index == HIDPP20_ERROR)) &&
	    (answer->fap.funcindex_clientid == question->fap.feature_index) &&
	    (answer->fap.params[0] == question->fap.funcindex_clientid);
}

static inline bool hidpp_report_is_connect_event(struct hidpp_device *hidpp,
		struct hidpp_report *report)
{
	return (hidpp->wireless_feature_index &&
		(report->fap.feature_index == hidpp->wireless_feature_index)) ||
		((report->report_id == REPORT_ID_HIDPP_SHORT) &&
		(report->rap.sub_id == 0x41));
}

/*
 * hidpp_prefix_name() prefixes the current given name with "Logitech ".
 */
static void hidpp_prefix_name(char **name, int name_length)
{
#define PREFIX_LENGTH 9 /* "Logitech " */

	int new_length;
	char *new_name;

	if (name_length > PREFIX_LENGTH &&
	    strncmp(*name, "Logitech ", PREFIX_LENGTH) == 0)
		/* The prefix has is already in the name */
		return;

	new_length = PREFIX_LENGTH + name_length;
	new_name = kzalloc(new_length, GFP_KERNEL);
	if (!new_name)
		return;

	snprintf(new_name, new_length, "Logitech %s", *name);

	kfree(*name);

	*name = new_name;
}

/**
 * hidpp_scroll_counter_handle_scroll() - Send high- and low-resolution scroll
 *                                        events given a high-resolution wheel
 *                                        movement.
 * @input_dev: Pointer to the input device
 * @counter: a hid_scroll_counter struct describing the wheel.
 * @hi_res_value: the movement of the wheel, in the mouse's high-resolution
 *                units.
 *
 * Given a high-resolution movement, this function converts the movement into
 * fractions of 120 and emits high-resolution scroll events for the input
 * device. It also uses the multiplier from &struct hid_scroll_counter to
 * emit low-resolution scroll events when appropriate for
 * backwards-compatibility with userspace input libraries.
 */
static void hidpp_scroll_counter_handle_scroll(struct input_dev *input_dev,
					       struct hidpp_scroll_counter *counter,
					       int hi_res_value)
{
	int low_res_value, remainder, direction;
	unsigned long long now, previous;

	hi_res_value = hi_res_value * 120/counter->wheel_multiplier;
	input_report_rel(input_dev, REL_WHEEL_HI_RES, hi_res_value);

	remainder = counter->remainder;
	direction = hi_res_value > 0 ? 1 : -1;

	now = sched_clock();
	previous = counter->last_time;
	counter->last_time = now;
	/*
	 * Reset the remainder after a period of inactivity or when the
	 * direction changes. This prevents the REL_WHEEL emulation point
	 * from sliding for devices that don't always provide the same
	 * number of movements per detent.
	 */
	if (now - previous > 1000000000 || direction != counter->direction)
		remainder = 0;

	counter->direction = direction;
	remainder += hi_res_value;

	/* Some wheels will rest 7/8ths of a detent from the previous detent
	 * after slow movement, so we want the threshold for low-res events to
	 * be in the middle between two detents (e.g. after 4/8ths) as
	 * opposed to on the detents themselves (8/8ths).
	 */
	if (abs(remainder) >= 60) {
		/* Add (or subtract) 1 because we want to trigger when the wheel
		 * is half-way to the next detent (i.e. scroll 1 detent after a
		 * 1/2 detent movement, 2 detents after a 1 1/2 detent movement,
		 * etc.).
		 */
		low_res_value = remainder / 120;
		if (low_res_value == 0)
			low_res_value = (hi_res_value > 0 ? 1 : -1);
		input_report_rel(input_dev, REL_WHEEL, low_res_value);
		remainder -= low_res_value * 120;
	}
	counter->remainder = remainder;
}

/* -------------------------------------------------------------------------- */
/* HIDP++ 1.0 commands                                                        */
/* -------------------------------------------------------------------------- */

#define HIDPP_SET_REGISTER				0x80
#define HIDPP_GET_REGISTER				0x81
#define HIDPP_SET_LONG_REGISTER				0x82
#define HIDPP_GET_LONG_REGISTER				0x83

/**
 * hidpp10_set_register - Modify a HID++ 1.0 register.
 * @hidpp_dev: the device to set the register on.
 * @register_address: the address of the register to modify.
 * @byte: the byte of the register to modify. Should be less than 3.
 * @mask: mask of the bits to modify
 * @value: new values for the bits in mask
 * Return: 0 if successful, otherwise a negative error code.
 */
static int hidpp10_set_register(struct hidpp_device *hidpp_dev,
	u8 register_address, u8 byte, u8 mask, u8 value)
{
	struct hidpp_report response;
	int ret;
	u8 params[3] = { 0 };

	ret = hidpp_send_rap_command_sync(hidpp_dev,
					  REPORT_ID_HIDPP_SHORT,
					  HIDPP_GET_REGISTER,
					  register_address,
					  NULL, 0, &response);
	if (ret)
		return ret;

	memcpy(params, response.rap.params, 3);

	params[byte] &= ~mask;
	params[byte] |= value & mask;

	return hidpp_send_rap_command_sync(hidpp_dev,
					   REPORT_ID_HIDPP_SHORT,
					   HIDPP_SET_REGISTER,
					   register_address,
					   params, 3, &response);
}

#define HIDPP_REG_ENABLE_REPORTS			0x00
#define HIDPP_ENABLE_CONSUMER_REPORT			BIT(0)
#define HIDPP_ENABLE_WHEEL_REPORT			BIT(2)
#define HIDPP_ENABLE_MOUSE_EXTRA_BTN_REPORT		BIT(3)
#define HIDPP_ENABLE_BAT_REPORT				BIT(4)
#define HIDPP_ENABLE_HWHEEL_REPORT			BIT(5)

static int hidpp10_enable_battery_reporting(struct hidpp_device *hidpp_dev)
{
	return hidpp10_set_register(hidpp_dev, HIDPP_REG_ENABLE_REPORTS, 0,
			  HIDPP_ENABLE_BAT_REPORT, HIDPP_ENABLE_BAT_REPORT);
}

#define HIDPP_REG_FEATURES				0x01
#define HIDPP_ENABLE_SPECIAL_BUTTON_FUNC		BIT(1)
#define HIDPP_ENABLE_FAST_SCROLL			BIT(6)

/* On HID++ 1.0 devices, high-res scroll was called "scrolling acceleration". */
static int hidpp10_enable_scrolling_acceleration(struct hidpp_device *hidpp_dev)
{
	return hidpp10_set_register(hidpp_dev, HIDPP_REG_FEATURES, 0,
			  HIDPP_ENABLE_FAST_SCROLL, HIDPP_ENABLE_FAST_SCROLL);
}

#define HIDPP_REG_BATTERY_STATUS			0x07

static int hidpp10_battery_status_map_level(u8 param)
{
	int level;

	switch (param) {
	case 1 ... 2:
		level = POWER_SUPPLY_CAPACITY_LEVEL_CRITICAL;
		break;
	case 3 ... 4:
		level = POWER_SUPPLY_CAPACITY_LEVEL_LOW;
		break;
	case 5 ... 6:
		level = POWER_SUPPLY_CAPACITY_LEVEL_NORMAL;
		break;
	case 7:
		level = POWER_SUPPLY_CAPACITY_LEVEL_HIGH;
		break;
	default:
		level = POWER_SUPPLY_CAPACITY_LEVEL_UNKNOWN;
	}

	return level;
}

static int hidpp10_battery_status_map_status(u8 param)
{
	int status;

	switch (param) {
	case 0x00:
		/* discharging (in use) */
		status = POWER_SUPPLY_STATUS_DISCHARGING;
		break;
	case 0x21: /* (standard) charging */
	case 0x24: /* fast charging */
	case 0x25: /* slow charging */
		status = POWER_SUPPLY_STATUS_CHARGING;
		break;
	case 0x26: /* topping charge */
	case 0x22: /* charge complete */
		status = POWER_SUPPLY_STATUS_FULL;
		break;
	case 0x20: /* unknown */
		status = POWER_SUPPLY_STATUS_UNKNOWN;
		break;
	/*
	 * 0x01...0x1F = reserved (not charging)
	 * 0x23 = charging error
	 * 0x27..0xff = reserved
	 */
	default:
		status = POWER_SUPPLY_STATUS_NOT_CHARGING;
		break;
	}

	return status;
}

static int hidpp10_query_battery_status(struct hidpp_device *hidpp)
{
	struct hidpp_report response;
	int ret, status;

	ret = hidpp_send_rap_command_sync(hidpp,
					REPORT_ID_HIDPP_SHORT,
					HIDPP_GET_REGISTER,
					HIDPP_REG_BATTERY_STATUS,
					NULL, 0, &response);
	if (ret)
		return ret;

	hidpp->battery.level =
		hidpp10_battery_status_map_level(response.rap.params[0]);
	status = hidpp10_battery_status_map_status(response.rap.params[1]);
	hidpp->battery.status = status;
	/* the capacity is only available when discharging or full */
	hidpp->battery.online = status == POWER_SUPPLY_STATUS_DISCHARGING ||
				status == POWER_SUPPLY_STATUS_FULL;

	return 0;
}

#define HIDPP_REG_BATTERY_MILEAGE			0x0D

static int hidpp10_battery_mileage_map_status(u8 param)
{
	int status;

	switch (param >> 6) {
	case 0x00:
		/* discharging (in use) */
		status = POWER_SUPPLY_STATUS_DISCHARGING;
		break;
	case 0x01: /* charging */
		status = POWER_SUPPLY_STATUS_CHARGING;
		break;
	case 0x02: /* charge complete */
		status = POWER_SUPPLY_STATUS_FULL;
		break;
	/*
	 * 0x03 = charging error
	 */
	default:
		status = POWER_SUPPLY_STATUS_NOT_CHARGING;
		break;
	}

	return status;
}

static int hidpp10_query_battery_mileage(struct hidpp_device *hidpp)
{
	struct hidpp_report response;
	int ret, status;

	ret = hidpp_send_rap_command_sync(hidpp,
					REPORT_ID_HIDPP_SHORT,
					HIDPP_GET_REGISTER,
					HIDPP_REG_BATTERY_MILEAGE,
					NULL, 0, &response);
	if (ret)
		return ret;

	hidpp->battery.capacity = response.rap.params[0];
	status = hidpp10_battery_mileage_map_status(response.rap.params[2]);
	hidpp->battery.status = status;
	/* the capacity is only available when discharging or full */
	hidpp->battery.online = status == POWER_SUPPLY_STATUS_DISCHARGING ||
				status == POWER_SUPPLY_STATUS_FULL;

	return 0;
}

static int hidpp10_battery_event(struct hidpp_device *hidpp, u8 *data, int size)
{
	struct hidpp_report *report = (struct hidpp_report *)data;
	int status, capacity, level;
	bool changed;

	if (report->report_id != REPORT_ID_HIDPP_SHORT)
		return 0;

	switch (report->rap.sub_id) {
	case HIDPP_REG_BATTERY_STATUS:
		capacity = hidpp->battery.capacity;
		level = hidpp10_battery_status_map_level(report->rawbytes[1]);
		status = hidpp10_battery_status_map_status(report->rawbytes[2]);
		break;
	case HIDPP_REG_BATTERY_MILEAGE:
		capacity = report->rap.params[0];
		level = hidpp->battery.level;
		status = hidpp10_battery_mileage_map_status(report->rawbytes[3]);
		break;
	default:
		return 0;
	}

	changed = capacity != hidpp->battery.capacity ||
		  level != hidpp->battery.level ||
		  status != hidpp->battery.status;

	/* the capacity is only available when discharging or full */
	hidpp->battery.online = status == POWER_SUPPLY_STATUS_DISCHARGING ||
				status == POWER_SUPPLY_STATUS_FULL;

	if (changed) {
		hidpp->battery.level = level;
		hidpp->battery.status = status;
		if (hidpp->battery.ps)
			power_supply_changed(hidpp->battery.ps);
	}

	return 0;
}

#define HIDPP_REG_PAIRING_INFORMATION			0xB5
#define HIDPP_EXTENDED_PAIRING				0x30
#define HIDPP_DEVICE_NAME				0x40

static char *hidpp_unifying_get_name(struct hidpp_device *hidpp_dev)
{
	struct hidpp_report response;
	int ret;
	u8 params[1] = { HIDPP_DEVICE_NAME };
	char *name;
	int len;

	ret = hidpp_send_rap_command_sync(hidpp_dev,
					REPORT_ID_HIDPP_SHORT,
					HIDPP_GET_LONG_REGISTER,
					HIDPP_REG_PAIRING_INFORMATION,
					params, 1, &response);
	if (ret)
		return NULL;

	len = response.rap.params[1];

	if (2 + len > sizeof(response.rap.params))
		return NULL;

	if (len < 4) /* logitech devices are usually at least Xddd */
		return NULL;

	name = kzalloc(len + 1, GFP_KERNEL);
	if (!name)
		return NULL;

	memcpy(name, &response.rap.params[2], len);

	/* include the terminating '\0' */
	hidpp_prefix_name(&name, len + 1);

	return name;
}

static int hidpp_unifying_get_serial(struct hidpp_device *hidpp, u32 *serial)
{
	struct hidpp_report response;
	int ret;
	u8 params[1] = { HIDPP_EXTENDED_PAIRING };

	ret = hidpp_send_rap_command_sync(hidpp,
					REPORT_ID_HIDPP_SHORT,
					HIDPP_GET_LONG_REGISTER,
					HIDPP_REG_PAIRING_INFORMATION,
					params, 1, &response);
	if (ret)
		return ret;

	/*
	 * We don't care about LE or BE, we will output it as a string
	 * with %4phD, so we need to keep the order.
	 */
	*serial = *((u32 *)&response.rap.params[1]);
	return 0;
}

static int hidpp_unifying_init(struct hidpp_device *hidpp)
{
	struct hid_device *hdev = hidpp->hid_dev;
	const char *name;
	u32 serial;
	int ret;

	ret = hidpp_unifying_get_serial(hidpp, &serial);
	if (ret)
		return ret;

	snprintf(hdev->uniq, sizeof(hdev->uniq), "%4phD", &serial);
	dbg_hid("HID++ Unifying: Got serial: %s\n", hdev->uniq);

	name = hidpp_unifying_get_name(hidpp);
	if (!name)
		return -EIO;

	snprintf(hdev->name, sizeof(hdev->name), "%s", name);
	dbg_hid("HID++ Unifying: Got name: %s\n", name);

	kfree(name);
	return 0;
}

/* -------------------------------------------------------------------------- */
/* 0x0000: Root                                                               */
/* -------------------------------------------------------------------------- */

#define HIDPP_PAGE_ROOT					0x0000
#define HIDPP_PAGE_ROOT_IDX				0x00

#define CMD_ROOT_GET_FEATURE				0x01
#define CMD_ROOT_GET_PROTOCOL_VERSION			0x11

static int hidpp_root_get_feature(struct hidpp_device *hidpp, u16 feature,
	u8 *feature_index, u8 *feature_type)
{
	struct hidpp_report response;
	int ret;
	u8 params[2] = { feature >> 8, feature & 0x00FF };

	ret = hidpp_send_fap_command_sync(hidpp,
			HIDPP_PAGE_ROOT_IDX,
			CMD_ROOT_GET_FEATURE,
			params, 2, &response);
	if (ret)
		return ret;

	if (response.fap.params[0] == 0)
		return -ENOENT;

	*feature_index = response.fap.params[0];
	*feature_type = response.fap.params[1];

	return ret;
}

static int hidpp_root_get_protocol_version(struct hidpp_device *hidpp)
{
	const u8 ping_byte = 0x5a;
	u8 ping_data[3] = { 0, 0, ping_byte };
	struct hidpp_report response;
	int ret;

	ret = hidpp_send_rap_command_sync(hidpp,
			REPORT_ID_HIDPP_SHORT,
			HIDPP_PAGE_ROOT_IDX,
			CMD_ROOT_GET_PROTOCOL_VERSION,
			ping_data, sizeof(ping_data), &response);

	if (ret == HIDPP_ERROR_INVALID_SUBID) {
		hidpp->protocol_major = 1;
		hidpp->protocol_minor = 0;
		goto print_version;
	}

	/* the device might not be connected */
	if (ret == HIDPP_ERROR_RESOURCE_ERROR)
		return -EIO;

	if (ret > 0) {
		hid_err(hidpp->hid_dev, "%s: received protocol error 0x%02x\n",
			__func__, ret);
		return -EPROTO;
	}
	if (ret)
		return ret;

	if (response.rap.params[2] != ping_byte) {
		hid_err(hidpp->hid_dev, "%s: ping mismatch 0x%02x != 0x%02x\n",
			__func__, response.rap.params[2], ping_byte);
		return -EPROTO;
	}

	hidpp->protocol_major = response.rap.params[0];
	hidpp->protocol_minor = response.rap.params[1];

print_version:
	hid_info(hidpp->hid_dev, "HID++ %u.%u device connected.\n",
		 hidpp->protocol_major, hidpp->protocol_minor);
	return 0;
}

/* -------------------------------------------------------------------------- */
/* 0x0003: Device Information                                                 */
/* -------------------------------------------------------------------------- */

#define HIDPP_PAGE_DEVICE_INFORMATION			0x0003

#define CMD_GET_DEVICE_INFO				0x00

static int hidpp_get_serial(struct hidpp_device *hidpp, u32 *serial)
{
	struct hidpp_report response;
	u8 feature_type;
	u8 feature_index;
	int ret;

	ret = hidpp_root_get_feature(hidpp, HIDPP_PAGE_DEVICE_INFORMATION,
				     &feature_index,
				     &feature_type);
	if (ret)
		return ret;

	ret = hidpp_send_fap_command_sync(hidpp, feature_index,
					  CMD_GET_DEVICE_INFO,
					  NULL, 0, &response);
	if (ret)
		return ret;

	/* See hidpp_unifying_get_serial() */
	*serial = *((u32 *)&response.rap.params[1]);
	return 0;
}

static int hidpp_serial_init(struct hidpp_device *hidpp)
{
	struct hid_device *hdev = hidpp->hid_dev;
	u32 serial;
	int ret;

	ret = hidpp_get_serial(hidpp, &serial);
	if (ret)
		return ret;

	snprintf(hdev->uniq, sizeof(hdev->uniq), "%4phD", &serial);
	dbg_hid("HID++ DeviceInformation: Got serial: %s\n", hdev->uniq);

	return 0;
}

/* -------------------------------------------------------------------------- */
/* 0x0005: GetDeviceNameType                                                  */
/* -------------------------------------------------------------------------- */

#define HIDPP_PAGE_GET_DEVICE_NAME_TYPE			0x0005

#define CMD_GET_DEVICE_NAME_TYPE_GET_COUNT		0x01
#define CMD_GET_DEVICE_NAME_TYPE_GET_DEVICE_NAME	0x11
#define CMD_GET_DEVICE_NAME_TYPE_GET_TYPE		0x21

static int hidpp_devicenametype_get_count(struct hidpp_device *hidpp,
	u8 feature_index, u8 *nameLength)
{
	struct hidpp_report response;
	int ret;

	ret = hidpp_send_fap_command_sync(hidpp, feature_index,
		CMD_GET_DEVICE_NAME_TYPE_GET_COUNT, NULL, 0, &response);

	if (ret > 0) {
		hid_err(hidpp->hid_dev, "%s: received protocol error 0x%02x\n",
			__func__, ret);
		return -EPROTO;
	}
	if (ret)
		return ret;

	*nameLength = response.fap.params[0];

	return ret;
}

static int hidpp_devicenametype_get_device_name(struct hidpp_device *hidpp,
	u8 feature_index, u8 char_index, char *device_name, int len_buf)
{
	struct hidpp_report response;
	int ret, i;
	int count;

	ret = hidpp_send_fap_command_sync(hidpp, feature_index,
		CMD_GET_DEVICE_NAME_TYPE_GET_DEVICE_NAME, &char_index, 1,
		&response);

	if (ret > 0) {
		hid_err(hidpp->hid_dev, "%s: received protocol error 0x%02x\n",
			__func__, ret);
		return -EPROTO;
	}
	if (ret)
		return ret;

	switch (response.report_id) {
	case REPORT_ID_HIDPP_VERY_LONG:
		count = hidpp->very_long_report_length - 4;
		break;
	case REPORT_ID_HIDPP_LONG:
		count = HIDPP_REPORT_LONG_LENGTH - 4;
		break;
	case REPORT_ID_HIDPP_SHORT:
		count = HIDPP_REPORT_SHORT_LENGTH - 4;
		break;
	default:
		return -EPROTO;
	}

	if (len_buf < count)
		count = len_buf;

	for (i = 0; i < count; i++)
		device_name[i] = response.fap.params[i];

	return count;
}

static char *hidpp_get_device_name(struct hidpp_device *hidpp)
{
	u8 feature_type;
	u8 feature_index;
	u8 __name_length;
	char *name;
	unsigned index = 0;
	int ret;

	ret = hidpp_root_get_feature(hidpp, HIDPP_PAGE_GET_DEVICE_NAME_TYPE,
		&feature_index, &feature_type);
	if (ret)
		return NULL;

	ret = hidpp_devicenametype_get_count(hidpp, feature_index,
		&__name_length);
	if (ret)
		return NULL;

	name = kzalloc(__name_length + 1, GFP_KERNEL);
	if (!name)
		return NULL;

	while (index < __name_length) {
		ret = hidpp_devicenametype_get_device_name(hidpp,
			feature_index, index, name + index,
			__name_length - index);
		if (ret <= 0) {
			kfree(name);
			return NULL;
		}
		index += ret;
	}

	/* include the terminating '\0' */
	hidpp_prefix_name(&name, __name_length + 1);

	return name;
}

/* -------------------------------------------------------------------------- */
/* 0x1000: Battery level status                                               */
/* -------------------------------------------------------------------------- */

#define HIDPP_PAGE_BATTERY_LEVEL_STATUS				0x1000

#define CMD_BATTERY_LEVEL_STATUS_GET_BATTERY_LEVEL_STATUS	0x00
#define CMD_BATTERY_LEVEL_STATUS_GET_BATTERY_CAPABILITY		0x10

#define EVENT_BATTERY_LEVEL_STATUS_BROADCAST			0x00

#define FLAG_BATTERY_LEVEL_DISABLE_OSD				BIT(0)
#define FLAG_BATTERY_LEVEL_MILEAGE				BIT(1)
#define FLAG_BATTERY_LEVEL_RECHARGEABLE				BIT(2)

static int hidpp_map_battery_level(int capacity)
{
	if (capacity < 11)
		return POWER_SUPPLY_CAPACITY_LEVEL_CRITICAL;
	/*
	 * The spec says this should be < 31 but some devices report 30
	 * with brand new batteries and Windows reports 30 as "Good".
	 */
	else if (capacity < 30)
		return POWER_SUPPLY_CAPACITY_LEVEL_LOW;
	else if (capacity < 81)
		return POWER_SUPPLY_CAPACITY_LEVEL_NORMAL;
	return POWER_SUPPLY_CAPACITY_LEVEL_FULL;
}

static int hidpp20_batterylevel_map_status_capacity(u8 data[3], int *capacity,
						    int *next_capacity,
						    int *level)
{
	int status;

	*capacity = data[0];
	*next_capacity = data[1];
	*level = POWER_SUPPLY_CAPACITY_LEVEL_UNKNOWN;

	/* When discharging, we can rely on the device reported capacity.
	 * For all other states the device reports 0 (unknown).
	 */
	switch (data[2]) {
		case 0: /* discharging (in use) */
			status = POWER_SUPPLY_STATUS_DISCHARGING;
			*level = hidpp_map_battery_level(*capacity);
			break;
		case 1: /* recharging */
			status = POWER_SUPPLY_STATUS_CHARGING;
			break;
		case 2: /* charge in final stage */
			status = POWER_SUPPLY_STATUS_CHARGING;
			break;
		case 3: /* charge complete */
			status = POWER_SUPPLY_STATUS_FULL;
			*level = POWER_SUPPLY_CAPACITY_LEVEL_FULL;
			*capacity = 100;
			break;
		case 4: /* recharging below optimal speed */
			status = POWER_SUPPLY_STATUS_CHARGING;
			break;
		/* 5 = invalid battery type
		   6 = thermal error
		   7 = other charging error */
		default:
			status = POWER_SUPPLY_STATUS_NOT_CHARGING;
			break;
	}

	return status;
}

static int hidpp20_batterylevel_get_battery_capacity(struct hidpp_device *hidpp,
						     u8 feature_index,
						     int *status,
						     int *capacity,
						     int *next_capacity,
						     int *level)
{
	struct hidpp_report response;
	int ret;
	u8 *params = (u8 *)response.fap.params;

	ret = hidpp_send_fap_command_sync(hidpp, feature_index,
					  CMD_BATTERY_LEVEL_STATUS_GET_BATTERY_LEVEL_STATUS,
					  NULL, 0, &response);
	/* Ignore these intermittent errors */
	if (ret == HIDPP_ERROR_RESOURCE_ERROR)
		return -EIO;
	if (ret > 0) {
		hid_err(hidpp->hid_dev, "%s: received protocol error 0x%02x\n",
			__func__, ret);
		return -EPROTO;
	}
	if (ret)
		return ret;

	*status = hidpp20_batterylevel_map_status_capacity(params, capacity,
							   next_capacity,
							   level);

	return 0;
}

static int hidpp20_batterylevel_get_battery_info(struct hidpp_device *hidpp,
						  u8 feature_index)
{
	struct hidpp_report response;
	int ret;
	u8 *params = (u8 *)response.fap.params;
	unsigned int level_count, flags;

	ret = hidpp_send_fap_command_sync(hidpp, feature_index,
					  CMD_BATTERY_LEVEL_STATUS_GET_BATTERY_CAPABILITY,
					  NULL, 0, &response);
	if (ret > 0) {
		hid_err(hidpp->hid_dev, "%s: received protocol error 0x%02x\n",
			__func__, ret);
		return -EPROTO;
	}
	if (ret)
		return ret;

	level_count = params[0];
	flags = params[1];

	if (level_count < 10 || !(flags & FLAG_BATTERY_LEVEL_MILEAGE))
		hidpp->capabilities |= HIDPP_CAPABILITY_BATTERY_LEVEL_STATUS;
	else
		hidpp->capabilities |= HIDPP_CAPABILITY_BATTERY_MILEAGE;

	return 0;
}

static int hidpp20_query_battery_info_1000(struct hidpp_device *hidpp)
{
	u8 feature_type;
	int ret;
	int status, capacity, next_capacity, level;

	if (hidpp->battery.feature_index == 0xff) {
		ret = hidpp_root_get_feature(hidpp,
					     HIDPP_PAGE_BATTERY_LEVEL_STATUS,
					     &hidpp->battery.feature_index,
					     &feature_type);
		if (ret)
			return ret;
	}

	ret = hidpp20_batterylevel_get_battery_capacity(hidpp,
						hidpp->battery.feature_index,
						&status, &capacity,
						&next_capacity, &level);
	if (ret)
		return ret;

	ret = hidpp20_batterylevel_get_battery_info(hidpp,
						hidpp->battery.feature_index);
	if (ret)
		return ret;

	hidpp->battery.status = status;
	hidpp->battery.capacity = capacity;
	hidpp->battery.level = level;
	/* the capacity is only available when discharging or full */
	hidpp->battery.online = status == POWER_SUPPLY_STATUS_DISCHARGING ||
				status == POWER_SUPPLY_STATUS_FULL;

	return 0;
}

static int hidpp20_battery_event_1000(struct hidpp_device *hidpp,
				 u8 *data, int size)
{
	struct hidpp_report *report = (struct hidpp_report *)data;
	int status, capacity, next_capacity, level;
	bool changed;

	if (report->fap.feature_index != hidpp->battery.feature_index ||
	    report->fap.funcindex_clientid != EVENT_BATTERY_LEVEL_STATUS_BROADCAST)
		return 0;

	status = hidpp20_batterylevel_map_status_capacity(report->fap.params,
							  &capacity,
							  &next_capacity,
							  &level);

	/* the capacity is only available when discharging or full */
	hidpp->battery.online = status == POWER_SUPPLY_STATUS_DISCHARGING ||
				status == POWER_SUPPLY_STATUS_FULL;

	changed = capacity != hidpp->battery.capacity ||
		  level != hidpp->battery.level ||
		  status != hidpp->battery.status;

	if (changed) {
		hidpp->battery.level = level;
		hidpp->battery.capacity = capacity;
		hidpp->battery.status = status;
		if (hidpp->battery.ps)
			power_supply_changed(hidpp->battery.ps);
	}

	return 0;
}

/* -------------------------------------------------------------------------- */
/* 0x1001: Battery voltage                                                    */
/* -------------------------------------------------------------------------- */

#define HIDPP_PAGE_BATTERY_VOLTAGE 0x1001

#define CMD_BATTERY_VOLTAGE_GET_BATTERY_VOLTAGE 0x00

#define EVENT_BATTERY_VOLTAGE_STATUS_BROADCAST 0x00

static int hidpp20_battery_map_status_voltage(u8 data[3], int *voltage,
						int *level, int *charge_type)
{
	int status;

	long flags = (long) data[2];
	*level = POWER_SUPPLY_CAPACITY_LEVEL_UNKNOWN;

	if (flags & 0x80)
		switch (flags & 0x07) {
		case 0:
			status = POWER_SUPPLY_STATUS_CHARGING;
			break;
		case 1:
			status = POWER_SUPPLY_STATUS_FULL;
			*level = POWER_SUPPLY_CAPACITY_LEVEL_FULL;
			break;
		case 2:
			status = POWER_SUPPLY_STATUS_NOT_CHARGING;
			break;
		default:
			status = POWER_SUPPLY_STATUS_UNKNOWN;
			break;
		}
	else
		status = POWER_SUPPLY_STATUS_DISCHARGING;

	*charge_type = POWER_SUPPLY_CHARGE_TYPE_STANDARD;
	if (test_bit(3, &flags)) {
		*charge_type = POWER_SUPPLY_CHARGE_TYPE_FAST;
	}
	if (test_bit(4, &flags)) {
		*charge_type = POWER_SUPPLY_CHARGE_TYPE_TRICKLE;
	}
	if (test_bit(5, &flags)) {
		*level = POWER_SUPPLY_CAPACITY_LEVEL_CRITICAL;
	}

	*voltage = get_unaligned_be16(data);

	return status;
}

static int hidpp20_battery_get_battery_voltage(struct hidpp_device *hidpp,
						 u8 feature_index,
						 int *status, int *voltage,
						 int *level, int *charge_type)
{
	struct hidpp_report response;
	int ret;
	u8 *params = (u8 *)response.fap.params;

	ret = hidpp_send_fap_command_sync(hidpp, feature_index,
					  CMD_BATTERY_VOLTAGE_GET_BATTERY_VOLTAGE,
					  NULL, 0, &response);

	if (ret > 0) {
		hid_err(hidpp->hid_dev, "%s: received protocol error 0x%02x\n",
			__func__, ret);
		return -EPROTO;
	}
	if (ret)
		return ret;

	hidpp->capabilities |= HIDPP_CAPABILITY_BATTERY_VOLTAGE;

	*status = hidpp20_battery_map_status_voltage(params, voltage,
						     level, charge_type);

	return 0;
}

static int hidpp20_map_battery_capacity(struct hid_device *hid_dev, int voltage)
{
	/* NB: This voltage curve doesn't necessarily map perfectly to all
	 * devices that implement the BATTERY_VOLTAGE feature. This is because
	 * there are a few devices that use different battery technology.
	 */

	static const int voltages[] = {
		4186, 4156, 4143, 4133, 4122, 4113, 4103, 4094, 4086, 4075,
		4067, 4059, 4051, 4043, 4035, 4027, 4019, 4011, 4003, 3997,
		3989, 3983, 3976, 3969, 3961, 3955, 3949, 3942, 3935, 3929,
		3922, 3916, 3909, 3902, 3896, 3890, 3883, 3877, 3870, 3865,
		3859, 3853, 3848, 3842, 3837, 3833, 3828, 3824, 3819, 3815,
		3811, 3808, 3804, 3800, 3797, 3793, 3790, 3787, 3784, 3781,
		3778, 3775, 3772, 3770, 3767, 3764, 3762, 3759, 3757, 3754,
		3751, 3748, 3744, 3741, 3737, 3734, 3730, 3726, 3724, 3720,
		3717, 3714, 3710, 3706, 3702, 3697, 3693, 3688, 3683, 3677,
		3671, 3666, 3662, 3658, 3654, 3646, 3633, 3612, 3579, 3537
	};

	int i;

	BUILD_BUG_ON(ARRAY_SIZE(voltages) != 100);

	if (unlikely(voltage < 3500 || voltage >= 5000))
		hid_warn_once(hid_dev,
			      "%s: possibly using the wrong voltage curve\n",
			      __func__);

	for (i = 0; i < ARRAY_SIZE(voltages); i++) {
		if (voltage >= voltages[i])
			return ARRAY_SIZE(voltages) - i;
	}

	return 0;
}

static int hidpp20_query_battery_voltage_info(struct hidpp_device *hidpp)
{
	u8 feature_type;
	int ret;
	int status, voltage, level, charge_type;

	if (hidpp->battery.voltage_feature_index == 0xff) {
		ret = hidpp_root_get_feature(hidpp, HIDPP_PAGE_BATTERY_VOLTAGE,
					     &hidpp->battery.voltage_feature_index,
					     &feature_type);
		if (ret)
			return ret;
	}

	ret = hidpp20_battery_get_battery_voltage(hidpp,
						  hidpp->battery.voltage_feature_index,
						  &status, &voltage, &level, &charge_type);

	if (ret)
		return ret;

	hidpp->battery.status = status;
	hidpp->battery.voltage = voltage;
	hidpp->battery.capacity = hidpp20_map_battery_capacity(hidpp->hid_dev,
							       voltage);
	hidpp->battery.level = level;
	hidpp->battery.charge_type = charge_type;
	hidpp->battery.online = status != POWER_SUPPLY_STATUS_NOT_CHARGING;

	return 0;
}

static int hidpp20_battery_voltage_event(struct hidpp_device *hidpp,
					    u8 *data, int size)
{
	struct hidpp_report *report = (struct hidpp_report *)data;
	int status, voltage, level, charge_type;

	if (report->fap.feature_index != hidpp->battery.voltage_feature_index ||
		report->fap.funcindex_clientid != EVENT_BATTERY_VOLTAGE_STATUS_BROADCAST)
		return 0;

	status = hidpp20_battery_map_status_voltage(report->fap.params, &voltage,
						    &level, &charge_type);

	hidpp->battery.online = status != POWER_SUPPLY_STATUS_NOT_CHARGING;

	if (voltage != hidpp->battery.voltage || status != hidpp->battery.status) {
		hidpp->battery.voltage = voltage;
		hidpp->battery.capacity = hidpp20_map_battery_capacity(hidpp->hid_dev,
								       voltage);
		hidpp->battery.status = status;
		hidpp->battery.level = level;
		hidpp->battery.charge_type = charge_type;
		if (hidpp->battery.ps)
			power_supply_changed(hidpp->battery.ps);
	}
	return 0;
}

/* -------------------------------------------------------------------------- */
/* 0x1004: Unified battery                                                    */
/* -------------------------------------------------------------------------- */

#define HIDPP_PAGE_UNIFIED_BATTERY				0x1004

#define CMD_UNIFIED_BATTERY_GET_CAPABILITIES			0x00
#define CMD_UNIFIED_BATTERY_GET_STATUS				0x10

#define EVENT_UNIFIED_BATTERY_STATUS_EVENT			0x00

#define FLAG_UNIFIED_BATTERY_LEVEL_CRITICAL			BIT(0)
#define FLAG_UNIFIED_BATTERY_LEVEL_LOW				BIT(1)
#define FLAG_UNIFIED_BATTERY_LEVEL_GOOD				BIT(2)
#define FLAG_UNIFIED_BATTERY_LEVEL_FULL				BIT(3)

#define FLAG_UNIFIED_BATTERY_FLAGS_RECHARGEABLE			BIT(0)
#define FLAG_UNIFIED_BATTERY_FLAGS_STATE_OF_CHARGE		BIT(1)

static int hidpp20_unifiedbattery_get_capabilities(struct hidpp_device *hidpp,
						   u8 feature_index)
{
	struct hidpp_report response;
	int ret;
	u8 *params = (u8 *)response.fap.params;

	if (hidpp->capabilities & HIDPP_CAPABILITY_BATTERY_LEVEL_STATUS ||
	    hidpp->capabilities & HIDPP_CAPABILITY_BATTERY_PERCENTAGE) {
		/* we have already set the device capabilities, so let's skip */
		return 0;
	}

	ret = hidpp_send_fap_command_sync(hidpp, feature_index,
					  CMD_UNIFIED_BATTERY_GET_CAPABILITIES,
					  NULL, 0, &response);
	/* Ignore these intermittent errors */
	if (ret == HIDPP_ERROR_RESOURCE_ERROR)
		return -EIO;
	if (ret > 0) {
		hid_err(hidpp->hid_dev, "%s: received protocol error 0x%02x\n",
			__func__, ret);
		return -EPROTO;
	}
	if (ret)
		return ret;

	/*
	 * If the device supports state of charge (battery percentage) we won't
	 * export the battery level information. there are 4 possible battery
	 * levels and they all are optional, this means that the device might
	 * not support any of them, we are just better off with the battery
	 * percentage.
	 */
	if (params[1] & FLAG_UNIFIED_BATTERY_FLAGS_STATE_OF_CHARGE) {
		hidpp->capabilities |= HIDPP_CAPABILITY_BATTERY_PERCENTAGE;
		hidpp->battery.supported_levels_1004 = 0;
	} else {
		hidpp->capabilities |= HIDPP_CAPABILITY_BATTERY_LEVEL_STATUS;
		hidpp->battery.supported_levels_1004 = params[0];
	}

	return 0;
}

static int hidpp20_unifiedbattery_map_status(struct hidpp_device *hidpp,
					     u8 charging_status,
					     u8 external_power_status)
{
	int status;

	switch (charging_status) {
		case 0: /* discharging */
			status = POWER_SUPPLY_STATUS_DISCHARGING;
			break;
		case 1: /* charging */
		case 2: /* charging slow */
			status = POWER_SUPPLY_STATUS_CHARGING;
			break;
		case 3: /* complete */
			status = POWER_SUPPLY_STATUS_FULL;
			break;
		case 4: /* error */
			status = POWER_SUPPLY_STATUS_NOT_CHARGING;
			hid_info(hidpp->hid_dev, "%s: charging error",
				 hidpp->name);
			break;
		default:
			status = POWER_SUPPLY_STATUS_NOT_CHARGING;
			break;
	}

	return status;
}

static int hidpp20_unifiedbattery_map_level(struct hidpp_device *hidpp,
					    u8 battery_level)
{
	/* cler unsupported level bits */
	battery_level &= hidpp->battery.supported_levels_1004;

	if (battery_level & FLAG_UNIFIED_BATTERY_LEVEL_FULL)
		return POWER_SUPPLY_CAPACITY_LEVEL_FULL;
	else if (battery_level & FLAG_UNIFIED_BATTERY_LEVEL_GOOD)
		return POWER_SUPPLY_CAPACITY_LEVEL_NORMAL;
	else if (battery_level & FLAG_UNIFIED_BATTERY_LEVEL_LOW)
		return POWER_SUPPLY_CAPACITY_LEVEL_LOW;
	else if (battery_level & FLAG_UNIFIED_BATTERY_LEVEL_CRITICAL)
		return POWER_SUPPLY_CAPACITY_LEVEL_CRITICAL;

	return POWER_SUPPLY_CAPACITY_LEVEL_UNKNOWN;
}

static int hidpp20_unifiedbattery_get_status(struct hidpp_device *hidpp,
					     u8 feature_index,
					     u8 *state_of_charge,
					     int *status,
					     int *level)
{
	struct hidpp_report response;
	int ret;
	u8 *params = (u8 *)response.fap.params;

	ret = hidpp_send_fap_command_sync(hidpp, feature_index,
					  CMD_UNIFIED_BATTERY_GET_STATUS,
					  NULL, 0, &response);
	/* Ignore these intermittent errors */
	if (ret == HIDPP_ERROR_RESOURCE_ERROR)
		return -EIO;
	if (ret > 0) {
		hid_err(hidpp->hid_dev, "%s: received protocol error 0x%02x\n",
			__func__, ret);
		return -EPROTO;
	}
	if (ret)
		return ret;

	*state_of_charge = params[0];
	*status = hidpp20_unifiedbattery_map_status(hidpp, params[2], params[3]);
	*level = hidpp20_unifiedbattery_map_level(hidpp, params[1]);

	return 0;
}

static int hidpp20_query_battery_info_1004(struct hidpp_device *hidpp)
{
	u8 feature_type;
	int ret;
	u8 state_of_charge;
	int status, level;

	if (hidpp->battery.feature_index == 0xff) {
		ret = hidpp_root_get_feature(hidpp,
					     HIDPP_PAGE_UNIFIED_BATTERY,
					     &hidpp->battery.feature_index,
					     &feature_type);
		if (ret)
			return ret;
	}

	ret = hidpp20_unifiedbattery_get_capabilities(hidpp,
					hidpp->battery.feature_index);
	if (ret)
		return ret;

	ret = hidpp20_unifiedbattery_get_status(hidpp,
						hidpp->battery.feature_index,
						&state_of_charge,
						&status,
						&level);
	if (ret)
		return ret;

	hidpp->capabilities |= HIDPP_CAPABILITY_UNIFIED_BATTERY;
	hidpp->battery.capacity = state_of_charge;
	hidpp->battery.status = status;
	hidpp->battery.level = level;
	hidpp->battery.online = true;

	return 0;
}

static int hidpp20_battery_event_1004(struct hidpp_device *hidpp,
				 u8 *data, int size)
{
	struct hidpp_report *report = (struct hidpp_report *)data;
	u8 *params = (u8 *)report->fap.params;
	int state_of_charge, status, level;
	bool changed;

	if (report->fap.feature_index != hidpp->battery.feature_index ||
	    report->fap.funcindex_clientid != EVENT_UNIFIED_BATTERY_STATUS_EVENT)
		return 0;

	state_of_charge = params[0];
	status = hidpp20_unifiedbattery_map_status(hidpp, params[2], params[3]);
	level = hidpp20_unifiedbattery_map_level(hidpp, params[1]);

	changed = status != hidpp->battery.status ||
		  (state_of_charge != hidpp->battery.capacity &&
		   hidpp->capabilities & HIDPP_CAPABILITY_BATTERY_PERCENTAGE) ||
		  (level != hidpp->battery.level &&
		   hidpp->capabilities & HIDPP_CAPABILITY_BATTERY_LEVEL_STATUS);

	if (changed) {
		hidpp->battery.capacity = state_of_charge;
		hidpp->battery.status = status;
		hidpp->battery.level = level;
		if (hidpp->battery.ps)
			power_supply_changed(hidpp->battery.ps);
	}

	return 0;
}

/* -------------------------------------------------------------------------- */
/* Battery feature helpers                                                    */
/* -------------------------------------------------------------------------- */

static enum power_supply_property hidpp_battery_props[] = {
	POWER_SUPPLY_PROP_ONLINE,
	POWER_SUPPLY_PROP_STATUS,
	POWER_SUPPLY_PROP_SCOPE,
	POWER_SUPPLY_PROP_MODEL_NAME,
	POWER_SUPPLY_PROP_MANUFACTURER,
	POWER_SUPPLY_PROP_SERIAL_NUMBER,
	0, /* placeholder for POWER_SUPPLY_PROP_CAPACITY, */
	0, /* placeholder for POWER_SUPPLY_PROP_CAPACITY_LEVEL, */
	0, /* placeholder for POWER_SUPPLY_PROP_VOLTAGE_NOW, */
};

static int hidpp_battery_get_property(struct power_supply *psy,
				      enum power_supply_property psp,
				      union power_supply_propval *val)
{
	struct hidpp_device *hidpp = power_supply_get_drvdata(psy);
	int ret = 0;

	switch(psp) {
		case POWER_SUPPLY_PROP_STATUS:
			val->intval = hidpp->battery.status;
			break;
		case POWER_SUPPLY_PROP_CAPACITY:
			val->intval = hidpp->battery.capacity;
			break;
		case POWER_SUPPLY_PROP_CAPACITY_LEVEL:
			val->intval = hidpp->battery.level;
			break;
		case POWER_SUPPLY_PROP_SCOPE:
			val->intval = POWER_SUPPLY_SCOPE_DEVICE;
			break;
		case POWER_SUPPLY_PROP_ONLINE:
			val->intval = hidpp->battery.online;
			break;
		case POWER_SUPPLY_PROP_MODEL_NAME:
			if (!strncmp(hidpp->name, "Logitech ", 9))
				val->strval = hidpp->name + 9;
			else
				val->strval = hidpp->name;
			break;
		case POWER_SUPPLY_PROP_MANUFACTURER:
			val->strval = "Logitech";
			break;
		case POWER_SUPPLY_PROP_SERIAL_NUMBER:
			val->strval = hidpp->hid_dev->uniq;
			break;
		case POWER_SUPPLY_PROP_VOLTAGE_NOW:
			/* hardware reports voltage in in mV. sysfs expects uV */
			val->intval = hidpp->battery.voltage * 1000;
			break;
		case POWER_SUPPLY_PROP_CHARGE_TYPE:
			val->intval = hidpp->battery.charge_type;
			break;
		default:
			ret = -EINVAL;
			break;
	}

	return ret;
}

/* -------------------------------------------------------------------------- */
/* 0x1d4b: Wireless device status                                             */
/* -------------------------------------------------------------------------- */
#define HIDPP_PAGE_WIRELESS_DEVICE_STATUS			0x1d4b

static int hidpp_set_wireless_feature_index(struct hidpp_device *hidpp)
{
	u8 feature_type;
	int ret;

	ret = hidpp_root_get_feature(hidpp,
				     HIDPP_PAGE_WIRELESS_DEVICE_STATUS,
				     &hidpp->wireless_feature_index,
				     &feature_type);

	return ret;
}

/* -------------------------------------------------------------------------- */
/* 0x2120: Hi-resolution scrolling                                            */
/* -------------------------------------------------------------------------- */

#define HIDPP_PAGE_HI_RESOLUTION_SCROLLING			0x2120

#define CMD_HI_RESOLUTION_SCROLLING_SET_HIGHRES_SCROLLING_MODE	0x10

static int hidpp_hrs_set_highres_scrolling_mode(struct hidpp_device *hidpp,
	bool enabled, u8 *multiplier)
{
	u8 feature_index;
	u8 feature_type;
	int ret;
	u8 params[1];
	struct hidpp_report response;

	ret = hidpp_root_get_feature(hidpp,
				     HIDPP_PAGE_HI_RESOLUTION_SCROLLING,
				     &feature_index,
				     &feature_type);
	if (ret)
		return ret;

	params[0] = enabled ? BIT(0) : 0;
	ret = hidpp_send_fap_command_sync(hidpp, feature_index,
					  CMD_HI_RESOLUTION_SCROLLING_SET_HIGHRES_SCROLLING_MODE,
					  params, sizeof(params), &response);
	if (ret)
		return ret;
	*multiplier = response.fap.params[1];
	return 0;
}

/* -------------------------------------------------------------------------- */
/* 0x2121: HiRes Wheel                                                        */
/* -------------------------------------------------------------------------- */

#define HIDPP_PAGE_HIRES_WHEEL		0x2121

#define CMD_HIRES_WHEEL_GET_WHEEL_CAPABILITY	0x00
#define CMD_HIRES_WHEEL_SET_WHEEL_MODE		0x20

static int hidpp_hrw_get_wheel_capability(struct hidpp_device *hidpp,
	u8 *multiplier)
{
	u8 feature_index;
	u8 feature_type;
	int ret;
	struct hidpp_report response;

	ret = hidpp_root_get_feature(hidpp, HIDPP_PAGE_HIRES_WHEEL,
				     &feature_index, &feature_type);
	if (ret)
		goto return_default;

	ret = hidpp_send_fap_command_sync(hidpp, feature_index,
					  CMD_HIRES_WHEEL_GET_WHEEL_CAPABILITY,
					  NULL, 0, &response);
	if (ret)
		goto return_default;

	*multiplier = response.fap.params[0];
	return 0;
return_default:
	hid_warn(hidpp->hid_dev,
		 "Couldn't get wheel multiplier (error %d)\n", ret);
	return ret;
}

static int hidpp_hrw_set_wheel_mode(struct hidpp_device *hidpp, bool invert,
	bool high_resolution, bool use_hidpp)
{
	u8 feature_index;
	u8 feature_type;
	int ret;
	u8 params[1];
	struct hidpp_report response;

	ret = hidpp_root_get_feature(hidpp, HIDPP_PAGE_HIRES_WHEEL,
				     &feature_index, &feature_type);
	if (ret)
		return ret;

	params[0] = (invert          ? BIT(2) : 0) |
		    (high_resolution ? BIT(1) : 0) |
		    (use_hidpp       ? BIT(0) : 0);

	return hidpp_send_fap_command_sync(hidpp, feature_index,
					   CMD_HIRES_WHEEL_SET_WHEEL_MODE,
					   params, sizeof(params), &response);
}

/* -------------------------------------------------------------------------- */
/* 0x4301: Solar Keyboard                                                     */
/* -------------------------------------------------------------------------- */

#define HIDPP_PAGE_SOLAR_KEYBOARD			0x4301

#define CMD_SOLAR_SET_LIGHT_MEASURE			0x00

#define EVENT_SOLAR_BATTERY_BROADCAST			0x00
#define EVENT_SOLAR_BATTERY_LIGHT_MEASURE		0x10
#define EVENT_SOLAR_CHECK_LIGHT_BUTTON			0x20

static int hidpp_solar_request_battery_event(struct hidpp_device *hidpp)
{
	struct hidpp_report response;
	u8 params[2] = { 1, 1 };
	u8 feature_type;
	int ret;

	if (hidpp->battery.feature_index == 0xff) {
		ret = hidpp_root_get_feature(hidpp,
					     HIDPP_PAGE_SOLAR_KEYBOARD,
					     &hidpp->battery.solar_feature_index,
					     &feature_type);
		if (ret)
			return ret;
	}

	ret = hidpp_send_fap_command_sync(hidpp,
					  hidpp->battery.solar_feature_index,
					  CMD_SOLAR_SET_LIGHT_MEASURE,
					  params, 2, &response);
	if (ret > 0) {
		hid_err(hidpp->hid_dev, "%s: received protocol error 0x%02x\n",
			__func__, ret);
		return -EPROTO;
	}
	if (ret)
		return ret;

	hidpp->capabilities |= HIDPP_CAPABILITY_BATTERY_MILEAGE;

	return 0;
}

static int hidpp_solar_battery_event(struct hidpp_device *hidpp,
				     u8 *data, int size)
{
	struct hidpp_report *report = (struct hidpp_report *)data;
	int capacity, lux, status;
	u8 function;

	function = report->fap.funcindex_clientid;


	if (report->fap.feature_index != hidpp->battery.solar_feature_index ||
	    !(function == EVENT_SOLAR_BATTERY_BROADCAST ||
	      function == EVENT_SOLAR_BATTERY_LIGHT_MEASURE ||
	      function == EVENT_SOLAR_CHECK_LIGHT_BUTTON))
		return 0;

	capacity = report->fap.params[0];

	switch (function) {
	case EVENT_SOLAR_BATTERY_LIGHT_MEASURE:
		lux = (report->fap.params[1] << 8) | report->fap.params[2];
		if (lux > 200)
			status = POWER_SUPPLY_STATUS_CHARGING;
		else
			status = POWER_SUPPLY_STATUS_DISCHARGING;
		break;
	case EVENT_SOLAR_CHECK_LIGHT_BUTTON:
	default:
		if (capacity < hidpp->battery.capacity)
			status = POWER_SUPPLY_STATUS_DISCHARGING;
		else
			status = POWER_SUPPLY_STATUS_CHARGING;

	}

	if (capacity == 100)
		status = POWER_SUPPLY_STATUS_FULL;

	hidpp->battery.online = true;
	if (capacity != hidpp->battery.capacity ||
	    status != hidpp->battery.status) {
		hidpp->battery.capacity = capacity;
		hidpp->battery.status = status;
		if (hidpp->battery.ps)
			power_supply_changed(hidpp->battery.ps);
	}

	return 0;
}

/* -------------------------------------------------------------------------- */
/* 0x6010: Touchpad FW items                                                  */
/* -------------------------------------------------------------------------- */

#define HIDPP_PAGE_TOUCHPAD_FW_ITEMS			0x6010

#define CMD_TOUCHPAD_FW_ITEMS_SET			0x10

struct hidpp_touchpad_fw_items {
	uint8_t presence;
	uint8_t desired_state;
	uint8_t state;
	uint8_t persistent;
};

/*
 * send a set state command to the device by reading the current items->state
 * field. items is then filled with the current state.
 */
static int hidpp_touchpad_fw_items_set(struct hidpp_device *hidpp,
				       u8 feature_index,
				       struct hidpp_touchpad_fw_items *items)
{
	struct hidpp_report response;
	int ret;
	u8 *params = (u8 *)response.fap.params;

	ret = hidpp_send_fap_command_sync(hidpp, feature_index,
		CMD_TOUCHPAD_FW_ITEMS_SET, &items->state, 1, &response);

	if (ret > 0) {
		hid_err(hidpp->hid_dev, "%s: received protocol error 0x%02x\n",
			__func__, ret);
		return -EPROTO;
	}
	if (ret)
		return ret;

	items->presence = params[0];
	items->desired_state = params[1];
	items->state = params[2];
	items->persistent = params[3];

	return 0;
}

/* -------------------------------------------------------------------------- */
/* 0x6100: TouchPadRawXY                                                      */
/* -------------------------------------------------------------------------- */

#define HIDPP_PAGE_TOUCHPAD_RAW_XY			0x6100

#define CMD_TOUCHPAD_GET_RAW_INFO			0x01
#define CMD_TOUCHPAD_SET_RAW_REPORT_STATE		0x21

#define EVENT_TOUCHPAD_RAW_XY				0x00

#define TOUCHPAD_RAW_XY_ORIGIN_LOWER_LEFT		0x01
#define TOUCHPAD_RAW_XY_ORIGIN_UPPER_LEFT		0x03

struct hidpp_touchpad_raw_info {
	u16 x_size;
	u16 y_size;
	u8 z_range;
	u8 area_range;
	u8 timestamp_unit;
	u8 maxcontacts;
	u8 origin;
	u16 res;
};

struct hidpp_touchpad_raw_xy_finger {
	u8 contact_type;
	u8 contact_status;
	u16 x;
	u16 y;
	u8 z;
	u8 area;
	u8 finger_id;
};

struct hidpp_touchpad_raw_xy {
	u16 timestamp;
	struct hidpp_touchpad_raw_xy_finger fingers[2];
	u8 spurious_flag;
	u8 end_of_frame;
	u8 finger_count;
	u8 button;
};

static int hidpp_touchpad_get_raw_info(struct hidpp_device *hidpp,
	u8 feature_index, struct hidpp_touchpad_raw_info *raw_info)
{
	struct hidpp_report response;
	int ret;
	u8 *params = (u8 *)response.fap.params;

	ret = hidpp_send_fap_command_sync(hidpp, feature_index,
		CMD_TOUCHPAD_GET_RAW_INFO, NULL, 0, &response);

	if (ret > 0) {
		hid_err(hidpp->hid_dev, "%s: received protocol error 0x%02x\n",
			__func__, ret);
		return -EPROTO;
	}
	if (ret)
		return ret;

	raw_info->x_size = get_unaligned_be16(&params[0]);
	raw_info->y_size = get_unaligned_be16(&params[2]);
	raw_info->z_range = params[4];
	raw_info->area_range = params[5];
	raw_info->maxcontacts = params[7];
	raw_info->origin = params[8];
	/* res is given in unit per inch */
	raw_info->res = get_unaligned_be16(&params[13]) * 2 / 51;

	return ret;
}

static int hidpp_touchpad_set_raw_report_state(struct hidpp_device *hidpp_dev,
		u8 feature_index, bool send_raw_reports,
		bool sensor_enhanced_settings)
{
	struct hidpp_report response;

	/*
	 * Params:
	 *   bit 0 - enable raw
	 *   bit 1 - 16bit Z, no area
	 *   bit 2 - enhanced sensitivity
	 *   bit 3 - width, height (4 bits each) instead of area
	 *   bit 4 - send raw + gestures (degrades smoothness)
	 *   remaining bits - reserved
	 */
	u8 params = send_raw_reports | (sensor_enhanced_settings << 2);

	return hidpp_send_fap_command_sync(hidpp_dev, feature_index,
		CMD_TOUCHPAD_SET_RAW_REPORT_STATE, &params, 1, &response);
}

static void hidpp_touchpad_touch_event(u8 *data,
	struct hidpp_touchpad_raw_xy_finger *finger)
{
	u8 x_m = data[0] << 2;
	u8 y_m = data[2] << 2;

	finger->x = x_m << 6 | data[1];
	finger->y = y_m << 6 | data[3];

	finger->contact_type = data[0] >> 6;
	finger->contact_status = data[2] >> 6;

	finger->z = data[4];
	finger->area = data[5];
	finger->finger_id = data[6] >> 4;
}

static void hidpp_touchpad_raw_xy_event(struct hidpp_device *hidpp_dev,
		u8 *data, struct hidpp_touchpad_raw_xy *raw_xy)
{
	memset(raw_xy, 0, sizeof(struct hidpp_touchpad_raw_xy));
	raw_xy->end_of_frame = data[8] & 0x01;
	raw_xy->spurious_flag = (data[8] >> 1) & 0x01;
	raw_xy->finger_count = data[15] & 0x0f;
	raw_xy->button = (data[8] >> 2) & 0x01;

	if (raw_xy->finger_count) {
		hidpp_touchpad_touch_event(&data[2], &raw_xy->fingers[0]);
		hidpp_touchpad_touch_event(&data[9], &raw_xy->fingers[1]);
	}
}

/* -------------------------------------------------------------------------- */
/* 0x8123: Force feedback support                                             */
/* -------------------------------------------------------------------------- */

#define HIDPP_FF_GET_INFO		0x01
#define HIDPP_FF_RESET_ALL		0x11
#define HIDPP_FF_DOWNLOAD_EFFECT	0x21
#define HIDPP_FF_SET_EFFECT_STATE	0x31
#define HIDPP_FF_DESTROY_EFFECT		0x41
#define HIDPP_FF_GET_APERTURE		0x51
#define HIDPP_FF_SET_APERTURE		0x61
#define HIDPP_FF_GET_GLOBAL_GAINS	0x71
#define HIDPP_FF_SET_GLOBAL_GAINS	0x81

#define HIDPP_FF_EFFECT_STATE_GET	0x00
#define HIDPP_FF_EFFECT_STATE_STOP	0x01
#define HIDPP_FF_EFFECT_STATE_PLAY	0x02
#define HIDPP_FF_EFFECT_STATE_PAUSE	0x03

#define HIDPP_FF_EFFECT_CONSTANT	0x00
#define HIDPP_FF_EFFECT_PERIODIC_SINE		0x01
#define HIDPP_FF_EFFECT_PERIODIC_SQUARE		0x02
#define HIDPP_FF_EFFECT_PERIODIC_TRIANGLE	0x03
#define HIDPP_FF_EFFECT_PERIODIC_SAWTOOTHUP	0x04
#define HIDPP_FF_EFFECT_PERIODIC_SAWTOOTHDOWN	0x05
#define HIDPP_FF_EFFECT_SPRING		0x06
#define HIDPP_FF_EFFECT_DAMPER		0x07
#define HIDPP_FF_EFFECT_FRICTION	0x08
#define HIDPP_FF_EFFECT_INERTIA		0x09
#define HIDPP_FF_EFFECT_RAMP		0x0A

#define HIDPP_FF_EFFECT_AUTOSTART	0x80

#define HIDPP_FF_EFFECTID_NONE		-1
#define HIDPP_FF_EFFECTID_AUTOCENTER	-2
#define HIDPP_AUTOCENTER_PARAMS_LENGTH	18

#define HIDPP_FF_MAX_PARAMS	20
#define HIDPP_FF_RESERVED_SLOTS	1

struct hidpp_ff_private_data {
	struct hidpp_device *hidpp;
	u8 feature_index;
	u8 version;
	u16 gain;
	s16 range;
	u8 slot_autocenter;
	u8 num_effects;
	int *effect_ids;
	struct workqueue_struct *wq;
	atomic_t workqueue_size;
};

struct hidpp_ff_work_data {
	struct work_struct work;
	struct hidpp_ff_private_data *data;
	int effect_id;
	u8 command;
	u8 params[HIDPP_FF_MAX_PARAMS];
	u8 size;
};

static const signed short hidpp_ff_effects[] = {
	FF_CONSTANT,
	FF_PERIODIC,
	FF_SINE,
	FF_SQUARE,
	FF_SAW_UP,
	FF_SAW_DOWN,
	FF_TRIANGLE,
	FF_SPRING,
	FF_DAMPER,
	FF_AUTOCENTER,
	FF_GAIN,
	-1
};

static const signed short hidpp_ff_effects_v2[] = {
	FF_RAMP,
	FF_FRICTION,
	FF_INERTIA,
	-1
};

static const u8 HIDPP_FF_CONDITION_CMDS[] = {
	HIDPP_FF_EFFECT_SPRING,
	HIDPP_FF_EFFECT_FRICTION,
	HIDPP_FF_EFFECT_DAMPER,
	HIDPP_FF_EFFECT_INERTIA
};

static const char *HIDPP_FF_CONDITION_NAMES[] = {
	"spring",
	"friction",
	"damper",
	"inertia"
};


static u8 hidpp_ff_find_effect(struct hidpp_ff_private_data *data, int effect_id)
{
	int i;

	for (i = 0; i < data->num_effects; i++)
		if (data->effect_ids[i] == effect_id)
			return i+1;

	return 0;
}

static void hidpp_ff_work_handler(struct work_struct *w)
{
	struct hidpp_ff_work_data *wd = container_of(w, struct hidpp_ff_work_data, work);
	struct hidpp_ff_private_data *data = wd->data;
	struct hidpp_report response;
	u8 slot;
	int ret;

	/* add slot number if needed */
	switch (wd->effect_id) {
	case HIDPP_FF_EFFECTID_AUTOCENTER:
		wd->params[0] = data->slot_autocenter;
		break;
	case HIDPP_FF_EFFECTID_NONE:
		/* leave slot as zero */
		break;
	default:
		/* find current slot for effect */
		wd->params[0] = hidpp_ff_find_effect(data, wd->effect_id);
		break;
	}

	/* send command and wait for reply */
	ret = hidpp_send_fap_command_sync(data->hidpp, data->feature_index,
		wd->command, wd->params, wd->size, &response);

	if (ret) {
		hid_err(data->hidpp->hid_dev, "Failed to send command to device!\n");
		goto out;
	}

	/* parse return data */
	switch (wd->command) {
	case HIDPP_FF_DOWNLOAD_EFFECT:
		slot = response.fap.params[0];
		if (slot > 0 && slot <= data->num_effects) {
			if (wd->effect_id >= 0)
				/* regular effect uploaded */
				data->effect_ids[slot-1] = wd->effect_id;
			else if (wd->effect_id >= HIDPP_FF_EFFECTID_AUTOCENTER)
				/* autocenter spring uploaded */
				data->slot_autocenter = slot;
		}
		break;
	case HIDPP_FF_DESTROY_EFFECT:
		if (wd->effect_id >= 0)
			/* regular effect destroyed */
			data->effect_ids[wd->params[0]-1] = -1;
		else if (wd->effect_id >= HIDPP_FF_EFFECTID_AUTOCENTER)
			/* autocenter spring destoyed */
			data->slot_autocenter = 0;
		break;
	case HIDPP_FF_SET_GLOBAL_GAINS:
		data->gain = (wd->params[0] << 8) + wd->params[1];
		break;
	case HIDPP_FF_SET_APERTURE:
		data->range = (wd->params[0] << 8) + wd->params[1];
		break;
	default:
		/* no action needed */
		break;
	}

out:
	atomic_dec(&data->workqueue_size);
	kfree(wd);
}

static int hidpp_ff_queue_work(struct hidpp_ff_private_data *data, int effect_id, u8 command, u8 *params, u8 size)
{
	struct hidpp_ff_work_data *wd = kzalloc(sizeof(*wd), GFP_KERNEL);
	int s;

	if (!wd)
		return -ENOMEM;

	INIT_WORK(&wd->work, hidpp_ff_work_handler);

	wd->data = data;
	wd->effect_id = effect_id;
	wd->command = command;
	wd->size = size;
	memcpy(wd->params, params, size);

	s = atomic_inc_return(&data->workqueue_size);
	queue_work(data->wq, &wd->work);

	/* warn about excessive queue size */
	if (s >= 20 && s % 20 == 0)
		hid_warn(data->hidpp->hid_dev, "Force feedback command queue contains %d commands, causing substantial delays!", s);

	return 0;
}

static int hidpp_ff_upload_effect(struct input_dev *dev, struct ff_effect *effect, struct ff_effect *old)
{
	struct hidpp_ff_private_data *data = dev->ff->private;
	u8 params[20];
	u8 size;
	int force;

	/* set common parameters */
	params[2] = effect->replay.length >> 8;
	params[3] = effect->replay.length & 255;
	params[4] = effect->replay.delay >> 8;
	params[5] = effect->replay.delay & 255;

	switch (effect->type) {
	case FF_CONSTANT:
		force = (effect->u.constant.level * fixp_sin16((effect->direction * 360) >> 16)) >> 15;
		params[1] = HIDPP_FF_EFFECT_CONSTANT;
		params[6] = force >> 8;
		params[7] = force & 255;
		params[8] = effect->u.constant.envelope.attack_level >> 7;
		params[9] = effect->u.constant.envelope.attack_length >> 8;
		params[10] = effect->u.constant.envelope.attack_length & 255;
		params[11] = effect->u.constant.envelope.fade_level >> 7;
		params[12] = effect->u.constant.envelope.fade_length >> 8;
		params[13] = effect->u.constant.envelope.fade_length & 255;
		size = 14;
		dbg_hid("Uploading constant force level=%d in dir %d = %d\n",
				effect->u.constant.level,
				effect->direction, force);
		dbg_hid("          envelope attack=(%d, %d ms) fade=(%d, %d ms)\n",
				effect->u.constant.envelope.attack_level,
				effect->u.constant.envelope.attack_length,
				effect->u.constant.envelope.fade_level,
				effect->u.constant.envelope.fade_length);
		break;
	case FF_PERIODIC:
	{
		switch (effect->u.periodic.waveform) {
		case FF_SINE:
			params[1] = HIDPP_FF_EFFECT_PERIODIC_SINE;
			break;
		case FF_SQUARE:
			params[1] = HIDPP_FF_EFFECT_PERIODIC_SQUARE;
			break;
		case FF_SAW_UP:
			params[1] = HIDPP_FF_EFFECT_PERIODIC_SAWTOOTHUP;
			break;
		case FF_SAW_DOWN:
			params[1] = HIDPP_FF_EFFECT_PERIODIC_SAWTOOTHDOWN;
			break;
		case FF_TRIANGLE:
			params[1] = HIDPP_FF_EFFECT_PERIODIC_TRIANGLE;
			break;
		default:
			hid_err(data->hidpp->hid_dev, "Unexpected periodic waveform type %i!\n", effect->u.periodic.waveform);
			return -EINVAL;
		}
		force = (effect->u.periodic.magnitude * fixp_sin16((effect->direction * 360) >> 16)) >> 15;
		params[6] = effect->u.periodic.magnitude >> 8;
		params[7] = effect->u.periodic.magnitude & 255;
		params[8] = effect->u.periodic.offset >> 8;
		params[9] = effect->u.periodic.offset & 255;
		params[10] = effect->u.periodic.period >> 8;
		params[11] = effect->u.periodic.period & 255;
		params[12] = effect->u.periodic.phase >> 8;
		params[13] = effect->u.periodic.phase & 255;
		params[14] = effect->u.periodic.envelope.attack_level >> 7;
		params[15] = effect->u.periodic.envelope.attack_length >> 8;
		params[16] = effect->u.periodic.envelope.attack_length & 255;
		params[17] = effect->u.periodic.envelope.fade_level >> 7;
		params[18] = effect->u.periodic.envelope.fade_length >> 8;
		params[19] = effect->u.periodic.envelope.fade_length & 255;
		size = 20;
		dbg_hid("Uploading periodic force mag=%d/dir=%d, offset=%d, period=%d ms, phase=%d\n",
				effect->u.periodic.magnitude, effect->direction,
				effect->u.periodic.offset,
				effect->u.periodic.period,
				effect->u.periodic.phase);
		dbg_hid("          envelope attack=(%d, %d ms) fade=(%d, %d ms)\n",
				effect->u.periodic.envelope.attack_level,
				effect->u.periodic.envelope.attack_length,
				effect->u.periodic.envelope.fade_level,
				effect->u.periodic.envelope.fade_length);
		break;
	}
	case FF_RAMP:
		params[1] = HIDPP_FF_EFFECT_RAMP;
		force = (effect->u.ramp.start_level * fixp_sin16((effect->direction * 360) >> 16)) >> 15;
		params[6] = force >> 8;
		params[7] = force & 255;
		force = (effect->u.ramp.end_level * fixp_sin16((effect->direction * 360) >> 16)) >> 15;
		params[8] = force >> 8;
		params[9] = force & 255;
		params[10] = effect->u.ramp.envelope.attack_level >> 7;
		params[11] = effect->u.ramp.envelope.attack_length >> 8;
		params[12] = effect->u.ramp.envelope.attack_length & 255;
		params[13] = effect->u.ramp.envelope.fade_level >> 7;
		params[14] = effect->u.ramp.envelope.fade_length >> 8;
		params[15] = effect->u.ramp.envelope.fade_length & 255;
		size = 16;
		dbg_hid("Uploading ramp force level=%d -> %d in dir %d = %d\n",
				effect->u.ramp.start_level,
				effect->u.ramp.end_level,
				effect->direction, force);
		dbg_hid("          envelope attack=(%d, %d ms) fade=(%d, %d ms)\n",
				effect->u.ramp.envelope.attack_level,
				effect->u.ramp.envelope.attack_length,
				effect->u.ramp.envelope.fade_level,
				effect->u.ramp.envelope.fade_length);
		break;
	case FF_FRICTION:
	case FF_INERTIA:
	case FF_SPRING:
	case FF_DAMPER:
		params[1] = HIDPP_FF_CONDITION_CMDS[effect->type - FF_SPRING];
		params[6] = effect->u.condition[0].left_saturation >> 9;
		params[7] = (effect->u.condition[0].left_saturation >> 1) & 255;
		params[8] = effect->u.condition[0].left_coeff >> 8;
		params[9] = effect->u.condition[0].left_coeff & 255;
		params[10] = effect->u.condition[0].deadband >> 9;
		params[11] = (effect->u.condition[0].deadband >> 1) & 255;
		params[12] = effect->u.condition[0].center >> 8;
		params[13] = effect->u.condition[0].center & 255;
		params[14] = effect->u.condition[0].right_coeff >> 8;
		params[15] = effect->u.condition[0].right_coeff & 255;
		params[16] = effect->u.condition[0].right_saturation >> 9;
		params[17] = (effect->u.condition[0].right_saturation >> 1) & 255;
		size = 18;
		dbg_hid("Uploading %s force left coeff=%d, left sat=%d, right coeff=%d, right sat=%d\n",
				HIDPP_FF_CONDITION_NAMES[effect->type - FF_SPRING],
				effect->u.condition[0].left_coeff,
				effect->u.condition[0].left_saturation,
				effect->u.condition[0].right_coeff,
				effect->u.condition[0].right_saturation);
		dbg_hid("          deadband=%d, center=%d\n",
				effect->u.condition[0].deadband,
				effect->u.condition[0].center);
		break;
	default:
		hid_err(data->hidpp->hid_dev, "Unexpected force type %i!\n", effect->type);
		return -EINVAL;
	}

	return hidpp_ff_queue_work(data, effect->id, HIDPP_FF_DOWNLOAD_EFFECT, params, size);
}

static int hidpp_ff_playback(struct input_dev *dev, int effect_id, int value)
{
	struct hidpp_ff_private_data *data = dev->ff->private;
	u8 params[2];

	params[1] = value ? HIDPP_FF_EFFECT_STATE_PLAY : HIDPP_FF_EFFECT_STATE_STOP;

	dbg_hid("St%sing playback of effect %d.\n", value?"art":"opp", effect_id);

	return hidpp_ff_queue_work(data, effect_id, HIDPP_FF_SET_EFFECT_STATE, params, ARRAY_SIZE(params));
}

static int hidpp_ff_erase_effect(struct input_dev *dev, int effect_id)
{
	struct hidpp_ff_private_data *data = dev->ff->private;
	u8 slot = 0;

	dbg_hid("Erasing effect %d.\n", effect_id);

	return hidpp_ff_queue_work(data, effect_id, HIDPP_FF_DESTROY_EFFECT, &slot, 1);
}

static void hidpp_ff_set_autocenter(struct input_dev *dev, u16 magnitude)
{
	struct hidpp_ff_private_data *data = dev->ff->private;
	u8 params[HIDPP_AUTOCENTER_PARAMS_LENGTH];

	dbg_hid("Setting autocenter to %d.\n", magnitude);

	/* start a standard spring effect */
	params[1] = HIDPP_FF_EFFECT_SPRING | HIDPP_FF_EFFECT_AUTOSTART;
	/* zero delay and duration */
	params[2] = params[3] = params[4] = params[5] = 0;
	/* set coeff to 25% of saturation */
	params[8] = params[14] = magnitude >> 11;
	params[9] = params[15] = (magnitude >> 3) & 255;
	params[6] = params[16] = magnitude >> 9;
	params[7] = params[17] = (magnitude >> 1) & 255;
	/* zero deadband and center */
	params[10] = params[11] = params[12] = params[13] = 0;

	hidpp_ff_queue_work(data, HIDPP_FF_EFFECTID_AUTOCENTER, HIDPP_FF_DOWNLOAD_EFFECT, params, ARRAY_SIZE(params));
}

static void hidpp_ff_set_gain(struct input_dev *dev, u16 gain)
{
	struct hidpp_ff_private_data *data = dev->ff->private;
	u8 params[4];

	dbg_hid("Setting gain to %d.\n", gain);

	params[0] = gain >> 8;
	params[1] = gain & 255;
	params[2] = 0; /* no boost */
	params[3] = 0;

	hidpp_ff_queue_work(data, HIDPP_FF_EFFECTID_NONE, HIDPP_FF_SET_GLOBAL_GAINS, params, ARRAY_SIZE(params));
}

static ssize_t hidpp_ff_range_show(struct device *dev, struct device_attribute *attr, char *buf)
{
	struct hid_device *hid = to_hid_device(dev);
	struct hid_input *hidinput = list_entry(hid->inputs.next, struct hid_input, list);
	struct input_dev *idev = hidinput->input;
	struct hidpp_ff_private_data *data = idev->ff->private;

	return scnprintf(buf, PAGE_SIZE, "%u\n", data->range);
}

static ssize_t hidpp_ff_range_store(struct device *dev, struct device_attribute *attr, const char *buf, size_t count)
{
	struct hid_device *hid = to_hid_device(dev);
	struct hid_input *hidinput = list_entry(hid->inputs.next, struct hid_input, list);
	struct input_dev *idev = hidinput->input;
	struct hidpp_ff_private_data *data = idev->ff->private;
	u8 params[2];
	int range = simple_strtoul(buf, NULL, 10);

	range = clamp(range, 180, 900);

	params[0] = range >> 8;
	params[1] = range & 0x00FF;

	hidpp_ff_queue_work(data, -1, HIDPP_FF_SET_APERTURE, params, ARRAY_SIZE(params));

	return count;
}

static DEVICE_ATTR(range, S_IRUSR | S_IWUSR | S_IRGRP | S_IWGRP | S_IROTH, hidpp_ff_range_show, hidpp_ff_range_store);

static void hidpp_ff_destroy(struct ff_device *ff)
{
	struct hidpp_ff_private_data *data = ff->private;
	struct hid_device *hid = data->hidpp->hid_dev;

	hid_info(hid, "Unloading HID++ force feedback.\n");

	device_remove_file(&hid->dev, &dev_attr_range);
	destroy_workqueue(data->wq);
	kfree(data->effect_ids);
}

static int hidpp_ff_init(struct hidpp_device *hidpp,
			 struct hidpp_ff_private_data *data)
{
	struct hid_device *hid = hidpp->hid_dev;
	struct hid_input *hidinput;
	struct input_dev *dev;
	const struct usb_device_descriptor *udesc = &(hid_to_usb_dev(hid)->descriptor);
	const u16 bcdDevice = le16_to_cpu(udesc->bcdDevice);
	struct ff_device *ff;
	int error, j, num_slots = data->num_effects;
	u8 version;

	if (list_empty(&hid->inputs)) {
		hid_err(hid, "no inputs found\n");
		return -ENODEV;
	}
	hidinput = list_entry(hid->inputs.next, struct hid_input, list);
	dev = hidinput->input;

	if (!dev) {
		hid_err(hid, "Struct input_dev not set!\n");
		return -EINVAL;
	}

	/* Get firmware release */
	version = bcdDevice & 255;

	/* Set supported force feedback capabilities */
	for (j = 0; hidpp_ff_effects[j] >= 0; j++)
		set_bit(hidpp_ff_effects[j], dev->ffbit);
	if (version > 1)
		for (j = 0; hidpp_ff_effects_v2[j] >= 0; j++)
			set_bit(hidpp_ff_effects_v2[j], dev->ffbit);

	error = input_ff_create(dev, num_slots);

	if (error) {
		hid_err(dev, "Failed to create FF device!\n");
		return error;
	}
	/*
	 * Create a copy of passed data, so we can transfer memory
	 * ownership to FF core
	 */
	data = kmemdup(data, sizeof(*data), GFP_KERNEL);
	if (!data)
		return -ENOMEM;
	data->effect_ids = kcalloc(num_slots, sizeof(int), GFP_KERNEL);
	if (!data->effect_ids) {
		kfree(data);
		return -ENOMEM;
	}
	data->wq = create_singlethread_workqueue("hidpp-ff-sendqueue");
	if (!data->wq) {
		kfree(data->effect_ids);
		kfree(data);
		return -ENOMEM;
	}

	data->hidpp = hidpp;
	data->version = version;
	for (j = 0; j < num_slots; j++)
		data->effect_ids[j] = -1;

	ff = dev->ff;
	ff->private = data;

	ff->upload = hidpp_ff_upload_effect;
	ff->erase = hidpp_ff_erase_effect;
	ff->playback = hidpp_ff_playback;
	ff->set_gain = hidpp_ff_set_gain;
	ff->set_autocenter = hidpp_ff_set_autocenter;
	ff->destroy = hidpp_ff_destroy;

	/* Create sysfs interface */
	error = device_create_file(&(hidpp->hid_dev->dev), &dev_attr_range);
	if (error)
		hid_warn(hidpp->hid_dev, "Unable to create sysfs interface for \"range\", errno %d!\n", error);

	/* init the hardware command queue */
	atomic_set(&data->workqueue_size, 0);

	hid_info(hid, "Force feedback support loaded (firmware release %d).\n",
		 version);

	return 0;
}

/* ************************************************************************** */
/*                                                                            */
/* Device Support                                                             */
/*                                                                            */
/* ************************************************************************** */

/* -------------------------------------------------------------------------- */
/* Touchpad HID++ devices                                                     */
/* -------------------------------------------------------------------------- */

#define WTP_MANUAL_RESOLUTION				39

struct wtp_data {
	u16 x_size, y_size;
	u8 finger_count;
	u8 mt_feature_index;
	u8 button_feature_index;
	u8 maxcontacts;
	bool flip_y;
	unsigned int resolution;
};

static int wtp_input_mapping(struct hid_device *hdev, struct hid_input *hi,
		struct hid_field *field, struct hid_usage *usage,
		unsigned long **bit, int *max)
{
	return -1;
}

static void wtp_populate_input(struct hidpp_device *hidpp,
			       struct input_dev *input_dev)
{
	struct wtp_data *wd = hidpp->private_data;

	__set_bit(EV_ABS, input_dev->evbit);
	__set_bit(EV_KEY, input_dev->evbit);
	__clear_bit(EV_REL, input_dev->evbit);
	__clear_bit(EV_LED, input_dev->evbit);

	input_set_abs_params(input_dev, ABS_MT_POSITION_X, 0, wd->x_size, 0, 0);
	input_abs_set_res(input_dev, ABS_MT_POSITION_X, wd->resolution);
	input_set_abs_params(input_dev, ABS_MT_POSITION_Y, 0, wd->y_size, 0, 0);
	input_abs_set_res(input_dev, ABS_MT_POSITION_Y, wd->resolution);

	/* Max pressure is not given by the devices, pick one */
	input_set_abs_params(input_dev, ABS_MT_PRESSURE, 0, 50, 0, 0);

	input_set_capability(input_dev, EV_KEY, BTN_LEFT);

	if (hidpp->quirks & HIDPP_QUIRK_WTP_PHYSICAL_BUTTONS)
		input_set_capability(input_dev, EV_KEY, BTN_RIGHT);
	else
		__set_bit(INPUT_PROP_BUTTONPAD, input_dev->propbit);

	input_mt_init_slots(input_dev, wd->maxcontacts, INPUT_MT_POINTER |
		INPUT_MT_DROP_UNUSED);
}

static void wtp_touch_event(struct hidpp_device *hidpp,
	struct hidpp_touchpad_raw_xy_finger *touch_report)
{
	struct wtp_data *wd = hidpp->private_data;
	int slot;

	if (!touch_report->finger_id || touch_report->contact_type)
		/* no actual data */
		return;

	slot = input_mt_get_slot_by_key(hidpp->input, touch_report->finger_id);

	input_mt_slot(hidpp->input, slot);
	input_mt_report_slot_state(hidpp->input, MT_TOOL_FINGER,
					touch_report->contact_status);
	if (touch_report->contact_status) {
		input_event(hidpp->input, EV_ABS, ABS_MT_POSITION_X,
				touch_report->x);
		input_event(hidpp->input, EV_ABS, ABS_MT_POSITION_Y,
				wd->flip_y ? wd->y_size - touch_report->y :
					     touch_report->y);
		input_event(hidpp->input, EV_ABS, ABS_MT_PRESSURE,
				touch_report->area);
	}
}

static void wtp_send_raw_xy_event(struct hidpp_device *hidpp,
		struct hidpp_touchpad_raw_xy *raw)
{
	int i;

	for (i = 0; i < 2; i++)
		wtp_touch_event(hidpp, &(raw->fingers[i]));

	if (raw->end_of_frame &&
	    !(hidpp->quirks & HIDPP_QUIRK_WTP_PHYSICAL_BUTTONS))
		input_event(hidpp->input, EV_KEY, BTN_LEFT, raw->button);

	if (raw->end_of_frame || raw->finger_count <= 2) {
		input_mt_sync_frame(hidpp->input);
		input_sync(hidpp->input);
	}
}

static int wtp_mouse_raw_xy_event(struct hidpp_device *hidpp, u8 *data)
{
	struct wtp_data *wd = hidpp->private_data;
	u8 c1_area = ((data[7] & 0xf) * (data[7] & 0xf) +
		      (data[7] >> 4) * (data[7] >> 4)) / 2;
	u8 c2_area = ((data[13] & 0xf) * (data[13] & 0xf) +
		      (data[13] >> 4) * (data[13] >> 4)) / 2;
	struct hidpp_touchpad_raw_xy raw = {
		.timestamp = data[1],
		.fingers = {
			{
				.contact_type = 0,
				.contact_status = !!data[7],
				.x = get_unaligned_le16(&data[3]),
				.y = get_unaligned_le16(&data[5]),
				.z = c1_area,
				.area = c1_area,
				.finger_id = data[2],
			}, {
				.contact_type = 0,
				.contact_status = !!data[13],
				.x = get_unaligned_le16(&data[9]),
				.y = get_unaligned_le16(&data[11]),
				.z = c2_area,
				.area = c2_area,
				.finger_id = data[8],
			}
		},
		.finger_count = wd->maxcontacts,
		.spurious_flag = 0,
		.end_of_frame = (data[0] >> 7) == 0,
		.button = data[0] & 0x01,
	};

	wtp_send_raw_xy_event(hidpp, &raw);

	return 1;
}

static int wtp_raw_event(struct hid_device *hdev, u8 *data, int size)
{
	struct hidpp_device *hidpp = hid_get_drvdata(hdev);
	struct wtp_data *wd = hidpp->private_data;
	struct hidpp_report *report = (struct hidpp_report *)data;
	struct hidpp_touchpad_raw_xy raw;

	if (!wd || !hidpp->input)
		return 1;

	switch (data[0]) {
	case 0x02:
		if (size < 2) {
			hid_err(hdev, "Received HID report of bad size (%d)",
				size);
			return 1;
		}
		if (hidpp->quirks & HIDPP_QUIRK_WTP_PHYSICAL_BUTTONS) {
			input_event(hidpp->input, EV_KEY, BTN_LEFT,
					!!(data[1] & 0x01));
			input_event(hidpp->input, EV_KEY, BTN_RIGHT,
					!!(data[1] & 0x02));
			input_sync(hidpp->input);
			return 0;
		} else {
			if (size < 21)
				return 1;
			return wtp_mouse_raw_xy_event(hidpp, &data[7]);
		}
	case REPORT_ID_HIDPP_LONG:
		/* size is already checked in hidpp_raw_event. */
		if ((report->fap.feature_index != wd->mt_feature_index) ||
		    (report->fap.funcindex_clientid != EVENT_TOUCHPAD_RAW_XY))
			return 1;
		hidpp_touchpad_raw_xy_event(hidpp, data + 4, &raw);

		wtp_send_raw_xy_event(hidpp, &raw);
		return 0;
	}

	return 0;
}

static int wtp_get_config(struct hidpp_device *hidpp)
{
	struct wtp_data *wd = hidpp->private_data;
	struct hidpp_touchpad_raw_info raw_info = {0};
	u8 feature_type;
	int ret;

	ret = hidpp_root_get_feature(hidpp, HIDPP_PAGE_TOUCHPAD_RAW_XY,
		&wd->mt_feature_index, &feature_type);
	if (ret)
		/* means that the device is not powered up */
		return ret;

	ret = hidpp_touchpad_get_raw_info(hidpp, wd->mt_feature_index,
		&raw_info);
	if (ret)
		return ret;

	wd->x_size = raw_info.x_size;
	wd->y_size = raw_info.y_size;
	wd->maxcontacts = raw_info.maxcontacts;
	wd->flip_y = raw_info.origin == TOUCHPAD_RAW_XY_ORIGIN_LOWER_LEFT;
	wd->resolution = raw_info.res;
	if (!wd->resolution)
		wd->resolution = WTP_MANUAL_RESOLUTION;

	return 0;
}

static int wtp_allocate(struct hid_device *hdev, const struct hid_device_id *id)
{
	struct hidpp_device *hidpp = hid_get_drvdata(hdev);
	struct wtp_data *wd;

	wd = devm_kzalloc(&hdev->dev, sizeof(struct wtp_data),
			GFP_KERNEL);
	if (!wd)
		return -ENOMEM;

	hidpp->private_data = wd;

	return 0;
};

static int wtp_connect(struct hid_device *hdev, bool connected)
{
	struct hidpp_device *hidpp = hid_get_drvdata(hdev);
	struct wtp_data *wd = hidpp->private_data;
	int ret;

	if (!wd->x_size) {
		ret = wtp_get_config(hidpp);
		if (ret) {
			hid_err(hdev, "Can not get wtp config: %d\n", ret);
			return ret;
		}
	}

	return hidpp_touchpad_set_raw_report_state(hidpp, wd->mt_feature_index,
			true, true);
}

/* ------------------------------------------------------------------------- */
/* Logitech M560 devices                                                     */
/* ------------------------------------------------------------------------- */

/*
 * Logitech M560 protocol overview
 *
 * The Logitech M560 mouse, is designed for windows 8. When the middle and/or
 * the sides buttons are pressed, it sends some keyboard keys events
 * instead of buttons ones.
 * To complicate things further, the middle button keys sequence
 * is different from the odd press and the even press.
 *
 * forward button -> Super_R
 * backward button -> Super_L+'d' (press only)
 * middle button -> 1st time: Alt_L+SuperL+XF86TouchpadOff (press only)
 *                  2nd time: left-click (press only)
 * NB: press-only means that when the button is pressed, the
 * KeyPress/ButtonPress and KeyRelease/ButtonRelease events are generated
 * together sequentially; instead when the button is released, no event is
 * generated !
 *
 * With the command
 *	10<xx>0a 3500af03 (where <xx> is the mouse id),
 * the mouse reacts differently:
 * - it never sends a keyboard key event
 * - for the three mouse button it sends:
 *	middle button               press   11<xx>0a 3500af00...
 *	side 1 button (forward)     press   11<xx>0a 3500b000...
 *	side 2 button (backward)    press   11<xx>0a 3500ae00...
 *	middle/side1/side2 button   release 11<xx>0a 35000000...
 */

static const u8 m560_config_parameter[] = {0x00, 0xaf, 0x03};

/* how buttons are mapped in the report */
#define M560_MOUSE_BTN_LEFT		0x01
#define M560_MOUSE_BTN_RIGHT		0x02
#define M560_MOUSE_BTN_WHEEL_LEFT	0x08
#define M560_MOUSE_BTN_WHEEL_RIGHT	0x10

#define M560_SUB_ID			0x0a
#define M560_BUTTON_MODE_REGISTER	0x35

static int m560_send_config_command(struct hid_device *hdev, bool connected)
{
	struct hidpp_report response;
	struct hidpp_device *hidpp_dev;

	hidpp_dev = hid_get_drvdata(hdev);

	return hidpp_send_rap_command_sync(
		hidpp_dev,
		REPORT_ID_HIDPP_SHORT,
		M560_SUB_ID,
		M560_BUTTON_MODE_REGISTER,
		(u8 *)m560_config_parameter,
		sizeof(m560_config_parameter),
		&response
	);
}

static int m560_raw_event(struct hid_device *hdev, u8 *data, int size)
{
	struct hidpp_device *hidpp = hid_get_drvdata(hdev);

	/* sanity check */
	if (!hidpp->input) {
		hid_err(hdev, "error in parameter\n");
		return -EINVAL;
	}

	if (size < 7) {
		hid_err(hdev, "error in report\n");
		return 0;
	}

	if (data[0] == REPORT_ID_HIDPP_LONG &&
	    data[2] == M560_SUB_ID && data[6] == 0x00) {
		/*
		 * m560 mouse report for middle, forward and backward button
		 *
		 * data[0] = 0x11
		 * data[1] = device-id
		 * data[2] = 0x0a
		 * data[5] = 0xaf -> middle
		 *	     0xb0 -> forward
		 *	     0xae -> backward
		 *	     0x00 -> release all
		 * data[6] = 0x00
		 */

		switch (data[5]) {
		case 0xaf:
			input_report_key(hidpp->input, BTN_MIDDLE, 1);
			break;
		case 0xb0:
			input_report_key(hidpp->input, BTN_FORWARD, 1);
			break;
		case 0xae:
			input_report_key(hidpp->input, BTN_BACK, 1);
			break;
		case 0x00:
			input_report_key(hidpp->input, BTN_BACK, 0);
			input_report_key(hidpp->input, BTN_FORWARD, 0);
			input_report_key(hidpp->input, BTN_MIDDLE, 0);
			break;
		default:
			hid_err(hdev, "error in report\n");
			return 0;
		}
		input_sync(hidpp->input);

	} else if (data[0] == 0x02) {
		/*
		 * Logitech M560 mouse report
		 *
		 * data[0] = type (0x02)
		 * data[1..2] = buttons
		 * data[3..5] = xy
		 * data[6] = wheel
		 */

		int v;

		input_report_key(hidpp->input, BTN_LEFT,
			!!(data[1] & M560_MOUSE_BTN_LEFT));
		input_report_key(hidpp->input, BTN_RIGHT,
			!!(data[1] & M560_MOUSE_BTN_RIGHT));

		if (data[1] & M560_MOUSE_BTN_WHEEL_LEFT) {
			input_report_rel(hidpp->input, REL_HWHEEL, -1);
			input_report_rel(hidpp->input, REL_HWHEEL_HI_RES,
					 -120);
		} else if (data[1] & M560_MOUSE_BTN_WHEEL_RIGHT) {
			input_report_rel(hidpp->input, REL_HWHEEL, 1);
			input_report_rel(hidpp->input, REL_HWHEEL_HI_RES,
					 120);
		}

		v = hid_snto32(hid_field_extract(hdev, data+3, 0, 12), 12);
		input_report_rel(hidpp->input, REL_X, v);

		v = hid_snto32(hid_field_extract(hdev, data+3, 12, 12), 12);
		input_report_rel(hidpp->input, REL_Y, v);

		v = hid_snto32(data[6], 8);
		if (v != 0)
			hidpp_scroll_counter_handle_scroll(hidpp->input,
					&hidpp->vertical_wheel_counter, v);

		input_sync(hidpp->input);
	}

	return 1;
}

static void m560_populate_input(struct hidpp_device *hidpp,
				struct input_dev *input_dev)
{
	__set_bit(EV_KEY, input_dev->evbit);
	__set_bit(BTN_MIDDLE, input_dev->keybit);
	__set_bit(BTN_RIGHT, input_dev->keybit);
	__set_bit(BTN_LEFT, input_dev->keybit);
	__set_bit(BTN_BACK, input_dev->keybit);
	__set_bit(BTN_FORWARD, input_dev->keybit);

	__set_bit(EV_REL, input_dev->evbit);
	__set_bit(REL_X, input_dev->relbit);
	__set_bit(REL_Y, input_dev->relbit);
	__set_bit(REL_WHEEL, input_dev->relbit);
	__set_bit(REL_HWHEEL, input_dev->relbit);
	__set_bit(REL_WHEEL_HI_RES, input_dev->relbit);
	__set_bit(REL_HWHEEL_HI_RES, input_dev->relbit);
}

static int m560_input_mapping(struct hid_device *hdev, struct hid_input *hi,
		struct hid_field *field, struct hid_usage *usage,
		unsigned long **bit, int *max)
{
	return -1;
}

/* ------------------------------------------------------------------------- */
/* Logitech K400 devices                                                     */
/* ------------------------------------------------------------------------- */

/*
 * The Logitech K400 keyboard has an embedded touchpad which is seen
 * as a mouse from the OS point of view. There is a hardware shortcut to disable
 * tap-to-click but the setting is not remembered accross reset, annoying some
 * users.
 *
 * We can toggle this feature from the host by using the feature 0x6010:
 * Touchpad FW items
 */

struct k400_private_data {
	u8 feature_index;
};

static int k400_disable_tap_to_click(struct hidpp_device *hidpp)
{
	struct k400_private_data *k400 = hidpp->private_data;
	struct hidpp_touchpad_fw_items items = {};
	int ret;
	u8 feature_type;

	if (!k400->feature_index) {
		ret = hidpp_root_get_feature(hidpp,
			HIDPP_PAGE_TOUCHPAD_FW_ITEMS,
			&k400->feature_index, &feature_type);
		if (ret)
			/* means that the device is not powered up */
			return ret;
	}

	ret = hidpp_touchpad_fw_items_set(hidpp, k400->feature_index, &items);
	if (ret)
		return ret;

	return 0;
}

static int k400_allocate(struct hid_device *hdev)
{
	struct hidpp_device *hidpp = hid_get_drvdata(hdev);
	struct k400_private_data *k400;

	k400 = devm_kzalloc(&hdev->dev, sizeof(struct k400_private_data),
			    GFP_KERNEL);
	if (!k400)
		return -ENOMEM;

	hidpp->private_data = k400;

	return 0;
};

static int k400_connect(struct hid_device *hdev, bool connected)
{
	struct hidpp_device *hidpp = hid_get_drvdata(hdev);

	if (!disable_tap_to_click)
		return 0;

	return k400_disable_tap_to_click(hidpp);
}

/* ------------------------------------------------------------------------- */
/* Logitech G920 Driving Force Racing Wheel for Xbox One                     */
/* ------------------------------------------------------------------------- */

#define HIDPP_PAGE_G920_FORCE_FEEDBACK			0x8123

static int g920_ff_set_autocenter(struct hidpp_device *hidpp,
				  struct hidpp_ff_private_data *data)
{
	struct hidpp_report response;
	u8 params[HIDPP_AUTOCENTER_PARAMS_LENGTH] = {
		[1] = HIDPP_FF_EFFECT_SPRING | HIDPP_FF_EFFECT_AUTOSTART,
	};
	int ret;

	/* initialize with zero autocenter to get wheel in usable state */

	dbg_hid("Setting autocenter to 0.\n");
	ret = hidpp_send_fap_command_sync(hidpp, data->feature_index,
					  HIDPP_FF_DOWNLOAD_EFFECT,
					  params, ARRAY_SIZE(params),
					  &response);
	if (ret)
		hid_warn(hidpp->hid_dev, "Failed to autocenter device!\n");
	else
		data->slot_autocenter = response.fap.params[0];

	return ret;
}

static int g920_get_config(struct hidpp_device *hidpp,
			   struct hidpp_ff_private_data *data)
{
	struct hidpp_report response;
	u8 feature_type;
	int ret;

	memset(data, 0, sizeof(*data));

	/* Find feature and store for later use */
	ret = hidpp_root_get_feature(hidpp, HIDPP_PAGE_G920_FORCE_FEEDBACK,
				     &data->feature_index, &feature_type);
	if (ret)
		return ret;

	/* Read number of slots available in device */
	ret = hidpp_send_fap_command_sync(hidpp, data->feature_index,
					  HIDPP_FF_GET_INFO,
					  NULL, 0,
					  &response);
	if (ret) {
		if (ret < 0)
			return ret;
		hid_err(hidpp->hid_dev,
			"%s: received protocol error 0x%02x\n", __func__, ret);
		return -EPROTO;
	}

	data->num_effects = response.fap.params[0] - HIDPP_FF_RESERVED_SLOTS;

	/* reset all forces */
	ret = hidpp_send_fap_command_sync(hidpp, data->feature_index,
					  HIDPP_FF_RESET_ALL,
					  NULL, 0,
					  &response);
	if (ret)
		hid_warn(hidpp->hid_dev, "Failed to reset all forces!\n");

	ret = hidpp_send_fap_command_sync(hidpp, data->feature_index,
					  HIDPP_FF_GET_APERTURE,
					  NULL, 0,
					  &response);
	if (ret) {
		hid_warn(hidpp->hid_dev,
			 "Failed to read range from device!\n");
	}
	data->range = ret ?
		900 : get_unaligned_be16(&response.fap.params[0]);

	/* Read the current gain values */
	ret = hidpp_send_fap_command_sync(hidpp, data->feature_index,
					  HIDPP_FF_GET_GLOBAL_GAINS,
					  NULL, 0,
					  &response);
	if (ret)
		hid_warn(hidpp->hid_dev,
			 "Failed to read gain values from device!\n");
	data->gain = ret ?
		0xffff : get_unaligned_be16(&response.fap.params[0]);

	/* ignore boost value at response.fap.params[2] */

	return g920_ff_set_autocenter(hidpp, data);
}

/* -------------------------------------------------------------------------- */
/* Logitech Dinovo Mini keyboard with builtin touchpad                        */
/* -------------------------------------------------------------------------- */
#define DINOVO_MINI_PRODUCT_ID		0xb30c

static int lg_dinovo_input_mapping(struct hid_device *hdev, struct hid_input *hi,
		struct hid_field *field, struct hid_usage *usage,
		unsigned long **bit, int *max)
{
	if ((usage->hid & HID_USAGE_PAGE) != HID_UP_LOGIVENDOR)
		return 0;

	switch (usage->hid & HID_USAGE) {
	case 0x00d: lg_map_key_clear(KEY_MEDIA);	break;
	default:
		return 0;
	}
	return 1;
}

/* -------------------------------------------------------------------------- */
/* HID++1.0 devices which use HID++ reports for their wheels                  */
/* -------------------------------------------------------------------------- */
static int hidpp10_wheel_connect(struct hidpp_device *hidpp)
{
	return hidpp10_set_register(hidpp, HIDPP_REG_ENABLE_REPORTS, 0,
			HIDPP_ENABLE_WHEEL_REPORT | HIDPP_ENABLE_HWHEEL_REPORT,
			HIDPP_ENABLE_WHEEL_REPORT | HIDPP_ENABLE_HWHEEL_REPORT);
}

static int hidpp10_wheel_raw_event(struct hidpp_device *hidpp,
				   u8 *data, int size)
{
	s8 value, hvalue;

	if (!hidpp->input)
		return -EINVAL;

	if (size < 7)
		return 0;

	if (data[0] != REPORT_ID_HIDPP_SHORT || data[2] != HIDPP_SUB_ID_ROLLER)
		return 0;

	value = data[3];
	hvalue = data[4];

	input_report_rel(hidpp->input, REL_WHEEL, value);
	input_report_rel(hidpp->input, REL_WHEEL_HI_RES, value * 120);
	input_report_rel(hidpp->input, REL_HWHEEL, hvalue);
	input_report_rel(hidpp->input, REL_HWHEEL_HI_RES, hvalue * 120);
	input_sync(hidpp->input);

	return 1;
}

static void hidpp10_wheel_populate_input(struct hidpp_device *hidpp,
					 struct input_dev *input_dev)
{
	__set_bit(EV_REL, input_dev->evbit);
	__set_bit(REL_WHEEL, input_dev->relbit);
	__set_bit(REL_WHEEL_HI_RES, input_dev->relbit);
	__set_bit(REL_HWHEEL, input_dev->relbit);
	__set_bit(REL_HWHEEL_HI_RES, input_dev->relbit);
}

/* -------------------------------------------------------------------------- */
/* HID++1.0 mice which use HID++ reports for extra mouse buttons              */
/* -------------------------------------------------------------------------- */
static int hidpp10_extra_mouse_buttons_connect(struct hidpp_device *hidpp)
{
	return hidpp10_set_register(hidpp, HIDPP_REG_ENABLE_REPORTS, 0,
				    HIDPP_ENABLE_MOUSE_EXTRA_BTN_REPORT,
				    HIDPP_ENABLE_MOUSE_EXTRA_BTN_REPORT);
}

static int hidpp10_extra_mouse_buttons_raw_event(struct hidpp_device *hidpp,
				    u8 *data, int size)
{
	int i;

	if (!hidpp->input)
		return -EINVAL;

	if (size < 7)
		return 0;

	if (data[0] != REPORT_ID_HIDPP_SHORT ||
	    data[2] != HIDPP_SUB_ID_MOUSE_EXTRA_BTNS)
		return 0;

	/*
	 * Buttons are either delivered through the regular mouse report *or*
	 * through the extra buttons report. At least for button 6 how it is
	 * delivered differs per receiver firmware version. Even receivers with
	 * the same usb-id show different behavior, so we handle both cases.
	 */
	for (i = 0; i < 8; i++)
		input_report_key(hidpp->input, BTN_MOUSE + i,
				 (data[3] & (1 << i)));

	/* Some mice report events on button 9+, use BTN_MISC */
	for (i = 0; i < 8; i++)
		input_report_key(hidpp->input, BTN_MISC + i,
				 (data[4] & (1 << i)));

	input_sync(hidpp->input);
	return 1;
}

static void hidpp10_extra_mouse_buttons_populate_input(
			struct hidpp_device *hidpp, struct input_dev *input_dev)
{
	/* BTN_MOUSE - BTN_MOUSE+7 are set already by the descriptor */
	__set_bit(BTN_0, input_dev->keybit);
	__set_bit(BTN_1, input_dev->keybit);
	__set_bit(BTN_2, input_dev->keybit);
	__set_bit(BTN_3, input_dev->keybit);
	__set_bit(BTN_4, input_dev->keybit);
	__set_bit(BTN_5, input_dev->keybit);
	__set_bit(BTN_6, input_dev->keybit);
	__set_bit(BTN_7, input_dev->keybit);
}

/* -------------------------------------------------------------------------- */
/* HID++1.0 kbds which only report 0x10xx consumer usages through sub-id 0x03 */
/* -------------------------------------------------------------------------- */

/* Find the consumer-page input report desc and change Maximums to 0x107f */
static u8 *hidpp10_consumer_keys_report_fixup(struct hidpp_device *hidpp,
					      u8 *_rdesc, unsigned int *rsize)
{
	/* Note 0 terminated so we can use strnstr to search for this. */
	static const char consumer_rdesc_start[] = {
		0x05, 0x0C,	/* USAGE_PAGE (Consumer Devices)       */
		0x09, 0x01,	/* USAGE (Consumer Control)            */
		0xA1, 0x01,	/* COLLECTION (Application)            */
		0x85, 0x03,	/* REPORT_ID = 3                       */
		0x75, 0x10,	/* REPORT_SIZE (16)                    */
		0x95, 0x02,	/* REPORT_COUNT (2)                    */
		0x15, 0x01,	/* LOGICAL_MIN (1)                     */
		0x26, 0x00	/* LOGICAL_MAX (...                    */
	};
	char *consumer_rdesc, *rdesc = (char *)_rdesc;
	unsigned int size;

	consumer_rdesc = strnstr(rdesc, consumer_rdesc_start, *rsize);
	size = *rsize - (consumer_rdesc - rdesc);
	if (consumer_rdesc && size >= 25) {
		consumer_rdesc[15] = 0x7f;
		consumer_rdesc[16] = 0x10;
		consumer_rdesc[20] = 0x7f;
		consumer_rdesc[21] = 0x10;
	}
	return _rdesc;
}

static int hidpp10_consumer_keys_connect(struct hidpp_device *hidpp)
{
	return hidpp10_set_register(hidpp, HIDPP_REG_ENABLE_REPORTS, 0,
				    HIDPP_ENABLE_CONSUMER_REPORT,
				    HIDPP_ENABLE_CONSUMER_REPORT);
}

static int hidpp10_consumer_keys_raw_event(struct hidpp_device *hidpp,
					   u8 *data, int size)
{
	u8 consumer_report[5];

	if (size < 7)
		return 0;

	if (data[0] != REPORT_ID_HIDPP_SHORT ||
	    data[2] != HIDPP_SUB_ID_CONSUMER_VENDOR_KEYS)
		return 0;

	/*
	 * Build a normal consumer report (3) out of the data, this detour
	 * is necessary to get some keyboards to report their 0x10xx usages.
	 */
	consumer_report[0] = 0x03;
	memcpy(&consumer_report[1], &data[3], 4);
	/* We are called from atomic context */
	hid_report_raw_event(hidpp->hid_dev, HID_INPUT_REPORT,
			     consumer_report, 5, 1);

	return 1;
}

/* -------------------------------------------------------------------------- */
/* High-resolution scroll wheels                                              */
/* -------------------------------------------------------------------------- */

static int hi_res_scroll_enable(struct hidpp_device *hidpp)
{
	int ret;
	u8 multiplier = 1;

	if (hidpp->quirks & HIDPP_QUIRK_HI_RES_SCROLL_X2121) {
		ret = hidpp_hrw_set_wheel_mode(hidpp, false, true, false);
		if (ret == 0)
			ret = hidpp_hrw_get_wheel_capability(hidpp, &multiplier);
	} else if (hidpp->quirks & HIDPP_QUIRK_HI_RES_SCROLL_X2120) {
		ret = hidpp_hrs_set_highres_scrolling_mode(hidpp, true,
							   &multiplier);
	} else /* if (hidpp->quirks & HIDPP_QUIRK_HI_RES_SCROLL_1P0) */ {
		ret = hidpp10_enable_scrolling_acceleration(hidpp);
		multiplier = 8;
	}
	if (ret)
		return ret;

	if (multiplier == 0)
		multiplier = 1;

	hidpp->vertical_wheel_counter.wheel_multiplier = multiplier;
	hid_dbg(hidpp->hid_dev, "wheel multiplier = %d\n", multiplier);
	return 0;
}

/* -------------------------------------------------------------------------- */
/* Generic HID++ devices                                                      */
/* -------------------------------------------------------------------------- */

static u8 *hidpp_report_fixup(struct hid_device *hdev, u8 *rdesc,
			      unsigned int *rsize)
{
	struct hidpp_device *hidpp = hid_get_drvdata(hdev);

	if (!hidpp)
		return rdesc;

	/* For 27 MHz keyboards the quirk gets set after hid_parse. */
	if (hdev->group == HID_GROUP_LOGITECH_27MHZ_DEVICE ||
	    (hidpp->quirks & HIDPP_QUIRK_HIDPP_CONSUMER_VENDOR_KEYS))
		rdesc = hidpp10_consumer_keys_report_fixup(hidpp, rdesc, rsize);

	return rdesc;
}

static int hidpp_input_mapping(struct hid_device *hdev, struct hid_input *hi,
		struct hid_field *field, struct hid_usage *usage,
		unsigned long **bit, int *max)
{
	struct hidpp_device *hidpp = hid_get_drvdata(hdev);

	if (!hidpp)
		return 0;

	if (hidpp->quirks & HIDPP_QUIRK_CLASS_WTP)
		return wtp_input_mapping(hdev, hi, field, usage, bit, max);
	else if (hidpp->quirks & HIDPP_QUIRK_CLASS_M560 &&
			field->application != HID_GD_MOUSE)
		return m560_input_mapping(hdev, hi, field, usage, bit, max);

	if (hdev->product == DINOVO_MINI_PRODUCT_ID)
		return lg_dinovo_input_mapping(hdev, hi, field, usage, bit, max);

	return 0;
}

static int hidpp_input_mapped(struct hid_device *hdev, struct hid_input *hi,
		struct hid_field *field, struct hid_usage *usage,
		unsigned long **bit, int *max)
{
	struct hidpp_device *hidpp = hid_get_drvdata(hdev);

	if (!hidpp)
		return 0;

	/* Ensure that Logitech G920 is not given a default fuzz/flat value */
	if (hidpp->quirks & HIDPP_QUIRK_CLASS_G920) {
		if (usage->type == EV_ABS && (usage->code == ABS_X ||
				usage->code == ABS_Y || usage->code == ABS_Z ||
				usage->code == ABS_RZ)) {
			field->application = HID_GD_MULTIAXIS;
		}
	}

	return 0;
}


static void hidpp_populate_input(struct hidpp_device *hidpp,
				 struct input_dev *input)
{
	hidpp->input = input;

	if (hidpp->quirks & HIDPP_QUIRK_CLASS_WTP)
		wtp_populate_input(hidpp, input);
	else if (hidpp->quirks & HIDPP_QUIRK_CLASS_M560)
		m560_populate_input(hidpp, input);

	if (hidpp->quirks & HIDPP_QUIRK_HIDPP_WHEELS)
		hidpp10_wheel_populate_input(hidpp, input);

	if (hidpp->quirks & HIDPP_QUIRK_HIDPP_EXTRA_MOUSE_BTNS)
		hidpp10_extra_mouse_buttons_populate_input(hidpp, input);
}

static int hidpp_input_configured(struct hid_device *hdev,
				struct hid_input *hidinput)
{
	struct hidpp_device *hidpp = hid_get_drvdata(hdev);
	struct input_dev *input = hidinput->input;

	if (!hidpp)
		return 0;

	hidpp_populate_input(hidpp, input);

	return 0;
}

static int hidpp_raw_hidpp_event(struct hidpp_device *hidpp, u8 *data,
		int size)
{
	struct hidpp_report *question = hidpp->send_receive_buf;
	struct hidpp_report *answer = hidpp->send_receive_buf;
	struct hidpp_report *report = (struct hidpp_report *)data;
	int ret;

	/*
	 * If the mutex is locked then we have a pending answer from a
	 * previously sent command.
	 */
	if (unlikely(mutex_is_locked(&hidpp->send_mutex))) {
		/*
		 * Check for a correct hidpp20 answer or the corresponding
		 * error
		 */
		if (hidpp_match_answer(question, report) ||
				hidpp_match_error(question, report)) {
			*answer = *report;
			hidpp->answer_available = true;
			wake_up(&hidpp->wait);
			/*
			 * This was an answer to a command that this driver sent
			 * We return 1 to hid-core to avoid forwarding the
			 * command upstream as it has been treated by the driver
			 */

			return 1;
		}
	}

	if (unlikely(hidpp_report_is_connect_event(hidpp, report))) {
		atomic_set(&hidpp->connected,
				!(report->rap.params[0] & (1 << 6)));
		if (schedule_work(&hidpp->work) == 0)
			dbg_hid("%s: connect event already queued\n", __func__);
		return 1;
	}

	if (hidpp->hid_dev->group == HID_GROUP_LOGITECH_27MHZ_DEVICE &&
	    data[0] == REPORT_ID_HIDPP_SHORT &&
	    data[2] == HIDPP_SUB_ID_USER_IFACE_EVENT &&
	    (data[3] & HIDPP_USER_IFACE_EVENT_ENCRYPTION_KEY_LOST)) {
		dev_err_ratelimited(&hidpp->hid_dev->dev,
			"Error the keyboard's wireless encryption key has been lost, your keyboard will not work unless you re-configure encryption.\n");
		dev_err_ratelimited(&hidpp->hid_dev->dev,
			"See: https://gitlab.freedesktop.org/jwrdegoede/logitech-27mhz-keyboard-encryption-setup/\n");
	}

	if (hidpp->capabilities & HIDPP_CAPABILITY_HIDPP20_BATTERY) {
		ret = hidpp20_battery_event_1000(hidpp, data, size);
		if (ret != 0)
			return ret;
		ret = hidpp20_battery_event_1004(hidpp, data, size);
		if (ret != 0)
			return ret;
		ret = hidpp_solar_battery_event(hidpp, data, size);
		if (ret != 0)
			return ret;
		ret = hidpp20_battery_voltage_event(hidpp, data, size);
		if (ret != 0)
			return ret;
	}

	if (hidpp->capabilities & HIDPP_CAPABILITY_HIDPP10_BATTERY) {
		ret = hidpp10_battery_event(hidpp, data, size);
		if (ret != 0)
			return ret;
	}

	if (hidpp->quirks & HIDPP_QUIRK_HIDPP_WHEELS) {
		ret = hidpp10_wheel_raw_event(hidpp, data, size);
		if (ret != 0)
			return ret;
	}

	if (hidpp->quirks & HIDPP_QUIRK_HIDPP_EXTRA_MOUSE_BTNS) {
		ret = hidpp10_extra_mouse_buttons_raw_event(hidpp, data, size);
		if (ret != 0)
			return ret;
	}

	if (hidpp->quirks & HIDPP_QUIRK_HIDPP_CONSUMER_VENDOR_KEYS) {
		ret = hidpp10_consumer_keys_raw_event(hidpp, data, size);
		if (ret != 0)
			return ret;
	}

	return 0;
}

static int hidpp_raw_event(struct hid_device *hdev, struct hid_report *report,
		u8 *data, int size)
{
	struct hidpp_device *hidpp = hid_get_drvdata(hdev);
	int ret = 0;

	if (!hidpp)
		return 0;

	/* Generic HID++ processing. */
	switch (data[0]) {
	case REPORT_ID_HIDPP_VERY_LONG:
		if (size != hidpp->very_long_report_length) {
			hid_err(hdev, "received hid++ report of bad size (%d)",
				size);
			return 1;
		}
		ret = hidpp_raw_hidpp_event(hidpp, data, size);
		break;
	case REPORT_ID_HIDPP_LONG:
		if (size != HIDPP_REPORT_LONG_LENGTH) {
			hid_err(hdev, "received hid++ report of bad size (%d)",
				size);
			return 1;
		}
		ret = hidpp_raw_hidpp_event(hidpp, data, size);
		break;
	case REPORT_ID_HIDPP_SHORT:
		if (size != HIDPP_REPORT_SHORT_LENGTH) {
			hid_err(hdev, "received hid++ report of bad size (%d)",
				size);
			return 1;
		}
		ret = hidpp_raw_hidpp_event(hidpp, data, size);
		break;
	}

	/* If no report is available for further processing, skip calling
	 * raw_event of subclasses. */
	if (ret != 0)
		return ret;

	if (hidpp->quirks & HIDPP_QUIRK_CLASS_WTP)
		return wtp_raw_event(hdev, data, size);
	else if (hidpp->quirks & HIDPP_QUIRK_CLASS_M560)
		return m560_raw_event(hdev, data, size);

	return 0;
}

static int hidpp_event(struct hid_device *hdev, struct hid_field *field,
	struct hid_usage *usage, __s32 value)
{
	/* This function will only be called for scroll events, due to the
	 * restriction imposed in hidpp_usages.
	 */
	struct hidpp_device *hidpp = hid_get_drvdata(hdev);
	struct hidpp_scroll_counter *counter;

	if (!hidpp)
		return 0;

	counter = &hidpp->vertical_wheel_counter;
	/* A scroll event may occur before the multiplier has been retrieved or
	 * the input device set, or high-res scroll enabling may fail. In such
	 * cases we must return early (falling back to default behaviour) to
	 * avoid a crash in hidpp_scroll_counter_handle_scroll.
	 */
	if (!(hidpp->quirks & HIDPP_QUIRK_HI_RES_SCROLL) || value == 0
	    || hidpp->input == NULL || counter->wheel_multiplier == 0)
		return 0;

	hidpp_scroll_counter_handle_scroll(hidpp->input, counter, value);
	return 1;
}

static int hidpp_initialize_battery(struct hidpp_device *hidpp)
{
	static atomic_t battery_no = ATOMIC_INIT(0);
	struct power_supply_config cfg = { .drv_data = hidpp };
	struct power_supply_desc *desc = &hidpp->battery.desc;
	enum power_supply_property *battery_props;
	struct hidpp_battery *battery;
	unsigned int num_battery_props;
	unsigned long n;
	int ret;

	if (hidpp->battery.ps)
		return 0;

	hidpp->battery.feature_index = 0xff;
	hidpp->battery.solar_feature_index = 0xff;
	hidpp->battery.voltage_feature_index = 0xff;

	if (hidpp->protocol_major >= 2) {
		if (hidpp->quirks & HIDPP_QUIRK_CLASS_K750)
			ret = hidpp_solar_request_battery_event(hidpp);
		else {
			/* we only support one battery feature right now, so let's
			   first check the ones that support battery level first
			   and leave voltage for last */
			ret = hidpp20_query_battery_info_1000(hidpp);
			if (ret)
				ret = hidpp20_query_battery_info_1004(hidpp);
			if (ret)
				ret = hidpp20_query_battery_voltage_info(hidpp);
		}

		if (ret)
			return ret;
		hidpp->capabilities |= HIDPP_CAPABILITY_HIDPP20_BATTERY;
	} else {
		ret = hidpp10_query_battery_status(hidpp);
		if (ret) {
			ret = hidpp10_query_battery_mileage(hidpp);
			if (ret)
				return -ENOENT;
			hidpp->capabilities |= HIDPP_CAPABILITY_BATTERY_MILEAGE;
		} else {
			hidpp->capabilities |= HIDPP_CAPABILITY_BATTERY_LEVEL_STATUS;
		}
		hidpp->capabilities |= HIDPP_CAPABILITY_HIDPP10_BATTERY;
	}

	battery_props = devm_kmemdup(&hidpp->hid_dev->dev,
				     hidpp_battery_props,
				     sizeof(hidpp_battery_props),
				     GFP_KERNEL);
	if (!battery_props)
		return -ENOMEM;

	num_battery_props = ARRAY_SIZE(hidpp_battery_props) - 3;

	if (hidpp->capabilities & HIDPP_CAPABILITY_BATTERY_MILEAGE ||
	    hidpp->capabilities & HIDPP_CAPABILITY_BATTERY_PERCENTAGE ||
	    hidpp->capabilities & HIDPP_CAPABILITY_BATTERY_VOLTAGE)
		battery_props[num_battery_props++] =
				POWER_SUPPLY_PROP_CAPACITY;

	if (hidpp->capabilities & HIDPP_CAPABILITY_BATTERY_LEVEL_STATUS)
		battery_props[num_battery_props++] =
				POWER_SUPPLY_PROP_CAPACITY_LEVEL;

	if (hidpp->capabilities & HIDPP_CAPABILITY_BATTERY_VOLTAGE)
		battery_props[num_battery_props++] =
			POWER_SUPPLY_PROP_VOLTAGE_NOW;

	battery = &hidpp->battery;

	n = atomic_inc_return(&battery_no) - 1;
	desc->properties = battery_props;
	desc->num_properties = num_battery_props;
	desc->get_property = hidpp_battery_get_property;
	sprintf(battery->name, "hidpp_battery_%ld", n);
	desc->name = battery->name;
	desc->type = POWER_SUPPLY_TYPE_BATTERY;
	desc->use_for_apm = 0;

	battery->ps = devm_power_supply_register(&hidpp->hid_dev->dev,
						 &battery->desc,
						 &cfg);
	if (IS_ERR(battery->ps))
		return PTR_ERR(battery->ps);

	power_supply_powers(battery->ps, &hidpp->hid_dev->dev);

	return ret;
}

static void hidpp_overwrite_name(struct hid_device *hdev)
{
	struct hidpp_device *hidpp = hid_get_drvdata(hdev);
	char *name;

	if (hidpp->protocol_major < 2)
		return;

	name = hidpp_get_device_name(hidpp);

	if (!name) {
		hid_err(hdev, "unable to retrieve the name of the device");
	} else {
		dbg_hid("HID++: Got name: %s\n", name);
		snprintf(hdev->name, sizeof(hdev->name), "%s", name);
	}

	kfree(name);
}

static int hidpp_input_open(struct input_dev *dev)
{
	struct hid_device *hid = input_get_drvdata(dev);

	return hid_hw_open(hid);
}

static void hidpp_input_close(struct input_dev *dev)
{
	struct hid_device *hid = input_get_drvdata(dev);

	hid_hw_close(hid);
}

static struct input_dev *hidpp_allocate_input(struct hid_device *hdev)
{
	struct input_dev *input_dev = devm_input_allocate_device(&hdev->dev);
	struct hidpp_device *hidpp = hid_get_drvdata(hdev);

	if (!input_dev)
		return NULL;

	input_set_drvdata(input_dev, hdev);
	input_dev->open = hidpp_input_open;
	input_dev->close = hidpp_input_close;

	input_dev->name = hidpp->name;
	input_dev->phys = hdev->phys;
	input_dev->uniq = hdev->uniq;
	input_dev->id.bustype = hdev->bus;
	input_dev->id.vendor  = hdev->vendor;
	input_dev->id.product = hdev->product;
	input_dev->id.version = hdev->version;
	input_dev->dev.parent = &hdev->dev;

	return input_dev;
}

static void hidpp_connect_event(struct hidpp_device *hidpp)
{
	struct hid_device *hdev = hidpp->hid_dev;
	int ret = 0;
	bool connected = atomic_read(&hidpp->connected);
	struct input_dev *input;
	char *name, *devm_name;

	if (!connected) {
		if (hidpp->battery.ps) {
			hidpp->battery.online = false;
			hidpp->battery.status = POWER_SUPPLY_STATUS_UNKNOWN;
			hidpp->battery.level = POWER_SUPPLY_CAPACITY_LEVEL_UNKNOWN;
			power_supply_changed(hidpp->battery.ps);
		}
		return;
	}

	if (hidpp->quirks & HIDPP_QUIRK_CLASS_WTP) {
		ret = wtp_connect(hdev, connected);
		if (ret)
			return;
	} else if (hidpp->quirks & HIDPP_QUIRK_CLASS_M560) {
		ret = m560_send_config_command(hdev, connected);
		if (ret)
			return;
	} else if (hidpp->quirks & HIDPP_QUIRK_CLASS_K400) {
		ret = k400_connect(hdev, connected);
		if (ret)
			return;
	}

	if (hidpp->quirks & HIDPP_QUIRK_HIDPP_WHEELS) {
		ret = hidpp10_wheel_connect(hidpp);
		if (ret)
			return;
	}

	if (hidpp->quirks & HIDPP_QUIRK_HIDPP_EXTRA_MOUSE_BTNS) {
		ret = hidpp10_extra_mouse_buttons_connect(hidpp);
		if (ret)
			return;
	}

	if (hidpp->quirks & HIDPP_QUIRK_HIDPP_CONSUMER_VENDOR_KEYS) {
		ret = hidpp10_consumer_keys_connect(hidpp);
		if (ret)
			return;
	}

	/* the device is already connected, we can ask for its name and
	 * protocol */
	if (!hidpp->protocol_major) {
		ret = hidpp_root_get_protocol_version(hidpp);
		if (ret) {
			hid_err(hdev, "Can not get the protocol version.\n");
			return;
		}
	}

	if (hidpp->name == hdev->name && hidpp->protocol_major >= 2) {
		name = hidpp_get_device_name(hidpp);
		if (name) {
			devm_name = devm_kasprintf(&hdev->dev, GFP_KERNEL,
						   "%s", name);
			kfree(name);
			if (!devm_name)
				return;

			hidpp->name = devm_name;
		}
	}

	hidpp_initialize_battery(hidpp);

	/* forward current battery state */
	if (hidpp->capabilities & HIDPP_CAPABILITY_HIDPP10_BATTERY) {
		hidpp10_enable_battery_reporting(hidpp);
		if (hidpp->capabilities & HIDPP_CAPABILITY_BATTERY_MILEAGE)
			hidpp10_query_battery_mileage(hidpp);
		else
			hidpp10_query_battery_status(hidpp);
	} else if (hidpp->capabilities & HIDPP_CAPABILITY_HIDPP20_BATTERY) {
		if (hidpp->capabilities & HIDPP_CAPABILITY_BATTERY_VOLTAGE)
			hidpp20_query_battery_voltage_info(hidpp);
		else if (hidpp->capabilities & HIDPP_CAPABILITY_UNIFIED_BATTERY)
			hidpp20_query_battery_info_1004(hidpp);
		else
			hidpp20_query_battery_info_1000(hidpp);
	}
	if (hidpp->battery.ps)
		power_supply_changed(hidpp->battery.ps);

	if (hidpp->quirks & HIDPP_QUIRK_HI_RES_SCROLL)
		hi_res_scroll_enable(hidpp);

	if (!(hidpp->quirks & HIDPP_QUIRK_NO_HIDINPUT) || hidpp->delayed_input)
		/* if the input nodes are already created, we can stop now */
		return;

	input = hidpp_allocate_input(hdev);
	if (!input) {
		hid_err(hdev, "cannot allocate new input device: %d\n", ret);
		return;
	}

	hidpp_populate_input(hidpp, input);

	ret = input_register_device(input);
	if (ret)
		input_free_device(input);

	hidpp->delayed_input = input;
}

static DEVICE_ATTR(builtin_power_supply, 0000, NULL, NULL);

static struct attribute *sysfs_attrs[] = {
	&dev_attr_builtin_power_supply.attr,
	NULL
};

static const struct attribute_group ps_attribute_group = {
	.attrs = sysfs_attrs
};

static int hidpp_get_report_length(struct hid_device *hdev, int id)
{
	struct hid_report_enum *re;
	struct hid_report *report;

	re = &(hdev->report_enum[HID_OUTPUT_REPORT]);
	report = re->report_id_hash[id];
	if (!report)
		return 0;

	return report->field[0]->report_count + 1;
}

static u8 hidpp_validate_device(struct hid_device *hdev)
{
	struct hidpp_device *hidpp = hid_get_drvdata(hdev);
	int id, report_length;
	u8 supported_reports = 0;

	id = REPORT_ID_HIDPP_SHORT;
	report_length = hidpp_get_report_length(hdev, id);
	if (report_length) {
		if (report_length < HIDPP_REPORT_SHORT_LENGTH)
			goto bad_device;

		supported_reports |= HIDPP_REPORT_SHORT_SUPPORTED;
	}

	id = REPORT_ID_HIDPP_LONG;
	report_length = hidpp_get_report_length(hdev, id);
	if (report_length) {
		if (report_length < HIDPP_REPORT_LONG_LENGTH)
			goto bad_device;

		supported_reports |= HIDPP_REPORT_LONG_SUPPORTED;
	}

	id = REPORT_ID_HIDPP_VERY_LONG;
	report_length = hidpp_get_report_length(hdev, id);
	if (report_length) {
		if (report_length < HIDPP_REPORT_LONG_LENGTH ||
		    report_length > HIDPP_REPORT_VERY_LONG_MAX_LENGTH)
			goto bad_device;

		supported_reports |= HIDPP_REPORT_VERY_LONG_SUPPORTED;
		hidpp->very_long_report_length = report_length;
	}

	return supported_reports;

bad_device:
	hid_warn(hdev, "not enough values in hidpp report %d\n", id);
	return false;
}

static bool hidpp_application_equals(struct hid_device *hdev,
				     unsigned int application)
{
	struct list_head *report_list;
	struct hid_report *report;

	report_list = &hdev->report_enum[HID_INPUT_REPORT].report_list;
	report = list_first_entry_or_null(report_list, struct hid_report, list);
	return report && report->application == application;
}

static int hidpp_probe(struct hid_device *hdev, const struct hid_device_id *id)
{
	struct hidpp_device *hidpp;
	int ret;
	bool connected;
	unsigned int connect_mask = HID_CONNECT_DEFAULT;
	struct hidpp_ff_private_data data;
	bool will_restart = false;

	/* report_fixup needs drvdata to be set before we call hid_parse */
	hidpp = devm_kzalloc(&hdev->dev, sizeof(*hidpp), GFP_KERNEL);
	if (!hidpp)
		return -ENOMEM;

	hidpp->hid_dev = hdev;
	hidpp->name = hdev->name;
	hidpp->quirks = id->driver_data;
	hid_set_drvdata(hdev, hidpp);

	ret = hid_parse(hdev);
	if (ret) {
		hid_err(hdev, "%s:parse failed\n", __func__);
		return ret;
	}

	/*
	 * Make sure the device is HID++ capable, otherwise treat as generic HID
	 */
	hidpp->supported_reports = hidpp_validate_device(hdev);

	if (!hidpp->supported_reports) {
		hid_set_drvdata(hdev, NULL);
		devm_kfree(&hdev->dev, hidpp);
		return hid_hw_start(hdev, HID_CONNECT_DEFAULT);
	}

	if (id->group == HID_GROUP_LOGITECH_DJ_DEVICE)
		hidpp->quirks |= HIDPP_QUIRK_UNIFYING;

	if (id->group == HID_GROUP_LOGITECH_27MHZ_DEVICE &&
	    hidpp_application_equals(hdev, HID_GD_MOUSE))
		hidpp->quirks |= HIDPP_QUIRK_HIDPP_WHEELS |
				 HIDPP_QUIRK_HIDPP_EXTRA_MOUSE_BTNS;

	if (id->group == HID_GROUP_LOGITECH_27MHZ_DEVICE &&
	    hidpp_application_equals(hdev, HID_GD_KEYBOARD))
		hidpp->quirks |= HIDPP_QUIRK_HIDPP_CONSUMER_VENDOR_KEYS;

	if (disable_raw_mode) {
		hidpp->quirks &= ~HIDPP_QUIRK_CLASS_WTP;
		hidpp->quirks &= ~HIDPP_QUIRK_NO_HIDINPUT;
	}

	if (hidpp->quirks & HIDPP_QUIRK_CLASS_WTP) {
		ret = wtp_allocate(hdev, id);
		if (ret)
			return ret;
	} else if (hidpp->quirks & HIDPP_QUIRK_CLASS_K400) {
		ret = k400_allocate(hdev);
		if (ret)
			return ret;
	}

	if (hidpp->quirks & HIDPP_QUIRK_DELAYED_INIT ||
	    hidpp->quirks & HIDPP_QUIRK_UNIFYING)
		will_restart = true;

	INIT_WORK(&hidpp->work, delayed_work_cb);
	mutex_init(&hidpp->send_mutex);
	init_waitqueue_head(&hidpp->wait);

	/* indicates we are handling the battery properties in the kernel */
	ret = sysfs_create_group(&hdev->dev.kobj, &ps_attribute_group);
	if (ret)
		hid_warn(hdev, "Cannot allocate sysfs group for %s\n",
			 hdev->name);

	/*
	 * Plain USB connections need to actually call start and open
	 * on the transport driver to allow incoming data.
	 */
	ret = hid_hw_start(hdev, will_restart ? 0 : connect_mask);
	if (ret) {
		hid_err(hdev, "hw start failed\n");
		goto hid_hw_start_fail;
	}

	ret = hid_hw_open(hdev);
	if (ret < 0) {
		dev_err(&hdev->dev, "%s:hid_hw_open returned error:%d\n",
			__func__, ret);
		goto hid_hw_open_fail;
	}

	/* Allow incoming packets */
	hid_device_io_start(hdev);

	if (hidpp->quirks & HIDPP_QUIRK_UNIFYING)
		hidpp_unifying_init(hidpp);
	else if (hid_is_usb(hidpp->hid_dev))
		hidpp_serial_init(hidpp);

	connected = hidpp_root_get_protocol_version(hidpp) == 0;
	atomic_set(&hidpp->connected, connected);
	if (!(hidpp->quirks & HIDPP_QUIRK_UNIFYING)) {
		if (!connected) {
			ret = -ENODEV;
			hid_err(hdev, "Device not connected");
			goto hid_hw_init_fail;
		}

		hidpp_overwrite_name(hdev);
	}

	if (connected && hidpp->protocol_major >= 2) {
		ret = hidpp_set_wireless_feature_index(hidpp);
		if (ret == -ENOENT)
			hidpp->wireless_feature_index = 0;
		else if (ret)
			goto hid_hw_init_fail;
		ret = 0;
	}

	if (connected && (hidpp->quirks & HIDPP_QUIRK_CLASS_WTP)) {
		ret = wtp_get_config(hidpp);
		if (ret)
			goto hid_hw_init_fail;
	} else if (connected && (hidpp->quirks & HIDPP_QUIRK_CLASS_G920)) {
		ret = g920_get_config(hidpp, &data);
		if (ret)
			goto hid_hw_init_fail;
	}

	schedule_work(&hidpp->work);
	flush_work(&hidpp->work);

	if (will_restart) {
		/* Reset the HID node state */
		hid_device_io_stop(hdev);
		hid_hw_close(hdev);
		hid_hw_stop(hdev);

		if (hidpp->quirks & HIDPP_QUIRK_NO_HIDINPUT)
			connect_mask &= ~HID_CONNECT_HIDINPUT;

		/* Now export the actual inputs and hidraw nodes to the world */
		ret = hid_hw_start(hdev, connect_mask);
		if (ret) {
			hid_err(hdev, "%s:hid_hw_start returned error\n", __func__);
			goto hid_hw_start_fail;
		}
	}

	if (hidpp->quirks & HIDPP_QUIRK_CLASS_G920) {
		ret = hidpp_ff_init(hidpp, &data);
		if (ret)
			hid_warn(hidpp->hid_dev,
		     "Unable to initialize force feedback support, errno %d\n",
				 ret);
	}

	return ret;

hid_hw_init_fail:
	hid_hw_close(hdev);
hid_hw_open_fail:
	hid_hw_stop(hdev);
hid_hw_start_fail:
	sysfs_remove_group(&hdev->dev.kobj, &ps_attribute_group);
	cancel_work_sync(&hidpp->work);
	mutex_destroy(&hidpp->send_mutex);
	return ret;
}

static void hidpp_remove(struct hid_device *hdev)
{
	struct hidpp_device *hidpp = hid_get_drvdata(hdev);

	if (!hidpp)
		return hid_hw_stop(hdev);

	sysfs_remove_group(&hdev->dev.kobj, &ps_attribute_group);

	hid_hw_stop(hdev);
	cancel_work_sync(&hidpp->work);
	mutex_destroy(&hidpp->send_mutex);
}

#define LDJ_DEVICE(product) \
	HID_DEVICE(BUS_USB, HID_GROUP_LOGITECH_DJ_DEVICE, \
		   USB_VENDOR_ID_LOGITECH, (product))

#define L27MHZ_DEVICE(product) \
	HID_DEVICE(BUS_USB, HID_GROUP_LOGITECH_27MHZ_DEVICE, \
		   USB_VENDOR_ID_LOGITECH, (product))

static const struct hid_device_id hidpp_devices[] = {
	{ /* wireless touchpad */
	  LDJ_DEVICE(0x4011),
	  .driver_data = HIDPP_QUIRK_CLASS_WTP | HIDPP_QUIRK_DELAYED_INIT |
			 HIDPP_QUIRK_WTP_PHYSICAL_BUTTONS },
	{ /* wireless touchpad T650 */
	  LDJ_DEVICE(0x4101),
	  .driver_data = HIDPP_QUIRK_CLASS_WTP | HIDPP_QUIRK_DELAYED_INIT },
	{ /* wireless touchpad T651 */
	  HID_BLUETOOTH_DEVICE(USB_VENDOR_ID_LOGITECH,
		USB_DEVICE_ID_LOGITECH_T651),
	  .driver_data = HIDPP_QUIRK_CLASS_WTP | HIDPP_QUIRK_DELAYED_INIT },
	{ /* Mouse Logitech Anywhere MX */
	  LDJ_DEVICE(0x1017), .driver_data = HIDPP_QUIRK_HI_RES_SCROLL_1P0 },
	{ /* Mouse Logitech Cube */
	  LDJ_DEVICE(0x4010), .driver_data = HIDPP_QUIRK_HI_RES_SCROLL_X2120 },
	{ /* Mouse Logitech M335 */
	  LDJ_DEVICE(0x4050), .driver_data = HIDPP_QUIRK_HI_RES_SCROLL_X2121 },
	{ /* Mouse Logitech M515 */
	  LDJ_DEVICE(0x4007), .driver_data = HIDPP_QUIRK_HI_RES_SCROLL_X2120 },
	{ /* Mouse logitech M560 */
	  LDJ_DEVICE(0x402d),
	  .driver_data = HIDPP_QUIRK_DELAYED_INIT | HIDPP_QUIRK_CLASS_M560
		| HIDPP_QUIRK_HI_RES_SCROLL_X2120 },
	{ /* Mouse Logitech M705 (firmware RQM17) */
	  LDJ_DEVICE(0x101b), .driver_data = HIDPP_QUIRK_HI_RES_SCROLL_1P0 },
	{ /* Mouse Logitech M705 (firmware RQM67) */
	  LDJ_DEVICE(0x406d), .driver_data = HIDPP_QUIRK_HI_RES_SCROLL_X2121 },
	{ /* Mouse Logitech M720 */
	  LDJ_DEVICE(0x405e), .driver_data = HIDPP_QUIRK_HI_RES_SCROLL_X2121 },
	{ /* Mouse Logitech MX Anywhere 2 */
	  LDJ_DEVICE(0x404a), .driver_data = HIDPP_QUIRK_HI_RES_SCROLL_X2121 },
	{ LDJ_DEVICE(0x4072), .driver_data = HIDPP_QUIRK_HI_RES_SCROLL_X2121 },
	{ LDJ_DEVICE(0xb013), .driver_data = HIDPP_QUIRK_HI_RES_SCROLL_X2121 },
	{ LDJ_DEVICE(0xb018), .driver_data = HIDPP_QUIRK_HI_RES_SCROLL_X2121 },
	{ LDJ_DEVICE(0xb01f), .driver_data = HIDPP_QUIRK_HI_RES_SCROLL_X2121 },
	{ /* Mouse Logitech MX Anywhere 2S */
	  LDJ_DEVICE(0x406a), .driver_data = HIDPP_QUIRK_HI_RES_SCROLL_X2121 },
	{ /* Mouse Logitech MX Master */
	  LDJ_DEVICE(0x4041), .driver_data = HIDPP_QUIRK_HI_RES_SCROLL_X2121 },
	{ LDJ_DEVICE(0x4060), .driver_data = HIDPP_QUIRK_HI_RES_SCROLL_X2121 },
	{ LDJ_DEVICE(0x4071), .driver_data = HIDPP_QUIRK_HI_RES_SCROLL_X2121 },
	{ /* Mouse Logitech MX Master 2S */
	  LDJ_DEVICE(0x4069), .driver_data = HIDPP_QUIRK_HI_RES_SCROLL_X2121 },
	{ /* Mouse Logitech MX Master 3 */
	  LDJ_DEVICE(0x4082), .driver_data = HIDPP_QUIRK_HI_RES_SCROLL_X2121 },
	{ /* Mouse Logitech Performance MX */
	  LDJ_DEVICE(0x101a), .driver_data = HIDPP_QUIRK_HI_RES_SCROLL_1P0 },
	{ /* Keyboard logitech K400 */
	  LDJ_DEVICE(0x4024),
	  .driver_data = HIDPP_QUIRK_CLASS_K400 },
	{ /* Solar Keyboard Logitech K750 */
	  LDJ_DEVICE(0x4002),
	  .driver_data = HIDPP_QUIRK_CLASS_K750 },
	{ /* Keyboard MX5000 (Bluetooth-receiver in HID proxy mode) */
	  LDJ_DEVICE(0xb305),
	  .driver_data = HIDPP_QUIRK_HIDPP_CONSUMER_VENDOR_KEYS },
	{ /* Dinovo Edge (Bluetooth-receiver in HID proxy mode) */
	  LDJ_DEVICE(0xb309),
	  .driver_data = HIDPP_QUIRK_HIDPP_CONSUMER_VENDOR_KEYS },
	{ /* Keyboard MX5500 (Bluetooth-receiver in HID proxy mode) */
	  LDJ_DEVICE(0xb30b),
	  .driver_data = HIDPP_QUIRK_HIDPP_CONSUMER_VENDOR_KEYS },

	{ LDJ_DEVICE(HID_ANY_ID) },

	{ /* Keyboard LX501 (Y-RR53) */
	  L27MHZ_DEVICE(0x0049),
	  .driver_data = HIDPP_QUIRK_KBD_ZOOM_WHEEL },
	{ /* Keyboard MX3000 (Y-RAM74) */
	  L27MHZ_DEVICE(0x0057),
	  .driver_data = HIDPP_QUIRK_KBD_SCROLL_WHEEL },
	{ /* Keyboard MX3200 (Y-RAV80) */
	  L27MHZ_DEVICE(0x005c),
	  .driver_data = HIDPP_QUIRK_KBD_ZOOM_WHEEL },
	{ /* S510 Media Remote */
	  L27MHZ_DEVICE(0x00fe),
	  .driver_data = HIDPP_QUIRK_KBD_SCROLL_WHEEL },

	{ L27MHZ_DEVICE(HID_ANY_ID) },

	{ /* Logitech G403 Wireless Gaming Mouse over USB */
	  HID_USB_DEVICE(USB_VENDOR_ID_LOGITECH, 0xC082) },
	{ /* Logitech G703 Gaming Mouse over USB */
	  HID_USB_DEVICE(USB_VENDOR_ID_LOGITECH, 0xC087) },
	{ /* Logitech G703 Hero Gaming Mouse over USB */
	  HID_USB_DEVICE(USB_VENDOR_ID_LOGITECH, 0xC090) },
	{ /* Logitech G900 Gaming Mouse over USB */
	  HID_USB_DEVICE(USB_VENDOR_ID_LOGITECH, 0xC081) },
	{ /* Logitech G903 Gaming Mouse over USB */
	  HID_USB_DEVICE(USB_VENDOR_ID_LOGITECH, 0xC086) },
	{ /* Logitech G903 Hero Gaming Mouse over USB */
	  HID_USB_DEVICE(USB_VENDOR_ID_LOGITECH, 0xC091) },
	{ /* Logitech G915 TKL Keyboard over USB */
	  HID_USB_DEVICE(USB_VENDOR_ID_LOGITECH, 0xC343) },
	{ /* Logitech G920 Wheel over USB */
	  HID_USB_DEVICE(USB_VENDOR_ID_LOGITECH, USB_DEVICE_ID_LOGITECH_G920_WHEEL),
		.driver_data = HIDPP_QUIRK_CLASS_G920 | HIDPP_QUIRK_FORCE_OUTPUT_REPORTS},
	{ /* Logitech G Pro Gaming Mouse over USB */
	  HID_USB_DEVICE(USB_VENDOR_ID_LOGITECH, 0xC088) },
<<<<<<< HEAD
=======

	{ /* MX5000 keyboard over Bluetooth */
	  HID_BLUETOOTH_DEVICE(USB_VENDOR_ID_LOGITECH, 0xb305),
	  .driver_data = HIDPP_QUIRK_HIDPP_CONSUMER_VENDOR_KEYS },
	{ /* Dinovo Edge keyboard over Bluetooth */
	  HID_BLUETOOTH_DEVICE(USB_VENDOR_ID_LOGITECH, 0xb309),
	  .driver_data = HIDPP_QUIRK_HIDPP_CONSUMER_VENDOR_KEYS },
	{ /* MX5500 keyboard over Bluetooth */
	  HID_BLUETOOTH_DEVICE(USB_VENDOR_ID_LOGITECH, 0xb30b),
	  .driver_data = HIDPP_QUIRK_HIDPP_CONSUMER_VENDOR_KEYS },
	{ /* Logitech G915 TKL keyboard over Bluetooth */
	  HID_BLUETOOTH_DEVICE(USB_VENDOR_ID_LOGITECH, 0xb35f) },
	{ /* M-RCQ142 V470 Cordless Laser Mouse over Bluetooth */
	  HID_BLUETOOTH_DEVICE(USB_VENDOR_ID_LOGITECH, 0xb008) },
	{ /* MX Master mouse over Bluetooth */
	  HID_BLUETOOTH_DEVICE(USB_VENDOR_ID_LOGITECH, 0xb012),
	  .driver_data = HIDPP_QUIRK_HI_RES_SCROLL_X2121 },
	{ /* MX Ergo trackball over Bluetooth */
	  HID_BLUETOOTH_DEVICE(USB_VENDOR_ID_LOGITECH, 0xb01d) },
	{ HID_BLUETOOTH_DEVICE(USB_VENDOR_ID_LOGITECH, 0xb01e),
	  .driver_data = HIDPP_QUIRK_HI_RES_SCROLL_X2121 },
	{ /* MX Master 3 mouse over Bluetooth */
	  HID_BLUETOOTH_DEVICE(USB_VENDOR_ID_LOGITECH, 0xb023),
	  .driver_data = HIDPP_QUIRK_HI_RES_SCROLL_X2121 },
>>>>>>> 61cfd264
	{}
};

MODULE_DEVICE_TABLE(hid, hidpp_devices);

static const struct hid_usage_id hidpp_usages[] = {
	{ HID_GD_WHEEL, EV_REL, REL_WHEEL_HI_RES },
	{ HID_ANY_ID - 1, HID_ANY_ID - 1, HID_ANY_ID - 1}
};

static struct hid_driver hidpp_driver = {
	.name = "logitech-hidpp-device",
	.id_table = hidpp_devices,
	.report_fixup = hidpp_report_fixup,
	.probe = hidpp_probe,
	.remove = hidpp_remove,
	.raw_event = hidpp_raw_event,
	.usage_table = hidpp_usages,
	.event = hidpp_event,
	.input_configured = hidpp_input_configured,
	.input_mapping = hidpp_input_mapping,
	.input_mapped = hidpp_input_mapped,
};

module_hid_driver(hidpp_driver);<|MERGE_RESOLUTION|>--- conflicted
+++ resolved
@@ -4385,8 +4385,6 @@
 		.driver_data = HIDPP_QUIRK_CLASS_G920 | HIDPP_QUIRK_FORCE_OUTPUT_REPORTS},
 	{ /* Logitech G Pro Gaming Mouse over USB */
 	  HID_USB_DEVICE(USB_VENDOR_ID_LOGITECH, 0xC088) },
-<<<<<<< HEAD
-=======
 
 	{ /* MX5000 keyboard over Bluetooth */
 	  HID_BLUETOOTH_DEVICE(USB_VENDOR_ID_LOGITECH, 0xb305),
@@ -4411,7 +4409,6 @@
 	{ /* MX Master 3 mouse over Bluetooth */
 	  HID_BLUETOOTH_DEVICE(USB_VENDOR_ID_LOGITECH, 0xb023),
 	  .driver_data = HIDPP_QUIRK_HI_RES_SCROLL_X2121 },
->>>>>>> 61cfd264
 	{}
 };
 
