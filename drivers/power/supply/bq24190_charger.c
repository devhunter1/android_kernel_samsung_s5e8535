// SPDX-License-Identifier: GPL-2.0-only
/*
 * Driver for the TI bq24190 battery charger.
 *
 * Author: Mark A. Greer <mgreer@animalcreek.com>
 */

#include <linux/mod_devicetable.h>
#include <linux/module.h>
#include <linux/interrupt.h>
#include <linux/delay.h>
#include <linux/pm_runtime.h>
#include <linux/power_supply.h>
#include <linux/power/bq24190_charger.h>
#include <linux/regulator/driver.h>
#include <linux/regulator/machine.h>
#include <linux/workqueue.h>
#include <linux/i2c.h>
#include <linux/extcon-provider.h>

#define	BQ24190_MANUFACTURER	"Texas Instruments"

#define BQ24190_REG_ISC		0x00 /* Input Source Control */
#define BQ24190_REG_ISC_EN_HIZ_MASK		BIT(7)
#define BQ24190_REG_ISC_EN_HIZ_SHIFT		7
#define BQ24190_REG_ISC_VINDPM_MASK		(BIT(6) | BIT(5) | BIT(4) | \
						 BIT(3))
#define BQ24190_REG_ISC_VINDPM_SHIFT		3
#define BQ24190_REG_ISC_IINLIM_MASK		(BIT(2) | BIT(1) | BIT(0))
#define BQ24190_REG_ISC_IINLIM_SHIFT		0

#define BQ24190_REG_POC		0x01 /* Power-On Configuration */
#define BQ24190_REG_POC_RESET_MASK		BIT(7)
#define BQ24190_REG_POC_RESET_SHIFT		7
#define BQ24190_REG_POC_WDT_RESET_MASK		BIT(6)
#define BQ24190_REG_POC_WDT_RESET_SHIFT		6
#define BQ24190_REG_POC_CHG_CONFIG_MASK		(BIT(5) | BIT(4))
#define BQ24190_REG_POC_CHG_CONFIG_SHIFT	4
#define BQ24190_REG_POC_CHG_CONFIG_DISABLE		0x0
#define BQ24190_REG_POC_CHG_CONFIG_CHARGE		0x1
#define BQ24190_REG_POC_CHG_CONFIG_OTG			0x2
#define BQ24190_REG_POC_CHG_CONFIG_OTG_ALT		0x3
#define BQ24190_REG_POC_SYS_MIN_MASK		(BIT(3) | BIT(2) | BIT(1))
#define BQ24190_REG_POC_SYS_MIN_SHIFT		1
#define BQ24190_REG_POC_SYS_MIN_MIN			3000
#define BQ24190_REG_POC_SYS_MIN_MAX			3700
#define BQ24190_REG_POC_BOOST_LIM_MASK		BIT(0)
#define BQ24190_REG_POC_BOOST_LIM_SHIFT		0

#define BQ24190_REG_CCC		0x02 /* Charge Current Control */
#define BQ24190_REG_CCC_ICHG_MASK		(BIT(7) | BIT(6) | BIT(5) | \
						 BIT(4) | BIT(3) | BIT(2))
#define BQ24190_REG_CCC_ICHG_SHIFT		2
#define BQ24190_REG_CCC_FORCE_20PCT_MASK	BIT(0)
#define BQ24190_REG_CCC_FORCE_20PCT_SHIFT	0

#define BQ24190_REG_PCTCC	0x03 /* Pre-charge/Termination Current Cntl */
#define BQ24190_REG_PCTCC_IPRECHG_MASK		(BIT(7) | BIT(6) | BIT(5) | \
						 BIT(4))
#define BQ24190_REG_PCTCC_IPRECHG_SHIFT		4
#define BQ24190_REG_PCTCC_IPRECHG_MIN			128
#define BQ24190_REG_PCTCC_IPRECHG_MAX			2048
#define BQ24190_REG_PCTCC_ITERM_MASK		(BIT(3) | BIT(2) | BIT(1) | \
						 BIT(0))
#define BQ24190_REG_PCTCC_ITERM_SHIFT		0
#define BQ24190_REG_PCTCC_ITERM_MIN			128
#define BQ24190_REG_PCTCC_ITERM_MAX			2048

#define BQ24190_REG_CVC		0x04 /* Charge Voltage Control */
#define BQ24190_REG_CVC_VREG_MASK		(BIT(7) | BIT(6) | BIT(5) | \
						 BIT(4) | BIT(3) | BIT(2))
#define BQ24190_REG_CVC_VREG_SHIFT		2
#define BQ24190_REG_CVC_BATLOWV_MASK		BIT(1)
#define BQ24190_REG_CVC_BATLOWV_SHIFT		1
#define BQ24190_REG_CVC_VRECHG_MASK		BIT(0)
#define BQ24190_REG_CVC_VRECHG_SHIFT		0

#define BQ24190_REG_CTTC	0x05 /* Charge Term/Timer Control */
#define BQ24190_REG_CTTC_EN_TERM_MASK		BIT(7)
#define BQ24190_REG_CTTC_EN_TERM_SHIFT		7
#define BQ24190_REG_CTTC_TERM_STAT_MASK		BIT(6)
#define BQ24190_REG_CTTC_TERM_STAT_SHIFT	6
#define BQ24190_REG_CTTC_WATCHDOG_MASK		(BIT(5) | BIT(4))
#define BQ24190_REG_CTTC_WATCHDOG_SHIFT		4
#define BQ24190_REG_CTTC_EN_TIMER_MASK		BIT(3)
#define BQ24190_REG_CTTC_EN_TIMER_SHIFT		3
#define BQ24190_REG_CTTC_CHG_TIMER_MASK		(BIT(2) | BIT(1))
#define BQ24190_REG_CTTC_CHG_TIMER_SHIFT	1
#define BQ24190_REG_CTTC_JEITA_ISET_MASK	BIT(0)
#define BQ24190_REG_CTTC_JEITA_ISET_SHIFT	0

#define BQ24190_REG_ICTRC	0x06 /* IR Comp/Thermal Regulation Control */
#define BQ24190_REG_ICTRC_BAT_COMP_MASK		(BIT(7) | BIT(6) | BIT(5))
#define BQ24190_REG_ICTRC_BAT_COMP_SHIFT	5
#define BQ24190_REG_ICTRC_VCLAMP_MASK		(BIT(4) | BIT(3) | BIT(2))
#define BQ24190_REG_ICTRC_VCLAMP_SHIFT		2
#define BQ24190_REG_ICTRC_TREG_MASK		(BIT(1) | BIT(0))
#define BQ24190_REG_ICTRC_TREG_SHIFT		0

#define BQ24190_REG_MOC		0x07 /* Misc. Operation Control */
#define BQ24190_REG_MOC_DPDM_EN_MASK		BIT(7)
#define BQ24190_REG_MOC_DPDM_EN_SHIFT		7
#define BQ24190_REG_MOC_TMR2X_EN_MASK		BIT(6)
#define BQ24190_REG_MOC_TMR2X_EN_SHIFT		6
#define BQ24190_REG_MOC_BATFET_DISABLE_MASK	BIT(5)
#define BQ24190_REG_MOC_BATFET_DISABLE_SHIFT	5
#define BQ24190_REG_MOC_JEITA_VSET_MASK		BIT(4)
#define BQ24190_REG_MOC_JEITA_VSET_SHIFT	4
#define BQ24190_REG_MOC_INT_MASK_MASK		(BIT(1) | BIT(0))
#define BQ24190_REG_MOC_INT_MASK_SHIFT		0

#define BQ24190_REG_SS		0x08 /* System Status */
#define BQ24190_REG_SS_VBUS_STAT_MASK		(BIT(7) | BIT(6))
#define BQ24190_REG_SS_VBUS_STAT_SHIFT		6
#define BQ24190_REG_SS_CHRG_STAT_MASK		(BIT(5) | BIT(4))
#define BQ24190_REG_SS_CHRG_STAT_SHIFT		4
#define BQ24190_REG_SS_DPM_STAT_MASK		BIT(3)
#define BQ24190_REG_SS_DPM_STAT_SHIFT		3
#define BQ24190_REG_SS_PG_STAT_MASK		BIT(2)
#define BQ24190_REG_SS_PG_STAT_SHIFT		2
#define BQ24190_REG_SS_THERM_STAT_MASK		BIT(1)
#define BQ24190_REG_SS_THERM_STAT_SHIFT		1
#define BQ24190_REG_SS_VSYS_STAT_MASK		BIT(0)
#define BQ24190_REG_SS_VSYS_STAT_SHIFT		0

#define BQ24190_REG_F		0x09 /* Fault */
#define BQ24190_REG_F_WATCHDOG_FAULT_MASK	BIT(7)
#define BQ24190_REG_F_WATCHDOG_FAULT_SHIFT	7
#define BQ24190_REG_F_BOOST_FAULT_MASK		BIT(6)
#define BQ24190_REG_F_BOOST_FAULT_SHIFT		6
#define BQ24190_REG_F_CHRG_FAULT_MASK		(BIT(5) | BIT(4))
#define BQ24190_REG_F_CHRG_FAULT_SHIFT		4
#define BQ24190_REG_F_BAT_FAULT_MASK		BIT(3)
#define BQ24190_REG_F_BAT_FAULT_SHIFT		3
#define BQ24190_REG_F_NTC_FAULT_MASK		(BIT(2) | BIT(1) | BIT(0))
#define BQ24190_REG_F_NTC_FAULT_SHIFT		0

#define BQ24190_REG_VPRS	0x0A /* Vendor/Part/Revision Status */
#define BQ24190_REG_VPRS_PN_MASK		(BIT(5) | BIT(4) | BIT(3))
#define BQ24190_REG_VPRS_PN_SHIFT		3
#define BQ24190_REG_VPRS_PN_24190			0x4
#define BQ24190_REG_VPRS_PN_24192			0x5 /* Also 24193, 24196 */
#define BQ24190_REG_VPRS_PN_24192I			0x3
#define BQ24190_REG_VPRS_TS_PROFILE_MASK	BIT(2)
#define BQ24190_REG_VPRS_TS_PROFILE_SHIFT	2
#define BQ24190_REG_VPRS_DEV_REG_MASK		(BIT(1) | BIT(0))
#define BQ24190_REG_VPRS_DEV_REG_SHIFT		0

/*
 * The FAULT register is latched by the bq24190 (except for NTC_FAULT)
 * so the first read after a fault returns the latched value and subsequent
 * reads return the current value.  In order to return the fault status
 * to the user, have the interrupt handler save the reg's value and retrieve
 * it in the appropriate health/status routine.
 */
struct bq24190_dev_info {
	struct i2c_client		*client;
	struct device			*dev;
	struct extcon_dev		*edev;
	struct power_supply		*charger;
	struct power_supply		*battery;
	struct delayed_work		input_current_limit_work;
	char				model_name[I2C_NAME_SIZE];
	bool				initialized;
	bool				irq_event;
	u16				sys_min;
	u16				iprechg;
	u16				iterm;
	struct mutex			f_reg_lock;
	u8				f_reg;
	u8				ss_reg;
	u8				watchdog;
};

static const unsigned int bq24190_usb_extcon_cable[] = {
	EXTCON_USB,
	EXTCON_NONE,
};

/*
 * The tables below provide a 2-way mapping for the value that goes in
 * the register field and the real-world value that it represents.
 * The index of the array is the value that goes in the register; the
 * number at that index in the array is the real-world value that it
 * represents.
 */

/* REG00[2:0] (IINLIM) in uAh */
static const int bq24190_isc_iinlim_values[] = {
	 100000,  150000,  500000,  900000, 1200000, 1500000, 2000000, 3000000
};

/* REG02[7:2] (ICHG) in uAh */
static const int bq24190_ccc_ichg_values[] = {
	 512000,  576000,  640000,  704000,  768000,  832000,  896000,  960000,
	1024000, 1088000, 1152000, 1216000, 1280000, 1344000, 1408000, 1472000,
	1536000, 1600000, 1664000, 1728000, 1792000, 1856000, 1920000, 1984000,
	2048000, 2112000, 2176000, 2240000, 2304000, 2368000, 2432000, 2496000,
	2560000, 2624000, 2688000, 2752000, 2816000, 2880000, 2944000, 3008000,
	3072000, 3136000, 3200000, 3264000, 3328000, 3392000, 3456000, 3520000,
	3584000, 3648000, 3712000, 3776000, 3840000, 3904000, 3968000, 4032000,
	4096000, 4160000, 4224000, 4288000, 4352000, 4416000, 4480000, 4544000
};

/* REG04[7:2] (VREG) in uV */
static const int bq24190_cvc_vreg_values[] = {
	3504000, 3520000, 3536000, 3552000, 3568000, 3584000, 3600000, 3616000,
	3632000, 3648000, 3664000, 3680000, 3696000, 3712000, 3728000, 3744000,
	3760000, 3776000, 3792000, 3808000, 3824000, 3840000, 3856000, 3872000,
	3888000, 3904000, 3920000, 3936000, 3952000, 3968000, 3984000, 4000000,
	4016000, 4032000, 4048000, 4064000, 4080000, 4096000, 4112000, 4128000,
	4144000, 4160000, 4176000, 4192000, 4208000, 4224000, 4240000, 4256000,
	4272000, 4288000, 4304000, 4320000, 4336000, 4352000, 4368000, 4384000,
	4400000
};

/* REG06[1:0] (TREG) in tenths of degrees Celsius */
static const int bq24190_ictrc_treg_values[] = {
	600, 800, 1000, 1200
};

/*
 * Return the index in 'tbl' of greatest value that is less than or equal to
 * 'val'.  The index range returned is 0 to 'tbl_size' - 1.  Assumes that
 * the values in 'tbl' are sorted from smallest to largest and 'tbl_size'
 * is less than 2^8.
 */
static u8 bq24190_find_idx(const int tbl[], int tbl_size, int v)
{
	int i;

	for (i = 1; i < tbl_size; i++)
		if (v < tbl[i])
			break;

	return i - 1;
}

/* Basic driver I/O routines */

static int bq24190_read(struct bq24190_dev_info *bdi, u8 reg, u8 *data)
{
	int ret;

	ret = i2c_smbus_read_byte_data(bdi->client, reg);
	if (ret < 0)
		return ret;

	*data = ret;
	return 0;
}

static int bq24190_write(struct bq24190_dev_info *bdi, u8 reg, u8 data)
{
	return i2c_smbus_write_byte_data(bdi->client, reg, data);
}

static int bq24190_read_mask(struct bq24190_dev_info *bdi, u8 reg,
		u8 mask, u8 shift, u8 *data)
{
	u8 v;
	int ret;

	ret = bq24190_read(bdi, reg, &v);
	if (ret < 0)
		return ret;

	v &= mask;
	v >>= shift;
	*data = v;

	return 0;
}

static int bq24190_write_mask(struct bq24190_dev_info *bdi, u8 reg,
		u8 mask, u8 shift, u8 data)
{
	u8 v;
	int ret;

	ret = bq24190_read(bdi, reg, &v);
	if (ret < 0)
		return ret;

	v &= ~mask;
	v |= ((data << shift) & mask);

	return bq24190_write(bdi, reg, v);
}

static int bq24190_get_field_val(struct bq24190_dev_info *bdi,
		u8 reg, u8 mask, u8 shift,
		const int tbl[], int tbl_size,
		int *val)
{
	u8 v;
	int ret;

	ret = bq24190_read_mask(bdi, reg, mask, shift, &v);
	if (ret < 0)
		return ret;

	v = (v >= tbl_size) ? (tbl_size - 1) : v;
	*val = tbl[v];

	return 0;
}

static int bq24190_set_field_val(struct bq24190_dev_info *bdi,
		u8 reg, u8 mask, u8 shift,
		const int tbl[], int tbl_size,
		int val)
{
	u8 idx;

	idx = bq24190_find_idx(tbl, tbl_size, val);

	return bq24190_write_mask(bdi, reg, mask, shift, idx);
}

#ifdef CONFIG_SYSFS
/*
 * There are a numerous options that are configurable on the bq24190
 * that go well beyond what the power_supply properties provide access to.
 * Provide sysfs access to them so they can be examined and possibly modified
 * on the fly.  They will be provided for the charger power_supply object only
 * and will be prefixed by 'f_' to make them easier to recognize.
 */

#define BQ24190_SYSFS_FIELD(_name, r, f, m, store)			\
{									\
	.attr	= __ATTR(f_##_name, m, bq24190_sysfs_show, store),	\
	.reg	= BQ24190_REG_##r,					\
	.mask	= BQ24190_REG_##r##_##f##_MASK,				\
	.shift	= BQ24190_REG_##r##_##f##_SHIFT,			\
}

#define BQ24190_SYSFS_FIELD_RW(_name, r, f)				\
		BQ24190_SYSFS_FIELD(_name, r, f, S_IWUSR | S_IRUGO,	\
				bq24190_sysfs_store)

#define BQ24190_SYSFS_FIELD_RO(_name, r, f)				\
		BQ24190_SYSFS_FIELD(_name, r, f, S_IRUGO, NULL)

static ssize_t bq24190_sysfs_show(struct device *dev,
		struct device_attribute *attr, char *buf);
static ssize_t bq24190_sysfs_store(struct device *dev,
		struct device_attribute *attr, const char *buf, size_t count);

struct bq24190_sysfs_field_info {
	struct device_attribute	attr;
	u8	reg;
	u8	mask;
	u8	shift;
};

/* On i386 ptrace-abi.h defines SS that breaks the macro calls below. */
#undef SS

static struct bq24190_sysfs_field_info bq24190_sysfs_field_tbl[] = {
			/*	sysfs name	reg	field in reg */
	BQ24190_SYSFS_FIELD_RW(en_hiz,		ISC,	EN_HIZ),
	BQ24190_SYSFS_FIELD_RW(vindpm,		ISC,	VINDPM),
	BQ24190_SYSFS_FIELD_RW(iinlim,		ISC,	IINLIM),
	BQ24190_SYSFS_FIELD_RW(chg_config,	POC,	CHG_CONFIG),
	BQ24190_SYSFS_FIELD_RW(sys_min,		POC,	SYS_MIN),
	BQ24190_SYSFS_FIELD_RW(boost_lim,	POC,	BOOST_LIM),
	BQ24190_SYSFS_FIELD_RW(ichg,		CCC,	ICHG),
	BQ24190_SYSFS_FIELD_RW(force_20_pct,	CCC,	FORCE_20PCT),
	BQ24190_SYSFS_FIELD_RW(iprechg,		PCTCC,	IPRECHG),
	BQ24190_SYSFS_FIELD_RW(iterm,		PCTCC,	ITERM),
	BQ24190_SYSFS_FIELD_RW(vreg,		CVC,	VREG),
	BQ24190_SYSFS_FIELD_RW(batlowv,		CVC,	BATLOWV),
	BQ24190_SYSFS_FIELD_RW(vrechg,		CVC,	VRECHG),
	BQ24190_SYSFS_FIELD_RW(en_term,		CTTC,	EN_TERM),
	BQ24190_SYSFS_FIELD_RW(term_stat,	CTTC,	TERM_STAT),
	BQ24190_SYSFS_FIELD_RO(watchdog,	CTTC,	WATCHDOG),
	BQ24190_SYSFS_FIELD_RW(en_timer,	CTTC,	EN_TIMER),
	BQ24190_SYSFS_FIELD_RW(chg_timer,	CTTC,	CHG_TIMER),
	BQ24190_SYSFS_FIELD_RW(jeta_iset,	CTTC,	JEITA_ISET),
	BQ24190_SYSFS_FIELD_RW(bat_comp,	ICTRC,	BAT_COMP),
	BQ24190_SYSFS_FIELD_RW(vclamp,		ICTRC,	VCLAMP),
	BQ24190_SYSFS_FIELD_RW(treg,		ICTRC,	TREG),
	BQ24190_SYSFS_FIELD_RW(dpdm_en,		MOC,	DPDM_EN),
	BQ24190_SYSFS_FIELD_RW(tmr2x_en,	MOC,	TMR2X_EN),
	BQ24190_SYSFS_FIELD_RW(batfet_disable,	MOC,	BATFET_DISABLE),
	BQ24190_SYSFS_FIELD_RW(jeita_vset,	MOC,	JEITA_VSET),
	BQ24190_SYSFS_FIELD_RO(int_mask,	MOC,	INT_MASK),
	BQ24190_SYSFS_FIELD_RO(vbus_stat,	SS,	VBUS_STAT),
	BQ24190_SYSFS_FIELD_RO(chrg_stat,	SS,	CHRG_STAT),
	BQ24190_SYSFS_FIELD_RO(dpm_stat,	SS,	DPM_STAT),
	BQ24190_SYSFS_FIELD_RO(pg_stat,		SS,	PG_STAT),
	BQ24190_SYSFS_FIELD_RO(therm_stat,	SS,	THERM_STAT),
	BQ24190_SYSFS_FIELD_RO(vsys_stat,	SS,	VSYS_STAT),
	BQ24190_SYSFS_FIELD_RO(watchdog_fault,	F,	WATCHDOG_FAULT),
	BQ24190_SYSFS_FIELD_RO(boost_fault,	F,	BOOST_FAULT),
	BQ24190_SYSFS_FIELD_RO(chrg_fault,	F,	CHRG_FAULT),
	BQ24190_SYSFS_FIELD_RO(bat_fault,	F,	BAT_FAULT),
	BQ24190_SYSFS_FIELD_RO(ntc_fault,	F,	NTC_FAULT),
	BQ24190_SYSFS_FIELD_RO(pn,		VPRS,	PN),
	BQ24190_SYSFS_FIELD_RO(ts_profile,	VPRS,	TS_PROFILE),
	BQ24190_SYSFS_FIELD_RO(dev_reg,		VPRS,	DEV_REG),
};

static struct attribute *
	bq24190_sysfs_attrs[ARRAY_SIZE(bq24190_sysfs_field_tbl) + 1];

ATTRIBUTE_GROUPS(bq24190_sysfs);

static void bq24190_sysfs_init_attrs(void)
{
	int i, limit = ARRAY_SIZE(bq24190_sysfs_field_tbl);

	for (i = 0; i < limit; i++)
		bq24190_sysfs_attrs[i] = &bq24190_sysfs_field_tbl[i].attr.attr;

	bq24190_sysfs_attrs[limit] = NULL; /* Has additional entry for this */
}

static struct bq24190_sysfs_field_info *bq24190_sysfs_field_lookup(
		const char *name)
{
	int i, limit = ARRAY_SIZE(bq24190_sysfs_field_tbl);

	for (i = 0; i < limit; i++)
		if (!strcmp(name, bq24190_sysfs_field_tbl[i].attr.attr.name))
			break;

	if (i >= limit)
		return NULL;

	return &bq24190_sysfs_field_tbl[i];
}

static ssize_t bq24190_sysfs_show(struct device *dev,
		struct device_attribute *attr, char *buf)
{
	struct power_supply *psy = dev_get_drvdata(dev);
	struct bq24190_dev_info *bdi = power_supply_get_drvdata(psy);
	struct bq24190_sysfs_field_info *info;
	ssize_t count;
	int ret;
	u8 v;

	info = bq24190_sysfs_field_lookup(attr->attr.name);
	if (!info)
		return -EINVAL;

	ret = pm_runtime_resume_and_get(bdi->dev);
	if (ret < 0)
		return ret;

	ret = bq24190_read_mask(bdi, info->reg, info->mask, info->shift, &v);
	if (ret)
		count = ret;
	else
		count = scnprintf(buf, PAGE_SIZE, "%hhx\n", v);

	pm_runtime_mark_last_busy(bdi->dev);
	pm_runtime_put_autosuspend(bdi->dev);

	return count;
}

static ssize_t bq24190_sysfs_store(struct device *dev,
		struct device_attribute *attr, const char *buf, size_t count)
{
	struct power_supply *psy = dev_get_drvdata(dev);
	struct bq24190_dev_info *bdi = power_supply_get_drvdata(psy);
	struct bq24190_sysfs_field_info *info;
	int ret;
	u8 v;

	info = bq24190_sysfs_field_lookup(attr->attr.name);
	if (!info)
		return -EINVAL;

	ret = kstrtou8(buf, 0, &v);
	if (ret < 0)
		return ret;

	ret = pm_runtime_resume_and_get(bdi->dev);
	if (ret < 0)
		return ret;

	ret = bq24190_write_mask(bdi, info->reg, info->mask, info->shift, v);
	if (ret)
		count = ret;

	pm_runtime_mark_last_busy(bdi->dev);
	pm_runtime_put_autosuspend(bdi->dev);

	return count;
}
#endif

#ifdef CONFIG_REGULATOR
static int bq24190_set_charge_mode(struct regulator_dev *dev, u8 val)
{
	struct bq24190_dev_info *bdi = rdev_get_drvdata(dev);
	int ret;

	ret = pm_runtime_resume_and_get(bdi->dev);
	if (ret < 0) {
		dev_warn(bdi->dev, "pm_runtime_get failed: %i\n", ret);
		return ret;
	}

	ret = bq24190_write_mask(bdi, BQ24190_REG_POC,
				 BQ24190_REG_POC_CHG_CONFIG_MASK,
				 BQ24190_REG_POC_CHG_CONFIG_SHIFT, val);

	pm_runtime_mark_last_busy(bdi->dev);
	pm_runtime_put_autosuspend(bdi->dev);

	return ret;
}

static int bq24190_vbus_enable(struct regulator_dev *dev)
{
	return bq24190_set_charge_mode(dev, BQ24190_REG_POC_CHG_CONFIG_OTG);
}

static int bq24190_vbus_disable(struct regulator_dev *dev)
{
	return bq24190_set_charge_mode(dev, BQ24190_REG_POC_CHG_CONFIG_CHARGE);
}

static int bq24190_vbus_is_enabled(struct regulator_dev *dev)
{
	struct bq24190_dev_info *bdi = rdev_get_drvdata(dev);
	int ret;
	u8 val;

	ret = pm_runtime_resume_and_get(bdi->dev);
	if (ret < 0) {
		dev_warn(bdi->dev, "pm_runtime_get failed: %i\n", ret);
		return ret;
	}

	ret = bq24190_read_mask(bdi, BQ24190_REG_POC,
				BQ24190_REG_POC_CHG_CONFIG_MASK,
				BQ24190_REG_POC_CHG_CONFIG_SHIFT, &val);

	pm_runtime_mark_last_busy(bdi->dev);
	pm_runtime_put_autosuspend(bdi->dev);

	if (ret)
		return ret;

	return (val == BQ24190_REG_POC_CHG_CONFIG_OTG ||
		val == BQ24190_REG_POC_CHG_CONFIG_OTG_ALT);
}

static const struct regulator_ops bq24190_vbus_ops = {
	.enable = bq24190_vbus_enable,
	.disable = bq24190_vbus_disable,
	.is_enabled = bq24190_vbus_is_enabled,
};

static const struct regulator_desc bq24190_vbus_desc = {
	.name = "usb_otg_vbus",
	.of_match = "usb-otg-vbus",
	.type = REGULATOR_VOLTAGE,
	.owner = THIS_MODULE,
	.ops = &bq24190_vbus_ops,
	.fixed_uV = 5000000,
	.n_voltages = 1,
};

static const struct regulator_init_data bq24190_vbus_init_data = {
	.constraints = {
		.valid_ops_mask = REGULATOR_CHANGE_STATUS,
	},
};

static int bq24190_register_vbus_regulator(struct bq24190_dev_info *bdi)
{
	struct bq24190_platform_data *pdata = bdi->dev->platform_data;
	struct regulator_config cfg = { };
	struct regulator_dev *reg;
	int ret = 0;

	cfg.dev = bdi->dev;
	if (pdata && pdata->regulator_init_data)
		cfg.init_data = pdata->regulator_init_data;
	else
		cfg.init_data = &bq24190_vbus_init_data;
	cfg.driver_data = bdi;
	reg = devm_regulator_register(bdi->dev, &bq24190_vbus_desc, &cfg);
	if (IS_ERR(reg)) {
		ret = PTR_ERR(reg);
		dev_err(bdi->dev, "Can't register regulator: %d\n", ret);
	}

	return ret;
}
#else
static int bq24190_register_vbus_regulator(struct bq24190_dev_info *bdi)
{
	return 0;
}
#endif

static int bq24190_set_config(struct bq24190_dev_info *bdi)
{
	int ret;
	u8 v;

	ret = bq24190_read(bdi, BQ24190_REG_CTTC, &v);
	if (ret < 0)
		return ret;

	bdi->watchdog = ((v & BQ24190_REG_CTTC_WATCHDOG_MASK) >>
					BQ24190_REG_CTTC_WATCHDOG_SHIFT);

	/*
	 * According to the "Host Mode and default Mode" section of the
	 * manual, a write to any register causes the bq24190 to switch
	 * from default mode to host mode.  It will switch back to default
	 * mode after a WDT timeout unless the WDT is turned off as well.
	 * So, by simply turning off the WDT, we accomplish both with the
	 * same write.
	 */
	v &= ~BQ24190_REG_CTTC_WATCHDOG_MASK;

	ret = bq24190_write(bdi, BQ24190_REG_CTTC, v);
	if (ret < 0)
		return ret;

	if (bdi->sys_min) {
		v = bdi->sys_min / 100 - 30; // manual section 9.5.1.2, table 9
		ret = bq24190_write_mask(bdi, BQ24190_REG_POC,
					 BQ24190_REG_POC_SYS_MIN_MASK,
					 BQ24190_REG_POC_SYS_MIN_SHIFT,
					 v);
		if (ret < 0)
			return ret;
	}

	if (bdi->iprechg) {
		v = bdi->iprechg / 128 - 1; // manual section 9.5.1.4, table 11
		ret = bq24190_write_mask(bdi, BQ24190_REG_PCTCC,
					 BQ24190_REG_PCTCC_IPRECHG_MASK,
					 BQ24190_REG_PCTCC_IPRECHG_SHIFT,
					 v);
		if (ret < 0)
			return ret;
	}

	if (bdi->iterm) {
		v = bdi->iterm / 128 - 1; // manual section 9.5.1.4, table 11
		ret = bq24190_write_mask(bdi, BQ24190_REG_PCTCC,
					 BQ24190_REG_PCTCC_ITERM_MASK,
					 BQ24190_REG_PCTCC_ITERM_SHIFT,
					 v);
		if (ret < 0)
			return ret;
	}

	return 0;
}

static int bq24190_register_reset(struct bq24190_dev_info *bdi)
{
	int ret, limit = 100;
	u8 v;

	/*
	 * This prop. can be passed on device instantiation from platform code:
	 * struct property_entry pe[] =
	 *   { PROPERTY_ENTRY_BOOL("disable-reset"), ... };
	 * struct i2c_board_info bi =
	 *   { .type = "bq24190", .addr = 0x6b, .properties = pe, .irq = irq };
	 * struct i2c_adapter ad = { ... };
	 * i2c_add_adapter(&ad);
	 * i2c_new_client_device(&ad, &bi);
	 */
	if (device_property_read_bool(bdi->dev, "disable-reset"))
		return 0;

	/* Reset the registers */
	ret = bq24190_write_mask(bdi, BQ24190_REG_POC,
			BQ24190_REG_POC_RESET_MASK,
			BQ24190_REG_POC_RESET_SHIFT,
			0x1);
	if (ret < 0)
		return ret;

	/* Reset bit will be cleared by hardware so poll until it is */
	do {
		ret = bq24190_read_mask(bdi, BQ24190_REG_POC,
				BQ24190_REG_POC_RESET_MASK,
				BQ24190_REG_POC_RESET_SHIFT,
				&v);
		if (ret < 0)
			return ret;

		if (v == 0)
			return 0;

		usleep_range(100, 200);
	} while (--limit);

	return -EIO;
}

/* Charger power supply property routines */

static int bq24190_charger_get_charge_type(struct bq24190_dev_info *bdi,
		union power_supply_propval *val)
{
	u8 v;
	int type, ret;

	ret = bq24190_read_mask(bdi, BQ24190_REG_POC,
			BQ24190_REG_POC_CHG_CONFIG_MASK,
			BQ24190_REG_POC_CHG_CONFIG_SHIFT,
			&v);
	if (ret < 0)
		return ret;

	/* If POC[CHG_CONFIG] (REG01[5:4]) == 0, charge is disabled */
	if (!v) {
		type = POWER_SUPPLY_CHARGE_TYPE_NONE;
	} else {
		ret = bq24190_read_mask(bdi, BQ24190_REG_CCC,
				BQ24190_REG_CCC_FORCE_20PCT_MASK,
				BQ24190_REG_CCC_FORCE_20PCT_SHIFT,
				&v);
		if (ret < 0)
			return ret;

		type = (v) ? POWER_SUPPLY_CHARGE_TYPE_TRICKLE :
			     POWER_SUPPLY_CHARGE_TYPE_FAST;
	}

	val->intval = type;

	return 0;
}

static int bq24190_charger_set_charge_type(struct bq24190_dev_info *bdi,
		const union power_supply_propval *val)
{
	u8 chg_config, force_20pct, en_term;
	int ret;

	/*
	 * According to the "Termination when REG02[0] = 1" section of
	 * the bq24190 manual, the trickle charge could be less than the
	 * termination current so it recommends turning off the termination
	 * function.
	 *
	 * Note: AFAICT from the datasheet, the user will have to manually
	 * turn off the charging when in 20% mode.  If its not turned off,
	 * there could be battery damage.  So, use this mode at your own risk.
	 */
	switch (val->intval) {
	case POWER_SUPPLY_CHARGE_TYPE_NONE:
		chg_config = 0x0;
		break;
	case POWER_SUPPLY_CHARGE_TYPE_TRICKLE:
		chg_config = 0x1;
		force_20pct = 0x1;
		en_term = 0x0;
		break;
	case POWER_SUPPLY_CHARGE_TYPE_FAST:
		chg_config = 0x1;
		force_20pct = 0x0;
		en_term = 0x1;
		break;
	default:
		return -EINVAL;
	}

	if (chg_config) { /* Enabling the charger */
		ret = bq24190_write_mask(bdi, BQ24190_REG_CCC,
				BQ24190_REG_CCC_FORCE_20PCT_MASK,
				BQ24190_REG_CCC_FORCE_20PCT_SHIFT,
				force_20pct);
		if (ret < 0)
			return ret;

		ret = bq24190_write_mask(bdi, BQ24190_REG_CTTC,
				BQ24190_REG_CTTC_EN_TERM_MASK,
				BQ24190_REG_CTTC_EN_TERM_SHIFT,
				en_term);
		if (ret < 0)
			return ret;
	}

	return bq24190_write_mask(bdi, BQ24190_REG_POC,
			BQ24190_REG_POC_CHG_CONFIG_MASK,
			BQ24190_REG_POC_CHG_CONFIG_SHIFT, chg_config);
}

static int bq24190_charger_get_health(struct bq24190_dev_info *bdi,
		union power_supply_propval *val)
{
	u8 v;
	int health;

	mutex_lock(&bdi->f_reg_lock);
	v = bdi->f_reg;
	mutex_unlock(&bdi->f_reg_lock);

	if (v & BQ24190_REG_F_NTC_FAULT_MASK) {
		switch (v >> BQ24190_REG_F_NTC_FAULT_SHIFT & 0x7) {
		case 0x1: /* TS1  Cold */
		case 0x3: /* TS2  Cold */
		case 0x5: /* Both Cold */
			health = POWER_SUPPLY_HEALTH_COLD;
			break;
		case 0x2: /* TS1  Hot */
		case 0x4: /* TS2  Hot */
		case 0x6: /* Both Hot */
			health = POWER_SUPPLY_HEALTH_OVERHEAT;
			break;
		default:
			health = POWER_SUPPLY_HEALTH_UNKNOWN;
		}
	} else if (v & BQ24190_REG_F_BAT_FAULT_MASK) {
		health = POWER_SUPPLY_HEALTH_OVERVOLTAGE;
	} else if (v & BQ24190_REG_F_CHRG_FAULT_MASK) {
		switch (v >> BQ24190_REG_F_CHRG_FAULT_SHIFT & 0x3) {
		case 0x1: /* Input Fault (VBUS OVP or VBAT<VBUS<3.8V) */
			/*
			 * This could be over-voltage or under-voltage
			 * and there's no way to tell which.  Instead
			 * of looking foolish and returning 'OVERVOLTAGE'
			 * when its really under-voltage, just return
			 * 'UNSPEC_FAILURE'.
			 */
			health = POWER_SUPPLY_HEALTH_UNSPEC_FAILURE;
			break;
		case 0x2: /* Thermal Shutdown */
			health = POWER_SUPPLY_HEALTH_OVERHEAT;
			break;
		case 0x3: /* Charge Safety Timer Expiration */
			health = POWER_SUPPLY_HEALTH_SAFETY_TIMER_EXPIRE;
			break;
		default:  /* prevent compiler warning */
			health = -1;
		}
	} else if (v & BQ24190_REG_F_BOOST_FAULT_MASK) {
		/*
		 * This could be over-current or over-voltage but there's
		 * no way to tell which.  Return 'OVERVOLTAGE' since there
		 * isn't an 'OVERCURRENT' value defined that we can return
		 * even if it was over-current.
		 */
		health = POWER_SUPPLY_HEALTH_OVERVOLTAGE;
	} else {
		health = POWER_SUPPLY_HEALTH_GOOD;
	}

	val->intval = health;

	return 0;
}

static int bq24190_charger_get_online(struct bq24190_dev_info *bdi,
		union power_supply_propval *val)
{
	u8 pg_stat, batfet_disable;
	int ret;

	ret = bq24190_read_mask(bdi, BQ24190_REG_SS,
			BQ24190_REG_SS_PG_STAT_MASK,
			BQ24190_REG_SS_PG_STAT_SHIFT, &pg_stat);
	if (ret < 0)
		return ret;

	ret = bq24190_read_mask(bdi, BQ24190_REG_MOC,
			BQ24190_REG_MOC_BATFET_DISABLE_MASK,
			BQ24190_REG_MOC_BATFET_DISABLE_SHIFT, &batfet_disable);
	if (ret < 0)
		return ret;

	val->intval = pg_stat && !batfet_disable;

	return 0;
}

static int bq24190_battery_set_online(struct bq24190_dev_info *bdi,
				      const union power_supply_propval *val);
static int bq24190_battery_get_status(struct bq24190_dev_info *bdi,
				      union power_supply_propval *val);
static int bq24190_battery_get_temp_alert_max(struct bq24190_dev_info *bdi,
					      union power_supply_propval *val);
static int bq24190_battery_set_temp_alert_max(struct bq24190_dev_info *bdi,
					      const union power_supply_propval *val);

static int bq24190_charger_set_online(struct bq24190_dev_info *bdi,
				      const union power_supply_propval *val)
{
	return bq24190_battery_set_online(bdi, val);
}

static int bq24190_charger_get_status(struct bq24190_dev_info *bdi,
				      union power_supply_propval *val)
{
	return bq24190_battery_get_status(bdi, val);
}

static int bq24190_charger_get_temp_alert_max(struct bq24190_dev_info *bdi,
					      union power_supply_propval *val)
{
	return bq24190_battery_get_temp_alert_max(bdi, val);
}

static int bq24190_charger_set_temp_alert_max(struct bq24190_dev_info *bdi,
					      const union power_supply_propval *val)
{
	return bq24190_battery_set_temp_alert_max(bdi, val);
}

static int bq24190_charger_get_precharge(struct bq24190_dev_info *bdi,
		union power_supply_propval *val)
{
	u8 v;
	int ret;

	ret = bq24190_read_mask(bdi, BQ24190_REG_PCTCC,
			BQ24190_REG_PCTCC_IPRECHG_MASK,
			BQ24190_REG_PCTCC_IPRECHG_SHIFT, &v);
	if (ret < 0)
		return ret;

	val->intval = ++v * 128 * 1000;
	return 0;
}

static int bq24190_charger_get_charge_term(struct bq24190_dev_info *bdi,
		union power_supply_propval *val)
{
	u8 v;
	int ret;

	ret = bq24190_read_mask(bdi, BQ24190_REG_PCTCC,
			BQ24190_REG_PCTCC_ITERM_MASK,
			BQ24190_REG_PCTCC_ITERM_SHIFT, &v);
	if (ret < 0)
		return ret;

	val->intval = ++v * 128 * 1000;
	return 0;
}

static int bq24190_charger_get_current(struct bq24190_dev_info *bdi,
		union power_supply_propval *val)
{
	u8 v;
	int curr, ret;

	ret = bq24190_get_field_val(bdi, BQ24190_REG_CCC,
			BQ24190_REG_CCC_ICHG_MASK, BQ24190_REG_CCC_ICHG_SHIFT,
			bq24190_ccc_ichg_values,
			ARRAY_SIZE(bq24190_ccc_ichg_values), &curr);
	if (ret < 0)
		return ret;

	ret = bq24190_read_mask(bdi, BQ24190_REG_CCC,
			BQ24190_REG_CCC_FORCE_20PCT_MASK,
			BQ24190_REG_CCC_FORCE_20PCT_SHIFT, &v);
	if (ret < 0)
		return ret;

	/* If FORCE_20PCT is enabled, then current is 20% of ICHG value */
	if (v)
		curr /= 5;

	val->intval = curr;
	return 0;
}

static int bq24190_charger_get_current_max(struct bq24190_dev_info *bdi,
		union power_supply_propval *val)
{
	int idx = ARRAY_SIZE(bq24190_ccc_ichg_values) - 1;

	val->intval = bq24190_ccc_ichg_values[idx];
	return 0;
}

static int bq24190_charger_set_current(struct bq24190_dev_info *bdi,
		const union power_supply_propval *val)
{
	u8 v;
	int ret, curr = val->intval;

	ret = bq24190_read_mask(bdi, BQ24190_REG_CCC,
			BQ24190_REG_CCC_FORCE_20PCT_MASK,
			BQ24190_REG_CCC_FORCE_20PCT_SHIFT, &v);
	if (ret < 0)
		return ret;

	/* If FORCE_20PCT is enabled, have to multiply value passed in by 5 */
	if (v)
		curr *= 5;

	return bq24190_set_field_val(bdi, BQ24190_REG_CCC,
			BQ24190_REG_CCC_ICHG_MASK, BQ24190_REG_CCC_ICHG_SHIFT,
			bq24190_ccc_ichg_values,
			ARRAY_SIZE(bq24190_ccc_ichg_values), curr);
}

static int bq24190_charger_get_voltage(struct bq24190_dev_info *bdi,
		union power_supply_propval *val)
{
	int voltage, ret;

	ret = bq24190_get_field_val(bdi, BQ24190_REG_CVC,
			BQ24190_REG_CVC_VREG_MASK, BQ24190_REG_CVC_VREG_SHIFT,
			bq24190_cvc_vreg_values,
			ARRAY_SIZE(bq24190_cvc_vreg_values), &voltage);
	if (ret < 0)
		return ret;

	val->intval = voltage;
	return 0;
}

static int bq24190_charger_get_voltage_max(struct bq24190_dev_info *bdi,
		union power_supply_propval *val)
{
	int idx = ARRAY_SIZE(bq24190_cvc_vreg_values) - 1;

	val->intval = bq24190_cvc_vreg_values[idx];
	return 0;
}

static int bq24190_charger_set_voltage(struct bq24190_dev_info *bdi,
		const union power_supply_propval *val)
{
	return bq24190_set_field_val(bdi, BQ24190_REG_CVC,
			BQ24190_REG_CVC_VREG_MASK, BQ24190_REG_CVC_VREG_SHIFT,
			bq24190_cvc_vreg_values,
			ARRAY_SIZE(bq24190_cvc_vreg_values), val->intval);
}

static int bq24190_charger_get_iinlimit(struct bq24190_dev_info *bdi,
		union power_supply_propval *val)
{
	int iinlimit, ret;

	ret = bq24190_get_field_val(bdi, BQ24190_REG_ISC,
			BQ24190_REG_ISC_IINLIM_MASK,
			BQ24190_REG_ISC_IINLIM_SHIFT,
			bq24190_isc_iinlim_values,
			ARRAY_SIZE(bq24190_isc_iinlim_values), &iinlimit);
	if (ret < 0)
		return ret;

	val->intval = iinlimit;
	return 0;
}

static int bq24190_charger_set_iinlimit(struct bq24190_dev_info *bdi,
		const union power_supply_propval *val)
{
	return bq24190_set_field_val(bdi, BQ24190_REG_ISC,
			BQ24190_REG_ISC_IINLIM_MASK,
			BQ24190_REG_ISC_IINLIM_SHIFT,
			bq24190_isc_iinlim_values,
			ARRAY_SIZE(bq24190_isc_iinlim_values), val->intval);
}

static int bq24190_charger_get_property(struct power_supply *psy,
		enum power_supply_property psp, union power_supply_propval *val)
{
	struct bq24190_dev_info *bdi = power_supply_get_drvdata(psy);
	int ret;

	dev_dbg(bdi->dev, "prop: %d\n", psp);

	ret = pm_runtime_resume_and_get(bdi->dev);
	if (ret < 0)
		return ret;

	switch (psp) {
	case POWER_SUPPLY_PROP_CHARGE_TYPE:
		ret = bq24190_charger_get_charge_type(bdi, val);
		break;
	case POWER_SUPPLY_PROP_HEALTH:
		ret = bq24190_charger_get_health(bdi, val);
		break;
	case POWER_SUPPLY_PROP_ONLINE:
		ret = bq24190_charger_get_online(bdi, val);
		break;
	case POWER_SUPPLY_PROP_STATUS:
		ret = bq24190_charger_get_status(bdi, val);
		break;
	case POWER_SUPPLY_PROP_TEMP_ALERT_MAX:
		ret =  bq24190_charger_get_temp_alert_max(bdi, val);
		break;
	case POWER_SUPPLY_PROP_PRECHARGE_CURRENT:
		ret = bq24190_charger_get_precharge(bdi, val);
		break;
	case POWER_SUPPLY_PROP_CHARGE_TERM_CURRENT:
		ret = bq24190_charger_get_charge_term(bdi, val);
		break;
	case POWER_SUPPLY_PROP_CONSTANT_CHARGE_CURRENT:
		ret = bq24190_charger_get_current(bdi, val);
		break;
	case POWER_SUPPLY_PROP_CONSTANT_CHARGE_CURRENT_MAX:
		ret = bq24190_charger_get_current_max(bdi, val);
		break;
	case POWER_SUPPLY_PROP_CONSTANT_CHARGE_VOLTAGE:
		ret = bq24190_charger_get_voltage(bdi, val);
		break;
	case POWER_SUPPLY_PROP_CONSTANT_CHARGE_VOLTAGE_MAX:
		ret = bq24190_charger_get_voltage_max(bdi, val);
		break;
	case POWER_SUPPLY_PROP_INPUT_CURRENT_LIMIT:
		ret = bq24190_charger_get_iinlimit(bdi, val);
		break;
	case POWER_SUPPLY_PROP_SCOPE:
		val->intval = POWER_SUPPLY_SCOPE_SYSTEM;
		ret = 0;
		break;
	case POWER_SUPPLY_PROP_MODEL_NAME:
		val->strval = bdi->model_name;
		ret = 0;
		break;
	case POWER_SUPPLY_PROP_MANUFACTURER:
		val->strval = BQ24190_MANUFACTURER;
		ret = 0;
		break;
	default:
		ret = -ENODATA;
	}

	pm_runtime_mark_last_busy(bdi->dev);
	pm_runtime_put_autosuspend(bdi->dev);

	return ret;
}

static int bq24190_charger_set_property(struct power_supply *psy,
		enum power_supply_property psp,
		const union power_supply_propval *val)
{
	struct bq24190_dev_info *bdi = power_supply_get_drvdata(psy);
	int ret;

	dev_dbg(bdi->dev, "prop: %d\n", psp);

	ret = pm_runtime_resume_and_get(bdi->dev);
	if (ret < 0)
		return ret;

	switch (psp) {
	case POWER_SUPPLY_PROP_ONLINE:
		ret = bq24190_charger_set_online(bdi, val);
		break;
	case POWER_SUPPLY_PROP_TEMP_ALERT_MAX:
		ret = bq24190_charger_set_temp_alert_max(bdi, val);
		break;
	case POWER_SUPPLY_PROP_CHARGE_TYPE:
		ret = bq24190_charger_set_charge_type(bdi, val);
		break;
	case POWER_SUPPLY_PROP_CONSTANT_CHARGE_CURRENT:
		ret = bq24190_charger_set_current(bdi, val);
		break;
	case POWER_SUPPLY_PROP_CONSTANT_CHARGE_VOLTAGE:
		ret = bq24190_charger_set_voltage(bdi, val);
		break;
	case POWER_SUPPLY_PROP_INPUT_CURRENT_LIMIT:
		ret = bq24190_charger_set_iinlimit(bdi, val);
		break;
	default:
		ret = -EINVAL;
	}

	pm_runtime_mark_last_busy(bdi->dev);
	pm_runtime_put_autosuspend(bdi->dev);

	return ret;
}

static int bq24190_charger_property_is_writeable(struct power_supply *psy,
		enum power_supply_property psp)
{
	switch (psp) {
	case POWER_SUPPLY_PROP_ONLINE:
	case POWER_SUPPLY_PROP_TEMP_ALERT_MAX:
	case POWER_SUPPLY_PROP_CHARGE_TYPE:
	case POWER_SUPPLY_PROP_CONSTANT_CHARGE_CURRENT:
	case POWER_SUPPLY_PROP_CONSTANT_CHARGE_VOLTAGE:
	case POWER_SUPPLY_PROP_INPUT_CURRENT_LIMIT:
		return 1;
	default:
		return 0;
	}
}

static void bq24190_input_current_limit_work(struct work_struct *work)
{
	struct bq24190_dev_info *bdi =
		container_of(work, struct bq24190_dev_info,
			     input_current_limit_work.work);
	union power_supply_propval val;
	int ret;

	ret = power_supply_get_property_from_supplier(bdi->charger,
						      POWER_SUPPLY_PROP_CURRENT_MAX,
						      &val);
	if (ret)
		return;

	bq24190_charger_set_property(bdi->charger,
				     POWER_SUPPLY_PROP_INPUT_CURRENT_LIMIT,
				     &val);
	power_supply_changed(bdi->charger);
}

/* Sync the input-current-limit with our parent supply (if we have one) */
static void bq24190_charger_external_power_changed(struct power_supply *psy)
{
	struct bq24190_dev_info *bdi = power_supply_get_drvdata(psy);

	/*
	 * The Power-Good detection may take up to 220ms, sometimes
	 * the external charger detection is quicker, and the bq24190 will
	 * reset to iinlim based on its own charger detection (which is not
	 * hooked up when using external charger detection) resulting in a
	 * too low default 500mA iinlim. Delay setting the input-current-limit
	 * for 300ms to avoid this.
	 */
	queue_delayed_work(system_wq, &bdi->input_current_limit_work,
			   msecs_to_jiffies(300));
}

static enum power_supply_property bq24190_charger_properties[] = {
	POWER_SUPPLY_PROP_CHARGE_TYPE,
	POWER_SUPPLY_PROP_HEALTH,
	POWER_SUPPLY_PROP_ONLINE,
	POWER_SUPPLY_PROP_STATUS,
	POWER_SUPPLY_PROP_TEMP_ALERT_MAX,
	POWER_SUPPLY_PROP_PRECHARGE_CURRENT,
	POWER_SUPPLY_PROP_CHARGE_TERM_CURRENT,
	POWER_SUPPLY_PROP_CONSTANT_CHARGE_CURRENT,
	POWER_SUPPLY_PROP_CONSTANT_CHARGE_CURRENT_MAX,
	POWER_SUPPLY_PROP_CONSTANT_CHARGE_VOLTAGE,
	POWER_SUPPLY_PROP_CONSTANT_CHARGE_VOLTAGE_MAX,
	POWER_SUPPLY_PROP_INPUT_CURRENT_LIMIT,
	POWER_SUPPLY_PROP_SCOPE,
	POWER_SUPPLY_PROP_MODEL_NAME,
	POWER_SUPPLY_PROP_MANUFACTURER,
};

static char *bq24190_charger_supplied_to[] = {
	"main-battery",
};

static const struct power_supply_desc bq24190_charger_desc = {
	.name			= "bq24190-charger",
	.type			= POWER_SUPPLY_TYPE_USB,
	.properties		= bq24190_charger_properties,
	.num_properties		= ARRAY_SIZE(bq24190_charger_properties),
	.get_property		= bq24190_charger_get_property,
	.set_property		= bq24190_charger_set_property,
	.property_is_writeable	= bq24190_charger_property_is_writeable,
	.external_power_changed	= bq24190_charger_external_power_changed,
};

/* Battery power supply property routines */

static int bq24190_battery_get_status(struct bq24190_dev_info *bdi,
		union power_supply_propval *val)
{
	u8 ss_reg, chrg_fault;
	int status, ret;

	mutex_lock(&bdi->f_reg_lock);
	chrg_fault = bdi->f_reg;
	mutex_unlock(&bdi->f_reg_lock);

	chrg_fault &= BQ24190_REG_F_CHRG_FAULT_MASK;
	chrg_fault >>= BQ24190_REG_F_CHRG_FAULT_SHIFT;

	ret = bq24190_read(bdi, BQ24190_REG_SS, &ss_reg);
	if (ret < 0)
		return ret;

	/*
	 * The battery must be discharging when any of these are true:
	 * - there is no good power source;
	 * - there is a charge fault.
	 * Could also be discharging when in "supplement mode" but
	 * there is no way to tell when its in that mode.
	 */
	if (!(ss_reg & BQ24190_REG_SS_PG_STAT_MASK) || chrg_fault) {
		status = POWER_SUPPLY_STATUS_DISCHARGING;
	} else {
		ss_reg &= BQ24190_REG_SS_CHRG_STAT_MASK;
		ss_reg >>= BQ24190_REG_SS_CHRG_STAT_SHIFT;

		switch (ss_reg) {
		case 0x0: /* Not Charging */
			status = POWER_SUPPLY_STATUS_NOT_CHARGING;
			break;
		case 0x1: /* Pre-charge */
		case 0x2: /* Fast Charging */
			status = POWER_SUPPLY_STATUS_CHARGING;
			break;
		case 0x3: /* Charge Termination Done */
			status = POWER_SUPPLY_STATUS_FULL;
			break;
		default:
			ret = -EIO;
		}
	}

	if (!ret)
		val->intval = status;

	return ret;
}

static int bq24190_battery_get_health(struct bq24190_dev_info *bdi,
		union power_supply_propval *val)
{
	u8 v;
	int health;

	mutex_lock(&bdi->f_reg_lock);
	v = bdi->f_reg;
	mutex_unlock(&bdi->f_reg_lock);

	if (v & BQ24190_REG_F_BAT_FAULT_MASK) {
		health = POWER_SUPPLY_HEALTH_OVERVOLTAGE;
	} else {
		v &= BQ24190_REG_F_NTC_FAULT_MASK;
		v >>= BQ24190_REG_F_NTC_FAULT_SHIFT;

		switch (v) {
		case 0x0: /* Normal */
			health = POWER_SUPPLY_HEALTH_GOOD;
			break;
		case 0x1: /* TS1 Cold */
		case 0x3: /* TS2 Cold */
		case 0x5: /* Both Cold */
			health = POWER_SUPPLY_HEALTH_COLD;
			break;
		case 0x2: /* TS1 Hot */
		case 0x4: /* TS2 Hot */
		case 0x6: /* Both Hot */
			health = POWER_SUPPLY_HEALTH_OVERHEAT;
			break;
		default:
			health = POWER_SUPPLY_HEALTH_UNKNOWN;
		}
	}

	val->intval = health;
	return 0;
}

static int bq24190_battery_get_online(struct bq24190_dev_info *bdi,
		union power_supply_propval *val)
{
	u8 batfet_disable;
	int ret;

	ret = bq24190_read_mask(bdi, BQ24190_REG_MOC,
			BQ24190_REG_MOC_BATFET_DISABLE_MASK,
			BQ24190_REG_MOC_BATFET_DISABLE_SHIFT, &batfet_disable);
	if (ret < 0)
		return ret;

	val->intval = !batfet_disable;
	return 0;
}

static int bq24190_battery_set_online(struct bq24190_dev_info *bdi,
		const union power_supply_propval *val)
{
	return bq24190_write_mask(bdi, BQ24190_REG_MOC,
			BQ24190_REG_MOC_BATFET_DISABLE_MASK,
			BQ24190_REG_MOC_BATFET_DISABLE_SHIFT, !val->intval);
}

static int bq24190_battery_get_temp_alert_max(struct bq24190_dev_info *bdi,
		union power_supply_propval *val)
{
	int temp, ret;

	ret = bq24190_get_field_val(bdi, BQ24190_REG_ICTRC,
			BQ24190_REG_ICTRC_TREG_MASK,
			BQ24190_REG_ICTRC_TREG_SHIFT,
			bq24190_ictrc_treg_values,
			ARRAY_SIZE(bq24190_ictrc_treg_values), &temp);
	if (ret < 0)
		return ret;

	val->intval = temp;
	return 0;
}

static int bq24190_battery_set_temp_alert_max(struct bq24190_dev_info *bdi,
		const union power_supply_propval *val)
{
	return bq24190_set_field_val(bdi, BQ24190_REG_ICTRC,
			BQ24190_REG_ICTRC_TREG_MASK,
			BQ24190_REG_ICTRC_TREG_SHIFT,
			bq24190_ictrc_treg_values,
			ARRAY_SIZE(bq24190_ictrc_treg_values), val->intval);
}

static int bq24190_battery_get_property(struct power_supply *psy,
		enum power_supply_property psp, union power_supply_propval *val)
{
	struct bq24190_dev_info *bdi = power_supply_get_drvdata(psy);
	int ret;

	dev_warn(bdi->dev, "warning: /sys/class/power_supply/bq24190-battery is deprecated\n");
	dev_dbg(bdi->dev, "prop: %d\n", psp);

	ret = pm_runtime_resume_and_get(bdi->dev);
	if (ret < 0)
		return ret;

	switch (psp) {
	case POWER_SUPPLY_PROP_STATUS:
		ret = bq24190_battery_get_status(bdi, val);
		break;
	case POWER_SUPPLY_PROP_HEALTH:
		ret = bq24190_battery_get_health(bdi, val);
		break;
	case POWER_SUPPLY_PROP_ONLINE:
		ret = bq24190_battery_get_online(bdi, val);
		break;
	case POWER_SUPPLY_PROP_TECHNOLOGY:
		/* Could be Li-on or Li-polymer but no way to tell which */
		val->intval = POWER_SUPPLY_TECHNOLOGY_UNKNOWN;
		ret = 0;
		break;
	case POWER_SUPPLY_PROP_TEMP_ALERT_MAX:
		ret = bq24190_battery_get_temp_alert_max(bdi, val);
		break;
	case POWER_SUPPLY_PROP_SCOPE:
		val->intval = POWER_SUPPLY_SCOPE_SYSTEM;
		ret = 0;
		break;
	default:
		ret = -ENODATA;
	}

	pm_runtime_mark_last_busy(bdi->dev);
	pm_runtime_put_autosuspend(bdi->dev);

	return ret;
}

static int bq24190_battery_set_property(struct power_supply *psy,
		enum power_supply_property psp,
		const union power_supply_propval *val)
{
	struct bq24190_dev_info *bdi = power_supply_get_drvdata(psy);
	int ret;

	dev_warn(bdi->dev, "warning: /sys/class/power_supply/bq24190-battery is deprecated\n");
	dev_dbg(bdi->dev, "prop: %d\n", psp);

	ret = pm_runtime_resume_and_get(bdi->dev);
	if (ret < 0)
		return ret;

	switch (psp) {
	case POWER_SUPPLY_PROP_ONLINE:
		ret = bq24190_battery_set_online(bdi, val);
		break;
	case POWER_SUPPLY_PROP_TEMP_ALERT_MAX:
		ret = bq24190_battery_set_temp_alert_max(bdi, val);
		break;
	default:
		ret = -EINVAL;
	}

	pm_runtime_mark_last_busy(bdi->dev);
	pm_runtime_put_autosuspend(bdi->dev);

	return ret;
}

static int bq24190_battery_property_is_writeable(struct power_supply *psy,
		enum power_supply_property psp)
{
	int ret;

	switch (psp) {
	case POWER_SUPPLY_PROP_ONLINE:
	case POWER_SUPPLY_PROP_TEMP_ALERT_MAX:
		ret = 1;
		break;
	default:
		ret = 0;
	}

	return ret;
}

static enum power_supply_property bq24190_battery_properties[] = {
	POWER_SUPPLY_PROP_STATUS,
	POWER_SUPPLY_PROP_HEALTH,
	POWER_SUPPLY_PROP_ONLINE,
	POWER_SUPPLY_PROP_TECHNOLOGY,
	POWER_SUPPLY_PROP_TEMP_ALERT_MAX,
	POWER_SUPPLY_PROP_SCOPE,
};

static const struct power_supply_desc bq24190_battery_desc = {
	.name			= "bq24190-battery",
	.type			= POWER_SUPPLY_TYPE_BATTERY,
	.properties		= bq24190_battery_properties,
	.num_properties		= ARRAY_SIZE(bq24190_battery_properties),
	.get_property		= bq24190_battery_get_property,
	.set_property		= bq24190_battery_set_property,
	.property_is_writeable	= bq24190_battery_property_is_writeable,
};

static int bq24190_configure_usb_otg(struct bq24190_dev_info *bdi, u8 ss_reg)
{
	bool otg_enabled;
	int ret;

	otg_enabled = !!(ss_reg & BQ24190_REG_SS_VBUS_STAT_MASK);
	ret = extcon_set_state_sync(bdi->edev, EXTCON_USB, otg_enabled);
	if (ret < 0)
		dev_err(bdi->dev, "Can't set extcon state to %d: %d\n",
			otg_enabled, ret);

	return ret;
}

static void bq24190_check_status(struct bq24190_dev_info *bdi)
{
	const u8 battery_mask_ss = BQ24190_REG_SS_CHRG_STAT_MASK;
	const u8 battery_mask_f = BQ24190_REG_F_BAT_FAULT_MASK
				| BQ24190_REG_F_NTC_FAULT_MASK;
	bool alert_charger = false, alert_battery = false;
	u8 ss_reg = 0, f_reg = 0;
	int i, ret;

	ret = bq24190_read(bdi, BQ24190_REG_SS, &ss_reg);
	if (ret < 0) {
		dev_err(bdi->dev, "Can't read SS reg: %d\n", ret);
		return;
	}

	i = 0;
	do {
		ret = bq24190_read(bdi, BQ24190_REG_F, &f_reg);
		if (ret < 0) {
			dev_err(bdi->dev, "Can't read F reg: %d\n", ret);
			return;
		}
	} while (f_reg && ++i < 2);

	/* ignore over/under voltage fault after disconnect */
	if (f_reg == (1 << BQ24190_REG_F_CHRG_FAULT_SHIFT) &&
	    !(ss_reg & BQ24190_REG_SS_PG_STAT_MASK))
		f_reg = 0;

	if (f_reg != bdi->f_reg) {
		dev_warn(bdi->dev,
			"Fault: boost %d, charge %d, battery %d, ntc %d\n",
			!!(f_reg & BQ24190_REG_F_BOOST_FAULT_MASK),
			!!(f_reg & BQ24190_REG_F_CHRG_FAULT_MASK),
			!!(f_reg & BQ24190_REG_F_BAT_FAULT_MASK),
			!!(f_reg & BQ24190_REG_F_NTC_FAULT_MASK));

		mutex_lock(&bdi->f_reg_lock);
		if ((bdi->f_reg & battery_mask_f) != (f_reg & battery_mask_f))
			alert_battery = true;
		if ((bdi->f_reg & ~battery_mask_f) != (f_reg & ~battery_mask_f))
			alert_charger = true;
		bdi->f_reg = f_reg;
		mutex_unlock(&bdi->f_reg_lock);
	}

	if (ss_reg != bdi->ss_reg) {
		/*
		 * The device is in host mode so when PG_STAT goes from 1->0
		 * (i.e., power removed) HIZ needs to be disabled.
		 */
		if ((bdi->ss_reg & BQ24190_REG_SS_PG_STAT_MASK) &&
				!(ss_reg & BQ24190_REG_SS_PG_STAT_MASK)) {
			ret = bq24190_write_mask(bdi, BQ24190_REG_ISC,
					BQ24190_REG_ISC_EN_HIZ_MASK,
					BQ24190_REG_ISC_EN_HIZ_SHIFT,
					0);
			if (ret < 0)
				dev_err(bdi->dev, "Can't access ISC reg: %d\n",
					ret);
		}

		if ((bdi->ss_reg & battery_mask_ss) != (ss_reg & battery_mask_ss))
			alert_battery = true;
		if ((bdi->ss_reg & ~battery_mask_ss) != (ss_reg & ~battery_mask_ss))
			alert_charger = true;
		bdi->ss_reg = ss_reg;
	}

	if (alert_charger || alert_battery) {
		power_supply_changed(bdi->charger);
		bq24190_configure_usb_otg(bdi, ss_reg);
	}
	if (alert_battery && bdi->battery)
		power_supply_changed(bdi->battery);

	dev_dbg(bdi->dev, "ss_reg: 0x%02x, f_reg: 0x%02x\n", ss_reg, f_reg);
}

static irqreturn_t bq24190_irq_handler_thread(int irq, void *data)
{
	struct bq24190_dev_info *bdi = data;
	int error;

	bdi->irq_event = true;
	error = pm_runtime_resume_and_get(bdi->dev);
	if (error < 0) {
		dev_warn(bdi->dev, "pm_runtime_get failed: %i\n", error);
		return IRQ_NONE;
	}
	bq24190_check_status(bdi);
	pm_runtime_mark_last_busy(bdi->dev);
	pm_runtime_put_autosuspend(bdi->dev);
	bdi->irq_event = false;

	return IRQ_HANDLED;
}

static int bq24190_hw_init(struct bq24190_dev_info *bdi)
{
	u8 v;
	int ret;

	/* First check that the device really is what its supposed to be */
	ret = bq24190_read_mask(bdi, BQ24190_REG_VPRS,
			BQ24190_REG_VPRS_PN_MASK,
			BQ24190_REG_VPRS_PN_SHIFT,
			&v);
	if (ret < 0)
		return ret;

	switch (v) {
	case BQ24190_REG_VPRS_PN_24190:
	case BQ24190_REG_VPRS_PN_24192:
	case BQ24190_REG_VPRS_PN_24192I:
		break;
	default:
		dev_err(bdi->dev, "Error unknown model: 0x%02x\n", v);
		return -ENODEV;
	}

	ret = bq24190_register_reset(bdi);
	if (ret < 0)
		return ret;

	ret = bq24190_set_config(bdi);
	if (ret < 0)
		return ret;

	return bq24190_read(bdi, BQ24190_REG_SS, &bdi->ss_reg);
}

static int bq24190_get_config(struct bq24190_dev_info *bdi)
{
	const char * const s = "ti,system-minimum-microvolt";
	struct power_supply_battery_info info = {};
	int v;

	if (device_property_read_u32(bdi->dev, s, &v) == 0) {
		v /= 1000;
		if (v >= BQ24190_REG_POC_SYS_MIN_MIN
		 && v <= BQ24190_REG_POC_SYS_MIN_MAX)
			bdi->sys_min = v;
		else
			dev_warn(bdi->dev, "invalid value for %s: %u\n", s, v);
	}

	if (bdi->dev->of_node &&
	    !power_supply_get_battery_info(bdi->charger, &info)) {
		v = info.precharge_current_ua / 1000;
		if (v >= BQ24190_REG_PCTCC_IPRECHG_MIN
		 && v <= BQ24190_REG_PCTCC_IPRECHG_MAX)
			bdi->iprechg = v;
		else
			dev_warn(bdi->dev, "invalid value for battery:precharge-current-microamp: %d\n",
				 v);

		v = info.charge_term_current_ua / 1000;
		if (v >= BQ24190_REG_PCTCC_ITERM_MIN
		 && v <= BQ24190_REG_PCTCC_ITERM_MAX)
			bdi->iterm = v;
		else
			dev_warn(bdi->dev, "invalid value for battery:charge-term-current-microamp: %d\n",
				 v);
	}

	return 0;
}

static int bq24190_probe(struct i2c_client *client,
		const struct i2c_device_id *id)
{
	struct i2c_adapter *adapter = client->adapter;
	struct device *dev = &client->dev;
	struct power_supply_config charger_cfg = {}, battery_cfg = {};
	struct bq24190_dev_info *bdi;
	int ret;

	if (!i2c_check_functionality(adapter, I2C_FUNC_SMBUS_BYTE_DATA)) {
		dev_err(dev, "No support for SMBUS_BYTE_DATA\n");
		return -ENODEV;
	}

	bdi = devm_kzalloc(dev, sizeof(*bdi), GFP_KERNEL);
	if (!bdi) {
		dev_err(dev, "Can't alloc bdi struct\n");
		return -ENOMEM;
	}

	bdi->client = client;
	bdi->dev = dev;
	strncpy(bdi->model_name, id->name, I2C_NAME_SIZE);
	mutex_init(&bdi->f_reg_lock);
	bdi->f_reg = 0;
	bdi->ss_reg = BQ24190_REG_SS_VBUS_STAT_MASK; /* impossible state */
	INIT_DELAYED_WORK(&bdi->input_current_limit_work,
			  bq24190_input_current_limit_work);

	i2c_set_clientdata(client, bdi);

	if (client->irq <= 0) {
		dev_err(dev, "Can't get irq info\n");
		return -EINVAL;
	}

	bdi->edev = devm_extcon_dev_allocate(dev, bq24190_usb_extcon_cable);
	if (IS_ERR(bdi->edev))
		return PTR_ERR(bdi->edev);

	ret = devm_extcon_dev_register(dev, bdi->edev);
	if (ret < 0)
		return ret;

	pm_runtime_enable(dev);
	pm_runtime_use_autosuspend(dev);
	pm_runtime_set_autosuspend_delay(dev, 600);
	ret = pm_runtime_get_sync(dev);
	if (ret < 0) {
		dev_err(dev, "pm_runtime_get failed: %i\n", ret);
		goto out_pmrt;
	}

#ifdef CONFIG_SYSFS
	bq24190_sysfs_init_attrs();
	charger_cfg.attr_grp = bq24190_sysfs_groups;
#endif

	charger_cfg.drv_data = bdi;
	charger_cfg.of_node = dev->of_node;
	charger_cfg.supplied_to = bq24190_charger_supplied_to;
	charger_cfg.num_supplicants = ARRAY_SIZE(bq24190_charger_supplied_to);
	bdi->charger = power_supply_register(dev, &bq24190_charger_desc,
						&charger_cfg);
	if (IS_ERR(bdi->charger)) {
		dev_err(dev, "Can't register charger\n");
		ret = PTR_ERR(bdi->charger);
		goto out_pmrt;
	}

	/* the battery class is deprecated and will be removed. */
	/* in the interim, this property hides it.              */
	if (!device_property_read_bool(dev, "omit-battery-class")) {
		battery_cfg.drv_data = bdi;
		bdi->battery = power_supply_register(dev, &bq24190_battery_desc,
						     &battery_cfg);
		if (IS_ERR(bdi->battery)) {
			dev_err(dev, "Can't register battery\n");
			ret = PTR_ERR(bdi->battery);
			goto out_charger;
		}
	}

	ret = bq24190_get_config(bdi);
	if (ret < 0) {
		dev_err(dev, "Can't get devicetree config\n");
		goto out_charger;
	}

	ret = bq24190_hw_init(bdi);
	if (ret < 0) {
		dev_err(dev, "Hardware init failed\n");
		goto out_charger;
	}

	ret = bq24190_configure_usb_otg(bdi, bdi->ss_reg);
	if (ret < 0)
		goto out_charger;

	bdi->initialized = true;

	ret = devm_request_threaded_irq(dev, client->irq, NULL,
			bq24190_irq_handler_thread,
			IRQF_TRIGGER_FALLING | IRQF_ONESHOT,
			"bq24190-charger", bdi);
	if (ret < 0) {
		dev_err(dev, "Can't set up irq handler\n");
		goto out_charger;
	}

	ret = bq24190_register_vbus_regulator(bdi);
	if (ret < 0)
		goto out_charger;

	enable_irq_wake(client->irq);

	pm_runtime_mark_last_busy(dev);
	pm_runtime_put_autosuspend(dev);

	return 0;

out_charger:
	if (!IS_ERR_OR_NULL(bdi->battery))
		power_supply_unregister(bdi->battery);
	power_supply_unregister(bdi->charger);

out_pmrt:
	pm_runtime_put_sync(dev);
	pm_runtime_dont_use_autosuspend(dev);
	pm_runtime_disable(dev);
	return ret;
}

static int bq24190_remove(struct i2c_client *client)
{
	struct bq24190_dev_info *bdi = i2c_get_clientdata(client);
	int error;

	cancel_delayed_work_sync(&bdi->input_current_limit_work);
<<<<<<< HEAD
	error = pm_runtime_get_sync(bdi->dev);
	if (error < 0) {
=======
	error = pm_runtime_resume_and_get(bdi->dev);
	if (error < 0)
>>>>>>> 46b8053e
		dev_warn(bdi->dev, "pm_runtime_get failed: %i\n", error);

	bq24190_register_reset(bdi);
	if (bdi->battery)
		power_supply_unregister(bdi->battery);
	power_supply_unregister(bdi->charger);
	if (error >= 0)
		pm_runtime_put_sync(bdi->dev);
	pm_runtime_dont_use_autosuspend(bdi->dev);
	pm_runtime_disable(bdi->dev);

	return 0;
}

static __maybe_unused int bq24190_runtime_suspend(struct device *dev)
{
	struct i2c_client *client = to_i2c_client(dev);
	struct bq24190_dev_info *bdi = i2c_get_clientdata(client);

	if (!bdi->initialized)
		return 0;

	dev_dbg(bdi->dev, "%s\n", __func__);

	return 0;
}

static __maybe_unused int bq24190_runtime_resume(struct device *dev)
{
	struct i2c_client *client = to_i2c_client(dev);
	struct bq24190_dev_info *bdi = i2c_get_clientdata(client);

	if (!bdi->initialized)
		return 0;

	if (!bdi->irq_event) {
		dev_dbg(bdi->dev, "checking events on possible wakeirq\n");
		bq24190_check_status(bdi);
	}

	return 0;
}

static __maybe_unused int bq24190_pm_suspend(struct device *dev)
{
	struct i2c_client *client = to_i2c_client(dev);
	struct bq24190_dev_info *bdi = i2c_get_clientdata(client);
	int error;

	error = pm_runtime_resume_and_get(bdi->dev);
	if (error < 0)
		dev_warn(bdi->dev, "pm_runtime_get failed: %i\n", error);

	bq24190_register_reset(bdi);

	if (error >= 0) {
		pm_runtime_mark_last_busy(bdi->dev);
		pm_runtime_put_autosuspend(bdi->dev);
	}

	return 0;
}

static __maybe_unused int bq24190_pm_resume(struct device *dev)
{
	struct i2c_client *client = to_i2c_client(dev);
	struct bq24190_dev_info *bdi = i2c_get_clientdata(client);
	int error;

	bdi->f_reg = 0;
	bdi->ss_reg = BQ24190_REG_SS_VBUS_STAT_MASK; /* impossible state */

	error = pm_runtime_resume_and_get(bdi->dev);
	if (error < 0)
		dev_warn(bdi->dev, "pm_runtime_get failed: %i\n", error);

	bq24190_register_reset(bdi);
	bq24190_set_config(bdi);
	bq24190_read(bdi, BQ24190_REG_SS, &bdi->ss_reg);

	if (error >= 0) {
		pm_runtime_mark_last_busy(bdi->dev);
		pm_runtime_put_autosuspend(bdi->dev);
	}

	/* Things may have changed while suspended so alert upper layer */
	power_supply_changed(bdi->charger);
	if (bdi->battery)
		power_supply_changed(bdi->battery);

	return 0;
}

static const struct dev_pm_ops bq24190_pm_ops = {
	SET_RUNTIME_PM_OPS(bq24190_runtime_suspend, bq24190_runtime_resume,
			   NULL)
	SET_SYSTEM_SLEEP_PM_OPS(bq24190_pm_suspend, bq24190_pm_resume)
};

static const struct i2c_device_id bq24190_i2c_ids[] = {
	{ "bq24190" },
	{ "bq24192" },
	{ "bq24192i" },
	{ "bq24196" },
	{ },
};
MODULE_DEVICE_TABLE(i2c, bq24190_i2c_ids);

static const struct of_device_id bq24190_of_match[] = {
	{ .compatible = "ti,bq24190", },
	{ .compatible = "ti,bq24192", },
	{ .compatible = "ti,bq24192i", },
	{ .compatible = "ti,bq24196", },
	{ },
};
MODULE_DEVICE_TABLE(of, bq24190_of_match);

static struct i2c_driver bq24190_driver = {
	.probe		= bq24190_probe,
	.remove		= bq24190_remove,
	.id_table	= bq24190_i2c_ids,
	.driver = {
		.name		= "bq24190-charger",
		.pm		= &bq24190_pm_ops,
		.of_match_table	= bq24190_of_match,
	},
};
module_i2c_driver(bq24190_driver);

MODULE_LICENSE("GPL");
MODULE_AUTHOR("Mark A. Greer <mgreer@animalcreek.com>");
MODULE_DESCRIPTION("TI BQ24190 Charger Driver");<|MERGE_RESOLUTION|>--- conflicted
+++ resolved
@@ -1844,13 +1844,8 @@
 	int error;
 
 	cancel_delayed_work_sync(&bdi->input_current_limit_work);
-<<<<<<< HEAD
-	error = pm_runtime_get_sync(bdi->dev);
-	if (error < 0) {
-=======
 	error = pm_runtime_resume_and_get(bdi->dev);
 	if (error < 0)
->>>>>>> 46b8053e
 		dev_warn(bdi->dev, "pm_runtime_get failed: %i\n", error);
 
 	bq24190_register_reset(bdi);
